set shell := ["bash", "-c"]
set export

RUST_LOG := "debug"

check-format:
	cargo fmt --all -- --check

check-clippy:
	cargo clippy --all-targets --all-features --workspace -- -D warnings

check-cargo-sort:
	cargo install cargo-sort
	cargo sort -c -w

check: check-format check-clippy check-cargo-sort

fix:
    cargo clippy --all-targets --all-features --workspace --fix --allow-staged
    cargo fmt --all
    cargo sort -w

sqlx-prepare:
    cargo sqlx prepare --workspace -- --tests

doc-test:
	cargo test --no-fail-fast --doc --all-features --workspace

unit-test: doc-test
	cargo test --no-fail-fast --lib --all-features --workspace

test: doc-test
	cargo test --no-fail-fast --all-targets --all-features --workspace

update-rest-openapi:
    # Download from https://raw.githubusercontent.com/apache/iceberg/main/open-api/rest-catalog-open-api.yaml and put into openapi folder
    curl -o openapi/rest-catalog-open-api.yaml https://raw.githubusercontent.com/apache/iceberg/main/open-api/rest-catalog-open-api.yaml

update-openfga:
    fga model transform --file authz/openfga/v1/schema.fga > authz/openfga/v1/schema.json

update-management-openapi:
<<<<<<< HEAD
    LAKEKEEPER__AUTHZ_BACKEND=openfga RUST_LOG=error cargo run management-openapi > openapi/management-open-api.yaml

generate-management-client:
    # npx @openapitools/openapi-generator-cli generate -i openapi/management-open-api.yaml -g typescript-rxjs -o ui/catalog/src/gen/
    # npx openapi-typescript openapi/management-open-api.yaml -o ui/catalog/src/gen.ts
    # openapi -i openapi/management-open-api.yaml -o ui/catalog/src/gen
    npx @hey-api/openapi-ts -i openapi/management-open-api.yaml -o ui/catalog/src/gen -c @hey-api/client-fetch
=======
    LAKEKEEPER__AUTHZ_BACKEND=openfga RUST_LOG=error cargo run management-openapi > openapi/management-open-api.yaml
>>>>>>> ba72bef4
<|MERGE_RESOLUTION|>--- conflicted
+++ resolved
@@ -40,14 +40,4 @@
     fga model transform --file authz/openfga/v1/schema.fga > authz/openfga/v1/schema.json
 
 update-management-openapi:
-<<<<<<< HEAD
-    LAKEKEEPER__AUTHZ_BACKEND=openfga RUST_LOG=error cargo run management-openapi > openapi/management-open-api.yaml
-
-generate-management-client:
-    # npx @openapitools/openapi-generator-cli generate -i openapi/management-open-api.yaml -g typescript-rxjs -o ui/catalog/src/gen/
-    # npx openapi-typescript openapi/management-open-api.yaml -o ui/catalog/src/gen.ts
-    # openapi -i openapi/management-open-api.yaml -o ui/catalog/src/gen
-    npx @hey-api/openapi-ts -i openapi/management-open-api.yaml -o ui/catalog/src/gen -c @hey-api/client-fetch
-=======
-    LAKEKEEPER__AUTHZ_BACKEND=openfga RUST_LOG=error cargo run management-openapi > openapi/management-open-api.yaml
->>>>>>> ba72bef4
+    LAKEKEEPER__AUTHZ_BACKEND=openfga RUST_LOG=error cargo run management-openapi > openapi/management-open-api.yaml