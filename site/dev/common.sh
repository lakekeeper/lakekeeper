set -e

export REMOTE="lakekeeper_docs"

# Ensures the presence of a specified remote repository for documentation.
# If the remote doesn't exist, it adds it using the provided URL.
# Then, it fetches updates from the remote repository.
create_or_update_docs_remote () {
    echo " --> create or update docs remote"
    
    # Check if the remote exists before attempting to add it
    git config "remote.${REMOTE}.url" >/dev/null ||
    git remote add "${REMOTE}" https://github.com/lakekeeper/lakekeeper.git
    
    # Fetch updates from the remote repository
    git fetch "${REMOTE}"
}

# Pulls updates from a specified branch of a remote repository.
# Arguments:
#   $1: Branch name to pull updates from
pull_remote () {
    echo " --> pull remote"
    
    local BRANCH="$1"
    
    assert_not_empty "${BRANCH}"
    
    # Perform a pull from the specified branch of the remote repository
    git pull "${REMOTE}" "${BRANCH}"
}

# Pushes changes from a local branch to a specified branch of a remote repository.
# Arguments:
#   $1: Branch name to push changes to
push_remote () {
    echo " --> push remote"
    
    local BRANCH="$1"
    
    assert_not_empty "${BRANCH}"
    
    # Push changes to the specified branch of the remote repository
    git push "${REMOTE}" "${BRANCH}"
}

# Installs or upgrades dependencies specified in the 'requirements.txt' file using pip.

install_deps () {
    echo " --> install deps"
    
    # Use pip to install or upgrade dependencies from the 'requirements.txt' file quietly
    pip -q install -r requirements.txt --upgrade
}

# Checks if a provided argument is not empty. If empty, displays an error message and exits with a status code 1.
# Arguments:
#   $1: Argument to check for emptiness
assert_not_empty () {
<<<<<<< HEAD
  
  if [ -z "$1" ]; then
    echo "No argument supplied"

    # Exit with an error code if no argument is provided
    exit 1  
  fi

  echo "$1"
=======
    
    if [ -z "$1" ]; then
        echo "No argument supplied"
        
        # Exit with an error code if no argument is provided
        exit 1
    fi
>>>>>>> e4ff6a4c
}

# Updates version information within the mkdocs.yml file for a specified LAKEKEEPER_VERSION.
# Arguments:
#   $1: LAKEKEEPER_VERSION - The version number used for updating the mkdocs.yml file.
update_version () {
    echo " --> update version"
    
    local LAKEKEEPER_VERSION="$1"
    
    assert_not_empty "${LAKEKEEPER_VERSION}"
    
    # Update version information within the mkdocs.yml file using sed commands
    if [ "$(uname)" == "Darwin" ]
    then
        sed -i '' -E "s/(^site\_name:[[:space:]]+docs\/).*$/\1${LAKEKEEPER_VERSION}/" ${LAKEKEEPER_VERSION}/mkdocs.yml
    elif [ "$(expr substr $(uname -s) 1 5)" == "Linux" ]
    then
        sed -i'' -E "s/(^site_name:[[:space:]]+docs\/)[^[:space:]]+/\1${LAKEKEEPER_VERSION}/" "${LAKEKEEPER_VERSION}/mkdocs.yml"
    fi
    
}

create_nightly () {
    echo " --> create nightly"
    
    # Ensure the docs/docs directory exists
    mkdir -p docs/docs/
    
    # Remove any existing 'nightly' directory and recreate it
    rm -rf docs/docs/nightly/
    mkdir docs/docs/nightly/
    
    # Create symbolic links and copy configuration files for the 'nightly' documentation
    ln -s "../../../../docs/docs/" docs/docs/nightly/docs
    cp "../docs/mkdocs.yml" docs/docs/nightly/
    
    cd docs/docs/
    
    # Update mkdocs version field within the 'nightly' documentation
    update_version "nightly"
    cd -
}

# Finds and retrieves the latest version of the documentation based on the directory structure.
# Assumes the documentation versions are numeric folders within 'docs/docs/'.
get_latest_version () {
  # Find the latest numeric folder within 'docs/docs/' structure
  local latest=$(ls -d docs/docs/[0-9]* | sort -V | tail -1)

  # Extract the version number from the latest directory path
  local latest_version=$(basename "${latest}")
  
  # Return the latest version number
  echo "${latest_version}"
}

# Creates a 'latest' version of the documentation based on a specified ICEBERG_VERSION.
# Arguments:
#   $1: LAKEKEEPER_VERSION - The version number of the documentation to be treated as the latest.
create_latest () {
  echo " --> create latest"

  local LAKEKEEPER_VERSION="$1"

  assert_not_empty "${LAKEKEEPER_VERSION}"


  # Remove any existing 'latest' directory and recreate it
  rm -rf docs/docs/latest/
  mkdir docs/docs/latest/

  # Create symbolic links and copy configuration files for the 'latest' documentation
  ln -s "../${LAKEKEEPER_VERSION}/docs" docs/docs/latest/docs
  cp "docs/docs/${LAKEKEEPER_VERSION}/mkdocs.yml" docs/docs/latest/

  cd docs/docs/

  # Update version information within the 'latest' documentation
  update_version "latest"
  cd -
}

# Sets up local worktrees for the documentation and performs operations related to different versions.
pull_versioned_docs () {
<<<<<<< HEAD
  echo " --> pull versioned docs"

  # Ensure the remote repository for documentation exists and is up-to-date
  create_or_update_docs_remote

  # Add local worktrees for documentation and javadoc either from the remote repository
  # or from a local branch.
  local docs_branch="${LAKEKEEPER_VERSIONED_DOCS_BRANCH:-${REMOTE}/docs}"
  git worktree add -f docs/docs "${docs_branch}"

  # Retrieve the latest version of documentation for processing
  local latest_version=$(get_latest_version)

  # Create the 'latest' version of documentation
  create_latest "${latest_version}"

  # Create the 'nightly' version of documentation
  create_nightly

}

clean () {
  echo " --> clean"

  # Temporarily disable script exit on errors to ensure cleanup continues
  set +e

  # Remove temp directories and related Git worktrees
  rm -rf docs/docs/latest &> /dev/null
  git worktree remove docs/docs &> /dev/null

  rm -rf docs/docs/nightly &> /dev/null

  # Remove any remaining artifacts
  rm -rf site/

  set -e # Re-enable script exit on errors
=======
    echo " --> pull versioned docs"
    
    # Ensure the remote repository for documentation exists and is up-to-date
    #create_or_update_docs_remote
    
    # Add local worktrees for documentation and javadoc either from the remote repository
    # or from a local branch.
    #local docs_branch="${ICEBERG_VERSIONED_DOCS_BRANCH:-${REMOTE}/docs}"
    # git worktree add -f docs/docs "${docs_branch}"
    
    # Retrieve the latest version of documentation for processing
    #local latest_version=$(get_latest_version)
    
    # Output the latest version for debugging purposes
    #echo "Latest version is: ${latest_version}"
    
    # Create the 'latest' version of documentation
    #create_latest "${latest_version}"
    
    # Create the 'nightly' version of documentation
    create_nightly
    
}

clean () {
    echo " --> clean"
    
    # Temporarily disable script exit on errors to ensure cleanup continues
    set +e
    
    # Remove temp directories and related Git worktrees
    #
    # examples
    #
    # e.g. rm -rf docs/docs/latest &> /dev/null
    # e.g. git worktree remove docs/docs &> /dev/null
    rm -rf docs/docs/nightly &> /dev/null
    
    # Remove any remaining artifacts
    rm -rf site/
    
    set -e # Re-enable script exit on errors
>>>>>>> e4ff6a4c
}<|MERGE_RESOLUTION|>--- conflicted
+++ resolved
@@ -57,25 +57,12 @@
 # Arguments:
 #   $1: Argument to check for emptiness
 assert_not_empty () {
-<<<<<<< HEAD
-  
-  if [ -z "$1" ]; then
-    echo "No argument supplied"
-
-    # Exit with an error code if no argument is provided
-    exit 1  
-  fi
-
-  echo "$1"
-=======
-    
     if [ -z "$1" ]; then
         echo "No argument supplied"
         
         # Exit with an error code if no argument is provided
         exit 1
     fi
->>>>>>> e4ff6a4c
 }
 
 # Updates version information within the mkdocs.yml file for a specified LAKEKEEPER_VERSION.
@@ -161,7 +148,6 @@
 
 # Sets up local worktrees for the documentation and performs operations related to different versions.
 pull_versioned_docs () {
-<<<<<<< HEAD
   echo " --> pull versioned docs"
 
   # Ensure the remote repository for documentation exists and is up-to-date
@@ -180,7 +166,6 @@
 
   # Create the 'nightly' version of documentation
   create_nightly
-
 }
 
 clean () {
@@ -199,48 +184,4 @@
   rm -rf site/
 
   set -e # Re-enable script exit on errors
-=======
-    echo " --> pull versioned docs"
-    
-    # Ensure the remote repository for documentation exists and is up-to-date
-    #create_or_update_docs_remote
-    
-    # Add local worktrees for documentation and javadoc either from the remote repository
-    # or from a local branch.
-    #local docs_branch="${ICEBERG_VERSIONED_DOCS_BRANCH:-${REMOTE}/docs}"
-    # git worktree add -f docs/docs "${docs_branch}"
-    
-    # Retrieve the latest version of documentation for processing
-    #local latest_version=$(get_latest_version)
-    
-    # Output the latest version for debugging purposes
-    #echo "Latest version is: ${latest_version}"
-    
-    # Create the 'latest' version of documentation
-    #create_latest "${latest_version}"
-    
-    # Create the 'nightly' version of documentation
-    create_nightly
-    
-}
-
-clean () {
-    echo " --> clean"
-    
-    # Temporarily disable script exit on errors to ensure cleanup continues
-    set +e
-    
-    # Remove temp directories and related Git worktrees
-    #
-    # examples
-    #
-    # e.g. rm -rf docs/docs/latest &> /dev/null
-    # e.g. git worktree remove docs/docs &> /dev/null
-    rm -rf docs/docs/nightly &> /dev/null
-    
-    # Remove any remaining artifacts
-    rm -rf site/
-    
-    set -e # Re-enable script exit on errors
->>>>>>> e4ff6a4c
 }