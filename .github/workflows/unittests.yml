--- conflicted
+++ resolved
@@ -4,7 +4,7 @@
   push:
     branches:
       - main
-      - 'manual-release-*'
+      - "manual-release-*"
   pull_request:
   workflow_dispatch:
 
@@ -23,16 +23,10 @@
       - uses: actions/checkout@v4
       - name: Cargo sqlx-check
         run: |
-<<<<<<< HEAD
           export DEBIAN_FRONTEND=noninteractive 
           sudo apt-get update && sudo apt-get install -yqq libpq-dev libsasl2-dev --no-install-recommends
           cargo install -q --version=0.8.2 sqlx-cli --no-default-features --features postgres
           cargo sqlx prepare --check --workspace -- --all-features
-=======
-          sudo apt-get install libpq-dev -y
-          cargo install -q --version=0.8.2 sqlx-cli --no-default-features --features postgres --force
-          cargo sqlx prepare --check --workspace -- --all-features 
->>>>>>> 79d1b440
 
   check-format:
     runs-on: ubuntu-24.04
@@ -44,7 +38,7 @@
         uses: actions-rust-lang/setup-rust-toolchain@v1
         with:
           components: rustfmt
-          toolchain:  ${{ env.RUST_TOOLCHAIN }}
+          toolchain: ${{ env.RUST_TOOLCHAIN }}
         env:
           RUST_CACHE_KEY_OS: rust-${{ env.RUST_TOOLCHAIN }}-cache-ubuntu-24.04
 
@@ -68,7 +62,7 @@
         uses: actions-rust-lang/setup-rust-toolchain@v1
         with:
           components: clippy
-          toolchain:  ${{ env.RUST_TOOLCHAIN }}
+          toolchain: ${{ env.RUST_TOOLCHAIN }}
         env:
           RUST_CACHE_KEY_OS: rust-${{ env.RUST_TOOLCHAIN }}-cache-ubuntu-24.04
           TEST_OPENFGA: 1
@@ -101,7 +95,7 @@
         uses: actions-rust-lang/setup-rust-toolchain@v1
         with:
           components: clippy
-          toolchain:  ${{ env.RUST_TOOLCHAIN }}
+          toolchain: ${{ env.RUST_TOOLCHAIN }}
         env:
           RUST_CACHE_KEY_OS: rust-${{ env.RUST_TOOLCHAIN }}-cache-ubuntu-24.04
       - name: Regenerate management openapi
@@ -167,21 +161,16 @@
           RUST_CACHE_KEY_OS: rust-${{ env.RUST_TOOLCHAIN }}-cache-ubuntu-24.04
 
       - name: Setup cargo nextest
-        run: cargo install --force cargo-nextest 
+        run: cargo install --force cargo-nextest
 
       - name: Setup cargo nextest
         run: cargo install cargo-nextest
 
       - name: Migrate database
         run: |
-<<<<<<< HEAD
           export DEBIAN_FRONTEND=noninteractive 
           sudo apt-get update && sudo apt-get install -yqq libpq-dev libsasl2-dev --no-install-recommends
           cargo install -q --version=0.8.2 sqlx-cli --no-default-features --features postgres
-=======
-          sudo apt-get install libpq-dev -y
-          cargo install -q --version=0.8.2 sqlx-cli --no-default-features --features postgres --force
->>>>>>> 79d1b440
           cd crates/iceberg-catalog
           sqlx database create
           sqlx migrate run
