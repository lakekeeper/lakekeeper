--- conflicted
+++ resolved
@@ -38,11 +38,7 @@
         uses: actions-rust-lang/setup-rust-toolchain@v1
         with:
           components: rustfmt
-<<<<<<< HEAD
-          toolchain: ${{ env.RUST_TOOLCHAIN }}
-=======
           toolchain:  ${{ env.RUST_TOOLCHAIN }},nightly
->>>>>>> 9fcaa982
         env:
           RUST_CACHE_KEY_OS: rust-${{ env.RUST_TOOLCHAIN }}-cache-ubuntu-24.04
 
