name: Unittests

on:
  push:
    branches:
      - main
<<<<<<< HEAD
      - "release-*"
  pull_request:
    branches:
      - main
      - "release-*"
=======
      - 'manual-release-*'
  pull_request:
  workflow_dispatch:
>>>>>>> 2fa80c06

env:
  CARGO_TERM_COLOR: always

concurrency:
  group: ${{ github.workflow }}-${{ github.ref }}-${{ github.event_name }}
  cancel-in-progress: true

jobs:
  sqlx-check:
    runs-on: ubuntu-24.04
    steps:
      - uses: actions/checkout@v4
      - name: Cargo sqlx-check
        run: |
          export DEBIAN_FRONTEND=noninteractive 
          sudo apt-get update && sudo apt-get install -yqq libpq-dev libsasl2-dev --no-install-recommends
          cargo install -q --version=0.8.2 sqlx-cli --no-default-features --features postgres
          cargo sqlx prepare --check --workspace -- --all-features

  check-format:
    runs-on: ubuntu-24.04
    steps:
      - run: sudo snap install --edge --classic just
      - uses: actions/checkout@v4

      - name: Setup Rust toolchain and cache
        uses: actions-rust-lang/setup-rust-toolchain@v1
        with:
          components: rustfmt
        env:
          RUST_CACHE_KEY_OS: rust-cache-ubuntu-24.04

      - name: Cargo format
        run: just check-format

      - name: Check diff
        run: git diff --exit-code

  clippy:
    runs-on: ubuntu-24.04
    steps:
      - run: |
          export DEBIAN_FRONTEND=noninteractive 
          sudo snap install --edge --classic just
          sudo apt-get update && sudo apt-get install -yqq libsasl2-dev --no-install-recommends

      - uses: actions/checkout@v4

      - name: Setup Rust toolchain and cache
        uses: actions-rust-lang/setup-rust-toolchain@v1
        with:
          components: clippy
        env:
          RUST_CACHE_KEY_OS: rust-cache-ubuntu-24.04
          TEST_OPENFGA: 1
          TEST_AZURE: 1
          TEST_AWS: 1
          TEST_GCS: 1
          TEST_KV2: 1
          TEST_MINIO: 1

      - name: Cargo clippy
        run: just check-clippy
        env:
          RUST_CACHE_KEY_OS: rust-cache-ubuntu-24.04
          TEST_OPENFGA: 1
          TEST_AZURE: 1
          TEST_AWS: 1
          TEST_GCS: 1
          TEST_KV2: 1
          TEST_MINIO: 1

  check-generated-cotents-match:
    runs-on: ubuntu-24.04
    steps:
      - run: |
          export DEBIAN_FRONTEND=noninteractive 
          sudo snap install --edge --classic just
          sudo apt-get update && sudo apt-get install -yqq libsasl2-dev --no-install-recommends
      - uses: actions/checkout@v4
      - name: Setup Rust toolchain and cache
        uses: actions-rust-lang/setup-rust-toolchain@v1
        with:
          components: clippy
        env:
          RUST_CACHE_KEY_OS: rust-cache-ubuntu-24.04
      - name: Regenerate management openapi
        run: just update-management-openapi
      - name: Fail on diff
        run: git diff -I ".*version.*" -w --ignore-blank-lines --exit-code Cargo.lock openapi/
      - uses: actions/setup-node@v4
        with:
          node-version: 20
      - name: Build TS Client
        run: npx @hey-api/openapi-ts -i openapi/management-open-api.yaml -o src/gen/management -c @hey-api/client-fetch

  test:
    runs-on: ubuntu-24.04
    services:
      vault:
        image: hashicorp/vault:latest
        ports:
          - 8200:8200
        env:
          VAULT_DEV_ROOT_TOKEN_ID: myroot
          VAULT_DEV_LISTEN_ADDRESS: 0.0.0.0:8200
        options: >-
          --health-cmd "vault status -address http://localhost:8200"
          --health-interval 10s
          --health-timeout 5s
          --health-retries 5
      postgres:
        image: postgres:16
        env:
          POSTGRES_USER: postgres
          POSTGRES_PASSWORD: postgres
          POSTGRES_DB: postgres
        options: >-
          --health-cmd pg_isready
          --health-interval 10s
          --health-timeout 5s
          --health-retries 5
        ports:
          - 5432:5432
      minio:
        image: bitnami/minio:latest
        env:
          MINIO_ROOT_USER: minio-root-user
          MINIO_ROOT_PASSWORD: minio-root-password
          MINIO_API_PORT_NUMBER: 9000
          MINIO_CONSOLE_PORT_NUMBER: 9001
          MINIO_SCHEME: http
          MINIO_DEFAULT_BUCKETS: tests
        volumes:
          - ${{ github.workspace }}/data:/data
        ports:
          - 9000:9000
          - 9001:9001
        options: --health-cmd "curl -I http://localhost:9000/minio/health/live"

    steps:
      - uses: actions/checkout@v4

      - name: Setup Rust toolchain and cache
        uses: actions-rust-lang/setup-rust-toolchain@v1
        env:
          RUST_CACHE_KEY_OS: rust-cache-ubuntu-24.04

      - name: Setup cargo nextest
        run: cargo install cargo-nextest

      - name: Migrate database
        run: |
          export DEBIAN_FRONTEND=noninteractive 
          sudo apt-get update && sudo apt-get install -yqq libpq-dev libsasl2-dev --no-install-recommends
          cargo install -q --version=0.8.2 sqlx-cli --no-default-features --features postgres
          cd crates/iceberg-catalog
          sqlx database create
          sqlx migrate run
        env:
          DATABASE_URL: postgres://postgres:postgres@localhost:5432/postgres
      - name: Setup vault
        run: |
          export VAULT_ADDR=http://localhost:8200
          export DEBIAN_FRONTEND=noninteractive 
          sudo apt update && sudo apt install gpg wget
          wget -O- https://apt.releases.hashicorp.com/gpg | sudo gpg --dearmor -o /usr/share/keyrings/hashicorp-archive-keyring.gpg
          gpg --no-default-keyring --keyring /usr/share/keyrings/hashicorp-archive-keyring.gpg --fingerprint
          echo "deb [arch=$(dpkg --print-architecture) signed-by=/usr/share/keyrings/hashicorp-archive-keyring.gpg] https://apt.releases.hashicorp.com $(lsb_release -cs) main" | sudo tee /etc/apt/sources.list.d/hashicorp.list
          sudo apt update && sudo apt install vault

          vault login -address "${VAULT_ADDR}" myroot
          vault auth  enable -address "${VAULT_ADDR}"  userpass
          echo "path \"secret/*\" { capabilities = [\"create\", \"read\", \"update\", \"delete\", \"list\"] }" > /tmp/app.hcl
          vault policy write -address "${VAULT_ADDR}" app /tmp/app.hcl
          vault write -address "${VAULT_ADDR}" auth/userpass/users/test password=test policies=app

      - name: Setup openfga
        run: docker run -d -p 35081:8081 openfga/openfga:v1.6 run

      - name: Test
        run: cargo test --all-targets --all-features --workspace
        env:
          DATABASE_URL: postgres://postgres:postgres@localhost:5432/postgres
          TEST_KV2: 1
          LAKEKEEPER_TEST__KV2__URL: http://localhost:8200
          LAKEKEEPER_TEST__KV2__USER: test
          LAKEKEEPER_TEST__KV2__PASSWORD: test
          LAKEKEEPER_TEST__KV2__SECRET_MOUNT: secret
          # minio test envs
          TEST_MINIO: 1
          LAKEKEEPER_TEST__S3_BUCKET: tests
          LAKEKEEPER_TEST__S3_REGION: local
          LAKEKEEPER_TEST__S3_ACCESS_KEY: minio-root-user
          LAKEKEEPER_TEST__S3_SECRET_KEY: minio-root-password
          LAKEKEEPER_TEST__S3_ENDPOINT: http://localhost:9000

          TEST_OPENFGA: 1
          LAKEKEEPER_TEST__OPENFGA__ENDPOINT: http://localhost:35081

          TEST_AZURE: ${{ secrets.TEST_AZURE }}
          AZURE_TENANT_ID: ${{ secrets.AZURE_TENANT_ID }}
          AZURE_CLIENT_ID: ${{ secrets.AZURE_CLIENT_ID }}
          AZURE_CLIENT_SECRET: ${{ secrets.AZURE_CLIENT_SECRET }}
          AZURE_STORAGE_ACCOUNT_NAME: ${{ secrets.AZURE_STORAGE_ACCOUNT_NAME }}
          AZURE_STORAGE_FILESYSTEM: ${{ secrets.AZURE_STORAGE_FILESYSTEM }}

          TEST_AWS: ${{ secrets.TEST_AWS }}
          AWS_S3_BUCKET: ${{ secrets.AWS_S3_BUCKET }}
          AWS_S3_REGION: ${{ secrets.AWS_S3_REGION }}
          AWS_S3_ACCESS_KEY_ID: ${{ secrets.AWS_S3_ACCESS_KEY_ID }}
          AWS_S3_SECRET_ACCESS_KEY: ${{ secrets.AWS_S3_SECRET_ACCESS_KEY }}
          AWS_S3_STS_ROLE_ARN: ${{ secrets.AWS_S3_STS_ROLE_ARN }}

          TEST_GCS: ${{ secrets.TEST_GCS }}
          GCS_BUCKET: ${{ secrets.GCS_BUCKET }}
          GCS_CREDENTIAL: ${{ secrets.GCS_CREDENTIAL }}
      - name: Upload junit
        uses: actions/upload-artifact@v4
        with:
          name: junit
          path: target/nextest/ci/junit.xml
      - name: Doc Test
        run: cargo test --no-fail-fast --doc --all-features --workspace
        env:
          DATABASE_URL: postgres://postgres:postgres@localhost:5432/postgres<|MERGE_RESOLUTION|>--- conflicted
+++ resolved
@@ -4,17 +4,9 @@
   push:
     branches:
       - main
-<<<<<<< HEAD
-      - "release-*"
-  pull_request:
-    branches:
-      - main
-      - "release-*"
-=======
       - 'manual-release-*'
   pull_request:
   workflow_dispatch:
->>>>>>> 2fa80c06
 
 env:
   CARGO_TERM_COLOR: always
