--- conflicted
+++ resolved
@@ -7,33 +7,14 @@
     volumes:
       - ../examples/access-control/keycloak/realm.json:/opt/keycloak/data/import/realm.json
     healthcheck:
-<<<<<<< HEAD
-      test:
-        [
-          "CMD-SHELL",
-          'exec 3<>/dev/tcp/127.0.0.1/8080;echo -e "GET /realms/test/.well-known/openid-configuration HTTP/1.1\r\nhost: localhost:8080\r\nConnection: close\r\n\r\n" >&3;grep "jwks_uri"  <&3',
-        ]
-=======
       test: [ "CMD-SHELL", 'exec 3<>/dev/tcp/127.0.0.1/8080;echo -e "GET /realms/master/.well-known/openid-configuration HTTP/1.1\r\nhost: 127.0.0.1:8080\r\nConnection: close\r\n\r\n" >&3;grep "jwks_uri"  <&3' ]
->>>>>>> 79d1b440
       interval: 2s
       timeout: 80s
       retries: 10
       start_period: 60s
     ports:
-<<<<<<< HEAD
-      - "31100:8080"
-    command:
-      [
-        "start-dev",
-        "--metrics-enabled=true",
-        "--health-enabled=true",
-        "--import-realm",
-      ]
-=======
       - "30080:8080"
     command: [ "start-dev", "--metrics-enabled=true", "--health-enabled=true",  "--import-realm" ]
->>>>>>> 79d1b440
     networks:
       - iceberg_rest_tests
 
@@ -104,20 +85,10 @@
       - ICEBERG_REST__NATS_TOPIC=changes
       - ICEBERG_REST__NATS_USER=test
       - ICEBERG_REST__NATS_PASSWORD=test
-<<<<<<< HEAD
-      - ICEBERG_REST__KAFKA_TOPIC=changes
-      - ICEBERG_REST__KAFKA_CONFIG={"bootstrap.servers"="kafka:19092","security.protocol"="PLAINTEXT"}
-      - ICEBERG_REST__OPENID_PROVIDER_URI=http://keycloak:8080/realms/test/
-      - ICEBERG_REST__OPENID_AUDIENCE=broker
-      - ICEBERG_REST__QUEUE_CONFIG={max_retries=3, max_age="3600", poll_interval="1"}
-      - RUST_LOG=trace,axum=trace,reqwest=trace
-    command: ["serve"]
-=======
       - ICEBERG_REST__OPENID_PROVIDER_URI=http://keycloak:8080/realms/iceberg/
       - ICEBERG_REST__QUEUE_CONFIG={max_retries=3, max_age="3600", poll_interval="1"}
       - RUST_LOG=info,axum=info,reqwest=info
     command: [ "serve" ]
->>>>>>> 79d1b440
     healthcheck:
       test: ["CMD", "/home/nonroot/iceberg-catalog", "healthcheck"]
       interval: 2s
@@ -139,13 +110,6 @@
         condition: service_started
       keycloak:
         condition: service_healthy
-<<<<<<< HEAD
-      kafka:
-        condition: service_healthy
-    ports:
-      - 31101:8181
-=======
->>>>>>> 79d1b440
     networks:
       - iceberg_rest_tests
 
@@ -187,13 +151,8 @@
       - iceberg_rest_tests
 
   nats:
-<<<<<<< HEAD
-    image: bitnami/nats:latest
-    command: ["nats-server", "-m=8222", "--user=test", "--pass=test"]
-=======
     image: bitnami/nats:2.10.23
     command: [ "nats-server",  "-m=8222", "--user=test", "--pass=test" ]
->>>>>>> 79d1b440
     ports:
       - "31105:4222"
     healthcheck:
@@ -275,22 +234,5 @@
       db:
         condition: service_healthy
 
-<<<<<<< HEAD
-  starrocks:
-    image: starrocks/allin1-ubuntu:3.3.2
-    healthcheck:
-      test: ["CMD", "curl", "-I", "http://starrocks:8030/api/health"]
-      interval: 2s
-      timeout: 10s
-      retries: 2
-      start_period: 10s
-    ports:
-      - "39030:9030"
-      - "38030:8030"
-    networks:
-      - iceberg_rest_tests
-
-=======
->>>>>>> 79d1b440
 networks:
   iceberg_rest_tests: