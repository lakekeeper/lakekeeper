--- conflicted
+++ resolved
@@ -223,11 +223,8 @@
                 "type": "adls",
                 "account-name": settings.azure_storage_account_name,
                 "filesystem": settings.azure_storage_filesystem,
-<<<<<<< HEAD
                 **extra_config,
-=======
                 "key-prefix": test_id,
->>>>>>> b5719470
             },
             "storage-credential": {
                 "type": "az",
