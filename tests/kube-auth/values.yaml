# -- (list of <html><a href="https://kubernetes.io/docs/tasks/configure-pod-container/pull-image-private-registry/">image pull secrets</a></html>)
# pull secrets for private repositories
imagePullSecrets: []
# -- Override the name of the chart.
# @default -- `<chart-name>`
nameOverride: ""
# -- Override the fully qualified chart name.
# @default -- `<release-name>-<chart-name>`
fullnameOverride: ""

# -- kubernetes cluster domain name.
# Used for service discovery in the catalog.
clusterDomain: "cluster.local"

# -- If true, remove the helm.sh/hook for jobs that need to run before the catalog is started.
# If this is false, helm install --wait will not work.
helmWait: true

catalog:
  image:
    # -- The image repository to pull from
<<<<<<< HEAD
    repository: quay.io/lakekeeper/catalog
    tag: v0.7.3
=======
    repository: null
    tag: null
>>>>>>> cb30360f
    pullPolicy: IfNotPresent
    # -- 65532 = nonroot of google container distroless
    uid: 65532
    # -- 65534 = nobody of google container distroless
    gid: 65534

  # -- Number of replicas to deploy. Replicas are stateless.
  replicas: &catalog_replicas 1

  # -- (<html><a href="https://kubernetes.io/docs/reference/generated/kubernetes-api/v1.29/#resourcerequirements-v1-core">resource requirements</a></html>)
  # resources for the catalog container of the catalog pod
  resources: {}
  # ---- EXAMPLE ----
  # resources:
  #   limits:
  #     cpu: 100m
  #     memory: 128Mi
  #   requests:
  #     cpu: 100m
  #     memory: 128Mi

  # -- (<html><a href="https://kubernetes.io/docs/concepts/scheduling-eviction/assign-pod-node/#nodeselector">)
  # node selector configs for the catalog Pods
  nodeSelector: {}

  # -- (<html><a href="https://kubernetes.io/docs/reference/generated/kubernetes-api/v1.29/#affinity-v1-core">affinity</a></html>)
  # -- affinity for the catalog Pods
  affinity: {}

  # -- (<html><a href="https://kubernetes.io/docs/reference/generated/kubernetes-api/v1.29/#toleration-v1-core">toleration</a></html>)
  # tolerations for the catalog Pods
  tolerations: []

  # -- (<html><a href="https://kubernetes.io/docs/concepts/scheduling-eviction/topology-spread-constraints/">topologySpreadConstraints</a></html>)
  # topology spread constraints the catalog Pods
  topologySpreadConstraints: []

  # -- (<html><a href="https://kubernetes.io/docs/reference/generated/kubernetes-api/v1.29/#podsecuritycontext-v1-core">podsecuritycontext-v1-core</a></html>)
  # security context for the catalog Pods.
  # `runAsUser` and `runAsGroup` are ignored for the catalog container, please set with `catalog.image.uid` and `catalog.image.gid`
  podSecurityContext:
    {}
    # # ---- EXAMPLE ----
    # # securityContext:
    # capabilities:
    #   drop:
    #     - ALL
    # readOnlyRootFilesystem: true
  # runAsNonRoot: true

  # -- (<html><a href="https://kubernetes.io/docs/reference/generated/kubernetes-api/v1.29/#podsecuritycontext-v1-core">podsecuritycontext-v1-core</a></html>)
  # security context for the catalog container.
  # `runAsUser` is ignored, please set with `catalog.image.uid`, `runAsGroup` is ignored, please set with `catalog.image.gid`
  containerSecurityContext: {}

  # -- Labels for the catalog Deployment
  labels: {}

  # -- Pod labels for the catalog Deployment
  podLabels: {}

  # -- Annotations for the catalog Deployment
  annotations: {}

  # -- Pod annotations for the catalog Deployment
  podAnnotations: {}

  # -- (list of <html><a href="https://kubernetes.io/docs/reference/generated/kubernetes-api/v1.29/#envvar-v1-core">envvar-v1-core</a></html>)
  # extra variables for the catalog Pods
  extraEnv: []

  # -- (list of <html><a href="https://kubernetes.io/docs/reference/generated/kubernetes-api/v1.29/#envfromsource-v1-core">envfromsource-v1-core</a></html>)
  # extra variables for the catalog Pods
  extraEnvFrom: []

  # -- Configuration options for the catalog.
  # Please check the documentation for the available options.
  # https://docs.lakekeeper.io/docs/nightly/configuration/
  # Configuration items are mounted as environment variables.
  # ICEBERG_REST__BASE_URI is required if ingress is disabled - otherwise
  # the catalog will only work inside the cluster.
  config:
    ICEBERG_REST__BASE_URI: "http://localhost:7777"
  # ---- EXAMPLE ----
  # config:


  # -- if we add the annotation: "cluster-autoscaler.kubernetes.io/safe-to-evict" = "true"
  safeToEvict: true

  podDisruptionBudget:
    # -- if a PodDisruptionBudget resource is created for the catalog
    enabled: false

    # -- the maximum unavailable pods/percentage for the catalog
    maxUnavailable: ""

    # -- the minimum available pods/percentage for the catalog
    minAvailable: ""

  livenessProbe:
    # -- if the liveness probes of the catalog Pods are enabled
    enabled: true
    initialDelaySeconds: 1
    periodSeconds: 5
    timeoutSeconds: 5
    failureThreshold: 5

  # configuration of the readiness probes of the catalog pods
  readinessProbe:
    # -- if the readiness probes of the catalog Pods are enabled
    enabled: true
    initialDelaySeconds: 1
    periodSeconds: 5
    timeoutSeconds: 5
    failureThreshold: 5

  autoscaling:
    # -- if the HorizontalPodAutoscaler is enabled for the catalog Pods
    enabled: false
    # -- maximum number of replicas for the catalog Pods
    maxReplicas: 2
    # -- metrics for the HorizontalPodAutoscaler
    metrics: []
  # ____ EXAMPLE _______________
  #   autoscaling:
  #     enabled: true
  #     maxReplicas: 16
  #     metrics:
  #     - type: Resource
  #       resource:
  #         name: memory
  #         target:
  #           type: Utilization
  #           averageUtilization: 80

  # -- how many seconds to wait after SIGTERM before SIGKILL of the catalog.
  # Default is 60 seconds.
  terminationPeriod: 60

  # -- (list of <html><a href="https://kubernetes.io/docs/reference/generated/kubernetes-api/v1.29/#container-v1-core">containers</a></html>)
  # extra containers for the catalog Pods
  extraContainers: []

  # -- (<html><a href="https://kubernetes.io/docs/reference/generated/kubernetes-api/v1.29/#container-v1-core">container</a></html>)
  # extra init-containers for the catalog Pods
  extraInitContainers: []

  # -- (<html><a href="https://kubernetes.io/docs/reference/generated/kubernetes-api/v1.29/#volumemount-v1-core">volume mount</a></html>)
  # extra VolumeMounts for the catalog Pods
  extraVolumeMounts: []
  # ---- EXAMPLE ----
  # extraVolumeMounts:
  # - name: foo
  #   mountPath: "/etc/foo"
  #   readOnly: true

  # -- (<html><a href="https://kubernetes.io/docs/reference/generated/kubernetes-api/v1.29/#volume-v1-core">volume</a></html>)
  # extra Volumes for the catalog Pods
  extraVolumes: []
  # ---- EXAMPLE ----
  # extraVolumes:
  # - name: foo
  #   secret:
  #     secretName: mysecret
  #     optional: false

  # -- Overwrite the command of the catalog container.
  # If not set, the default entrypoint of the image is used
  command: []

  dbMigrations:
    # -- if the db-migrations Job is created.
    # if `false`, you have to MANUALLY run `airflow db upgrade` when required
    enabled: true

    # -- (<html><a href="https://kubernetes.io/docs/reference/generated/kubernetes-api/v1.29/#resourcerequirements-v1-core">resource requirements</a></html>)
    # resources for the catalog container of the catalog pod
    resources: {}
    # ---- EXAMPLE ----
    # resources:
    #   limits:
    #     cpu: 100m
    #     memory: 128Mi
    #   requests:
    #     cpu: 100m
    #     memory: 128Mi

    # -- Labels for the catalog migration job
    labels: {}

    # -- Labels for the migration pod
    podLabels: {}

    # -- Annotations for the migration job
    annotations: {}

    # -- Annotations for the migration pod
    podAnnotations: {}

    # -- (<html><a href="https://kubernetes.io/docs/reference/generated/kubernetes-api/v1.29/#container-v1-core">container</a></html>)
    # extra init-containers for the migration Pod
    extraInitContainers: []

    # Other configurations are equal to the `catalog` section

  initContainers:
    checkDb:
      # -- (<html><a href="https://kubernetes.io/docs/reference/generated/kubernetes-api/v1.29/#resourcerequirements-v1-core">resource requirements</a></html>)
      # resource requests/limits for the "check-db" init-containers
      resources: {}

  # configs for the (backend) Service of the catalog Pods (REST-API)
  service:
    # -- catalog service annotations
    annotations: {}
    # -- catalog service session affinity
    sessionAffinity: "None"
    # -- catalog service session affinity config
    sessionAffinityConfig: {}
    # -- catalog service type
    type: ClusterIP
    # -- catalog service external port
    externalPort: 8181
    # -- catalog service ip of the load balancer service.
    # Only used when `type: LoadBalancer`
    loadBalancerIP: ""
    # -- Source ip ranges for the catalog services.
    # Only used when `type: LoadBalancer`
    loadBalancerSourceRanges: []
    # -- catalog service node port
    # Only used when `type: NodePort`
    nodePort:
      http: ""

  ingress:
    # -- if we should deploy Ingress resources
    enabled: false

    # -- annotations for the catalog Ingress
    annotations: {}

    # -- additional labels for the catalog Ingress
    labels: {}

    # -- the path for the catalog Ingress.
    # To host the catalog at the url
    # `https://data.example.com/iceberg-catalog`, set `path: "/iceberg-catalog"`.
    # If a path is set, the ingress must strip the path before forwarding to the service!
    # This helm-chart does not take care of this, as it depends on the type of Ingress Controller used.
    # For example, for NGINX Ingress Controller, set the annotation
    # `nginx.ingress.kubernetes.io/rewrite-target: /`
    path: ""

    # -- the hostname for the catalog Ingress.
    # For example, `data.example.com`.
    host: ""

    # -- the Ingress Class for the catalog Ingress
    ingressClassName: ""

    tls:
      # -- enable TLS termination for the catalog Ingress
      enabled: false

      # -- the name of a pre-created Secret containing a TLS private key and certificate
      secretName: ""

serviceAccount:
  # -- Specifies whether a service account should be created.
  # If `false`, you must create the you must create the service account outside this chart with name: `serviceAccount.name`
  create: true

  # -- Option to opt-out of the default behavior of service account token auto-mounting.
  automount: true

  # -- Name of the service account to use.
  # If not set and create is true, a name is generated using the fullname
  name: ""

  # -- Annotations to add to the service account
  annotations: {}
  # ____ EXAMPLE _______________
  #   # EKS - IAM Roles for Service Accounts
  #   annotations:
  #     eks.amazonaws.com/role-arn: "arn:aws:iam::XXXXXXXXXX:role/<<MY-ROLE-NAME>>"
  #

secretBackend:
  # -- the type of secret store to use.
  # Available values: "Postgres", "KV2"
  type: "Postgres"

  # postgres specific configurations.
  postgres:
    # -- Name of the secret containing the encryption key.
    # If not set, a random key is generated and stored in a secret.
    # We recommend setting this to a pre-existing secret. If you loose the key, you loose
    # access to all secrets.
    encryptionKeySecret: ""
    # -- Name of the key within `encryptionKeySecret` containing the encryption key string
    encryptionKeySecretKey: "encryptionKey"

  # kv2 specific configurations
  kv2:
    # -- the URL of the KV2 secret store
    url: ""
    # -- user name for authentication
    user: ""
    # -- password for authentication
    # consider using a secret for the password
    password: ""
    # -- path to the secret mount in the KV2 secret store.
    secretMount: "kv/data/iceberg"
    # -- the name of a pre-created secret containing the KV2 user
    userSecret: ""
    # -- the key within `kv2.userSecret` containing the user string
    userSecretKey: "username"
    # -- the name of a pre-created secret containing the KV2 password
    passwordSecret: ""
    # -- the key within `kv2.passwordSecret` containing the password string
    passwordSecretKey: "password"

postgresql:
  # -- if the `bitnami/postgresql` chart is used.
  # [WARNING] embedded Postgres is NOT recommended for production. Use an external database instead.
  # set to `false` if using `externalDatabase.*`
  enabled: true

  nameOverride: "lakekeeper-pg"

  serviceBindings:
    enabled: true

  auth:
    # -- the postgres user to create
    username: catalog
    # -- the postgres user's password.
    # if not specified, a random password is generated and stored in a secret
    password: ""
    # -- the postgres database to create
    database: catalog
    # -- the name of a pre-created secret containing the postgres password
    existingSecret: ""
    secretKeys:
      # -- the key within `postgresql.existingSecret` containing the admin (postgres) password string
      adminPasswordKey: "postgres-password"
      # -- the key within `postgresql.existingSecret` containing the user password string
      userPasswordKey: "password"

  # configs for the PVC of postgresql
  persistence:
    # -- if postgres will use Persistent Volume Claims to store data.
    # if false, data will be LOST as postgres Pods restart
    enabled: true

    # -- the StorageClass used by the PVC
    storageClass: ""

    # -- the access modes of the PVC
    accessModes:
      - ReadWriteOnce

    # -- the size of PVC to request
    size: 5Gi

externalDatabase:
  # -- the type of external database.
  # allowed values: "postgres"
  type: postgres

  # -- hostname to use for read instances of the external database
  host_read: "localhost"

  # -- hostname to use for write instances of the external database.
  # For single read/write instances, this should be the same as `host_read`
  host_write: "localhost"

  # port of the external database
  port: 5432

  # the database/scheme to use within the external database
  database: catalog

  # the username for the external database
  user: catalog

  # the name of a pre-created secret containing the external database user
  # - if set, this overrides `externalDatabase.user`
  userSecret: ""

  # the key within `externalDatabase.userSecret` containing the user string
  userSecretKey: "postgresql-user"

  # the password for the external database
  # - [WARNING] to avoid storing the password in plain-text within your values,
  #   create a Kubernetes secret and use `externalDatabase.passwordSecret`
  password: ""

  # the name of a pre-created secret containing the external database password
  # - if set, this overrides `externalDatabase.password`
  passwordSecret: ""

  # the key within `externalDatabase.passwordSecret` containing the password string
  passwordSecretKey: "postgresql-password"

  # Additional connection properties can be specified via environment variables
  # in the `catalog.extraEnv` list

auth:
  # -- Configuration for the authentication of the catalog.
  # If `auth.oauth2.providerUri` is not set and `auth.kubernetes.enabled` is false,
  # authentication is disabled.
  oauth2:
    # -- If set, access to rest endpoints is secured via an external OIDC-capable IdP.
    # The IdP must expose `{provider_url}/.well-known/openid-configuration`
    # and the openid-configuration needs to have the jwks_uri and issuer defined.
    # For keycloak set: https://keycloak.local/realms/test
    # For Entra-ID set: https://login.microsoftonline.com/{your-tenant-id}/v2.0
    providerUri: ""
    # -- The expected Audience of the OIDC App of lakekeeper.
    # The aud (audience) claim of the JWT token must match this value. Typically this is
    # the Client ID.
    audience: ""
    # -- Additional allow OIDC issuers.
    # The issuer defined in the issuer field of the ``.well-known/openid-configuration``
    # is always trusted. `additionalIssuers` has no effect if `providerUri` is not set.
    additionalIssuers: []

    ui:
      # -- Client ID used for the Authorization Code Flow of the UI.
      # Required if Authentication is enabled.
      clientID: ""
      # -- Space separated scopes to request
      scopes: ""
      # -- Resource to request
      resource: ""

  k8s:
    # -- If true, kubernetes service accounts can authenticate to Lakekeeper.
    # This option is compatible with `auth.oauth2` - multiple IdPs (OIDC and Kubernetes)
    # can be enabled simultaneously.
    enabled: true
    # -- If true and `auth.k8s.enabled` is true, a ClusterRoleBinding is created
    # that allows lakekeeper to introspect tokens.
    createClusterRoleBinding: true

authz:
  # -- type of the authorization backend.
  # Available values: "openfga", "allowall"
  # Authorization must not change after bootstrapping!
  # If type "openfga" is chose, consider setting `internalOpenFGA` to true
  # to deploy an OpenFGA instance as a subchart.
  backend: "allowall"

  # The following values are only required if an external
  # openfga instance is used as the authorization backend.
  # An external instance is used if `authz.backend` is set to "openfga"
  # and `internalOpenFGA` is set to false.
  openfga:
    # -- OpenFGA Endpoint (gRPC)
    # Set automatically if `internalOpenFGA` is true.
    endpoint: ""
    # -- Name of the Store to use in OpenFGA
    # Defaults to "lakekeeper"
    store: ""
    # -- API Key used to authenticate with OpenFGA.
    # This is used for pre-shared key authentication.
    # If `clientId` is set, the `apiKey` is ignored.
    apiKey: ""
    # -- Client ID used to authenticate with OpenFGA.
    # This is used for OIDC authentication.
    clientId: ""
    # -- Client Secret used to authenticate with OpenFGA.
    # This is used for OIDC authentication.
    clientSecret: ""
    # -- OIDC token endpoint used to authenticate with OpenFGA.
    # Used when exchanging client credentials for an access token for OpenFGA.
    # Required if Client ID is set.
    tokenEndpoint: ""

# -- if an OpenFGA instance is deployed as a subchart.
# When setting `internalOpenFGA` to true, the `openfga` subchart is deployed.
internalOpenFGA: false

# The subchart is only deployed if `internalOpenFGA` is set to true.
# All following values belong to the `openfga` subchart.
# Please check the [OpenFGA Chart](https://github.com/openfga/helm-charts/tree/main/charts/openfga)
# for more information.
# By default the openfga API is not secured. We recommend to secure the API or use
# network policies to restrict access.
openfga:
  # By default, we use the same number of replicas as the catalog
  replicaCount: *catalog_replicas

  migrate:
    annotations:
      helm.sh/hook: "post-install, post-upgrade, post-rollback"

  datastore:
    engine: postgres
    migrationType: job
    uriSecret: lakekeeper-openfga-pg-svcbind-postgres

  postgresql:
    # If not set, postgresql of openfga collides with names of
    # lakekeeper postgres. If changed, also change the `uriSecret` in `datastore`.
    fullnameOverride: lakekeeper-openfga-pg
    enabled: true

    serviceBindings:
      enabled: true<|MERGE_RESOLUTION|>--- conflicted
+++ resolved
@@ -19,13 +19,8 @@
 catalog:
   image:
     # -- The image repository to pull from
-<<<<<<< HEAD
-    repository: quay.io/lakekeeper/catalog
-    tag: v0.7.3
-=======
     repository: null
     tag: null
->>>>>>> cb30360f
     pullPolicy: IfNotPresent
     # -- 65532 = nonroot of google container distroless
     uid: 65532
