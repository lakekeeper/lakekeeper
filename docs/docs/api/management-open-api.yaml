--- conflicted
+++ resolved
@@ -961,13 +961,8 @@
                 $ref: '#/components/schemas/IcebergErrorResponse'
     delete:
       tags:
-<<<<<<< HEAD
-        - project
-      summary: Delete the default project
-=======
       - project
       summary: Delete a project by ID
->>>>>>> fa4b26a0
       operationId: delete_project_by_id
       parameters:
         - name: project_id
