# Developer Guide

All commits to main go through a PR. CI checks have to pass before merging the PR, keep in mind that CI checks include lints. Before merge, commits are squashed, but GitHub is taking care of this, so don't worry. PR titles should follow [Conventional Commits](https://www.conventionalcommits.org/en/v1.0.0/). We encourage small and orthogonal PRs. If you want to work on a bigger feature, please open an issue and discuss it with us first. 

If you want to work on something but don't know what, take a look at our issues tagged with `help wanted`. If you're still unsure, please reach out to us via the [Lakekeeper Discord](https://discord.gg/jkAGG8p93B). If you have questions while working on something, please use the GitHub issue or our Discord. We are happy to guide you!

## Foundation & CLA
We hate red tape. Currently, all committers need to sign the CLA in Github. To ensure the future of Lakekeeper, we want to donate the project to a foundation. We are not sure yet if this is going to be Apache, Linux, a Lakekeeper foundation or something else. Currently, we prefer to spend our time on adding cool new features to Lakekeeper, but we will revisit this topic during 2026.

## First steps

To work on small, self-contained, it is usually enough to have a Postgres database running while setting a few envs. The code block below should get you started up to running most unit tests as well as clippy. Keep in mind, that some tests are gated by `TEST_*` env vars. You can find a list of them in the [Testing section](#test-cloud-storage-profiles) below or by searching for `needs_env_var` within files ending with `.rs`. 

If you made any changes to SQL queries, you'll have to run `cargo sqlx prepare --workspace -- --all-targets --all-features` submitting your PR. This will update the sqlx queries in `.sqlx` to enable static checking of the queries without a migrated database. Remember to `git add .sqlx` before committing. If you forget, your PR will fail to build on GitHub.

```bash
# start postgres
docker run -d --name postgres-16 -p 5432:5432 -e POSTGRES_PASSWORD=postgres postgres:16
# set envs
echo 'export DATABASE_URL=postgresql://postgres:postgres@localhost:5432/postgres' > .env
echo 'export ICEBERG_REST__PG_ENCRYPTION_KEY="abc"' >> .env
echo 'export ICEBERG_REST__PG_DATABASE_URL_READ="postgresql://postgres:postgres@localhost/postgres"' >> .env
echo 'export ICEBERG_REST__PG_DATABASE_URL_WRITE="postgresql://postgres:postgres@localhost/postgres"' >> .env
source .env

# migrate db
cd crates/iceberg-catalog
sqlx database create && sqlx migrate run
cd ../..

# run tests (make sure you have cargo nextest installed, `cargo install cargo-nextest`)
cargo nextest run --all-features

# run clippy
cargo clippy --all-features --all-targets
```

## Code structure

### What is where?

We have three crates, `iceberg-catalog`, `iceberg-catalog-bin` and `iceberg-ext`. The bulk of the code is in `iceberg-catalog`. The `iceberg-catalog-bin` crate contains the main entry point for the catalog. The `iceberg-ext` crate contains extensions to `iceberg-rust`. 

<<<<<<< HEAD
#### iceberg-catalog

The `iceberg-catalog` crate contains the core of the catalog. It is structured into several modules:

1. `api` - contains the implementation of the REST API handlers as well as the `axum` router instantiation.
2. `catalog` - contains the core business logic of the REST catalog
3. `service` - contains various function blocks that make up the whole service, e.g., authn, authz and implementations of specific cloud storage backends.
4. `tests` - contains integration tests and some common test helpers, see below for more information.
5. `implementations` - contains the concrete implementation of the catalog backend, currently there's only a Postgres implementation and an alternative for Postgres as secret-store, `kv2`.

#### iceberg-catalog-bin

The main function branches out into multiple commands, amongst others, there's a health-check, migrations, but also serve which is likely the most relevant to you. In case you are forking us to implement your own AuthZ backend, you'll want to change the `serve` command to use your own implementation, just follow the call-chain.

### Where to put tests?
=======
```sh
cd examples/minimal
docker compose -f docker-compose.yaml -f docker-compose-build.yaml up -d --build
```
>>>>>>> 92b4603b

We try to keep unit-tests close to the code they are testing. E.g., all tests for the database module of tables are located in `crates/iceberg-catalog/src/implementations/postgres/tabular/table/mod.rs`. While working on more complex features we noticed a lot of repetition within tests and started to put commonly used functions into `crates/iceberg-catalog/src/tests/mod.rs`. Within the `tests` module, there are also some higher-level tests that cannot be easily mapped to a single module or require a non-trivial setup. Depending on what you are working on, you may want to put your tests there.

### I need to add an endpoint

You'll start at `api` and add the endpoint function to either `management` or `iceberg` depending on whether the endpoint belongs to official iceberg rest specification. The likely next step is to extend the respective `Service` trait so that there's a function to be called from the REST handler. Within the trait function, depending on your feature, you may need to store or fetch something from the storage backend. Depending on if the functionality already exists, you can do so via the respective function on the `C` generic and either the `state: ApiContext<State<...>>` struct or by first getting a transaction via `C::Transaction::begin_<write|read>(state.v1_state.catalog.clone()).await?;`. If you need to add a new function to the storage backend, extend the `Catalog` trait and implement it in the respective modules within `implementations`. Remember to do appropriate AuthZ checks within the function of the respecive `Service` trait.

## Debugging complex issues and prototyping using our examples

To debug more complex issues, work on prototypes or simply an initial manual test, you can use one of the `examples`. Unless you are working on AuthN or AuthZ, you'll most likely want to use the minimal example. All examples come with a `docker-compose-build.yaml` which will build the catalog image from source. The invocation looks like this: `docker-compose -f docker-compose.yaml -f docker-compose-build.yaml up -d --build`. Aside from building the catalog, the `docker-compose-build.yaml` overlay also exposes the docker services to your host, so you can also use it as a development environment by e.g. pointing your env vars to the docker container to test against its minio instance.
If you made changes to SQL queries, you'll have to run `cargo sqlx prepare --workspace -- --all-targets --all-features` before rebuilding the catalog image. This will update the sqlx queries in `.sqlx` to enable static checking of the queries without a migrated database.

After spinning the example up, you may head to `localhost:8888` and use one of the notebooks.

## Working with SQLx

This crate uses sqlx. For development and compilation a Postgres Database is required. You can use Docker to launch
one.:

```sh
docker run -d --name postgres-16 -p 5432:5432 -e POSTGRES_PASSWORD=postgres postgres:16
```
The `crates/iceberg-catalog` folder contains a `.env.sample` File.
Copy this file to `.env` and add your database credentials if they differ.

Run:

```sh
sqlx database create
sqlx migrate run
```

Before committing changes to SQL queries, run: 

```sh
cargo sqlx prepare --workspace -- --all-targets --all-features
```

Then `git add` the changes to `.sqlx` and commit them. Careful, if the command failed, `.sqlx` will be empty. But do not worry, it wouldn't build on Github so there's no way of really breaking things.

## KV2 / Vault

This catalog supports KV2 as backend for secrets. Tests for KV2 are disabled by default. To enable them, you need to run the following commands:

```shell
docker run -d -p 8200:8200 --cap-add=IPC_LOCK -e 'VAULT_DEV_ROOT_TOKEN_ID=myroot' -e 'VAULT_DEV_LISTEN_ADDRESS=0.0.0.0:8200' hashicorp/vault

# append some more env vars to the .env file, it should already have PG related entries defined above.

# this will enable the KV2 tests
echo 'export TEST_KV2=1' >> .env
# the values below configure KV2
echo 'export ICEBERG_REST__KV2__URL="http://localhost:8200"' >> .env
echo 'export ICEBERG_REST__KV2__USER="test"' >> .env
echo 'export ICEBERG_REST__KV2__PASSWORD="test"' >> .env
echo 'export ICEBERG_REST__KV2__SECRET_MOUNT="secret"' >> .env

source .env
# setup vault
./tests/vault-setup.sh http://localhost:8200

cargo test --all-features --all-targets
```

## Test cloud storage profiles

Currently, we're not aware of a good way of testing cloud storage integration against local deployments. That means, to test against AWS S3, GCS and ADLS Gen2, you need to set the following environment variables. For more information, take a look at the [Storage Guide](storage.md). A sample `.env` could look like this:

```sh
# TEST_AZURE=<some-value> controls a proc macro which either includes or excludes the azure tests
# if you compiled without TEST_AZURE, you'll have to change a file or do a cargo clean before rerunning tests. The same applies for the TEST_AWS and TEST_MINIO env vars.
export TEST_AZURE=1
export AZURE_TENANT_ID=<your tenant id>
export AZURE_CLIENT_ID=<your entra id app registration client id>
export AZURE_CLIENT_SECRET=<your entra id app registration client secret>
export AZURE_STORAGE_ACCOUNT_NAME=<your azure storage account name>
export AZURE_STORAGE_FILESYSTEM=<your azure adls filesystem name>

export TEST_AWS=1
export AWS_S3_BUCKET=<your aws s3 bucket>
export AWS_S3_REGION=<your aws s3 region>
# replace with actual values
export AWS_S3_ACCESS_KEY_ID=AKIAIOSFODNN7EXAMPLE
export AWS_S3_SECRET_ACCESS_KEY=wJalrXUtnFEMI/K7MDENG/bPxRfiCYEXAMPLEKEY
export AWS_S3_STS_ROLE_ARN=arn:aws:iam::123456789012:role/role-name

# the values below should work with the default minio in our docker-compose
export TEST_MINIO=1
export LAKEKEEPER_TEST__S3_BUCKET=tests
export LAKEKEEPER_TEST__S3_REGION=local
export LAKEKEEPER_TEST__S3_ACCESS_KEY=minio-root-user
export LAKEKEEPER_TEST__S3_SECRET_KEY=minio-root-password
export LAKEKEEPER_TEST__S3_ENDPOINT=http://localhost:9000
```

You may then run a test via:

```sh
source .example.env-from-above
cargo test service::storage::s3::test::aws::test_can_validate
```

## Running integration test

Our integration tests are written in Python and use pytest. They are located in the `tests` folder. The integration tests are run using docker-compose. The integration tests require a running instance of the catalog, which is started via docker-compose. The integration tests are run using `docker-compose`, please check the [Integration Test Docs](https://github.com/lakekeeper/lakekeeper/tree/main/tests).


## Extending Authz

When adding a new endpoint, you may need to extend the authorization model. Please check the [Authorization Docs](./authorization.md) for more information. For openfga, you'll have to perform the following steps:

1. extend the respective enum in `crate::service::authz` by adding the new action, e.g. `crate::service::authz::CatalogViewAction::CanUndrop`
1. add the relation to `crate::service::authz::implementations::openfga::relations`, e.g. add `ViewRelation::CanUndrop`
1. add the mapping from the `implementations` type to the `service` type in `openfga::relations`, e.g. `CatalogViewAction::CanUndrop => ViewRelation::CanUndrop`
1. create a new authz schema version by renaming the version for backward compatible changes, e.g. `authz/openfga/v2.1/` to `authz/openfga/v2.2/`. For non-backward compatible changes create a new major version folder.
1. apply your changes, e.g. add `define can_undrop: modify` to the `view` type in `authz/openfga/v2.2/schema.fga`
1. regenerate `schema.json` via `./fga model transform --file authz/openfga/v2.2/schema.fga > authz/openfga/v2.2/schema.json` (download the `fga` binary from the [OpenFGA repo](https://github.com/openfga/cli/releases/))
1. Head to `crate::service::authz::implementations::openfga::migration.rs`, modify `ACTIVE_MODEL_VERSION` to the newer version. For backwards compatible changes, change the `add_model` section. For changes that require migrations, add an additional `add_model` section that includes the migration fn.

```rust
pub(super) static ACTIVE_MODEL_VERSION: LazyLock<AuthorizationModelVersion> =
    LazyLock::new(|| AuthorizationModelVersion::new(3, 0)); // <- Change this for every change in the model


fn get_model_manager(
    client: &BasicOpenFgaServiceClient,
    store_name: Option<String>,
) -> openfga_client::migration::TupleModelManager<BasicAuthLayer> {
    openfga_client::migration::TupleModelManager::new(
        client.clone(),
        &store_name.unwrap_or(AUTH_CONFIG.store_name.clone()),
        &AUTH_CONFIG.authorization_model_prefix,
    )
    .add_model(
        serde_json::from_str(include_str!(
            // Change this for backward compatible changes.
            // For non-backward compatible changes that require tuple migrations, add another `add_model` call.
            "../../../../../../../authz/openfga/v3.0/schema.json"
        ))
        // Change also the model version in this string:
        .expect("Model v3.0 is a valid AuthorizationModel in JSON format."),
        AuthorizationModelVersion::new(3, 0),
        // For major version upgrades, this is where tuple migrations go.
        None::<MigrationFn<_>>,
        None::<MigrationFn<_>>,
    )
}
```

<|MERGE_RESOLUTION|>--- conflicted
+++ resolved
@@ -9,7 +9,7 @@
 
 ## First steps
 
-To work on small, self-contained, it is usually enough to have a Postgres database running while setting a few envs. The code block below should get you started up to running most unit tests as well as clippy. Keep in mind, that some tests are gated by `TEST_*` env vars. You can find a list of them in the [Testing section](#test-cloud-storage-profiles) below or by searching for `needs_env_var` within files ending with `.rs`. 
+To work on small and self-contained features, it is usually enough to have a Postgres database running while setting a few envs. The code block below should get you started up to running most unit tests as well as clippy. Keep in mind, that some tests are gated by `TEST_*` env vars. You can find a list of them in the [Testing section](#test-cloud-storage-profiles) below or by searching for `needs_env_var` within files ending with `.rs`. 
 
 If you made any changes to SQL queries, you'll have to run `cargo sqlx prepare --workspace -- --all-targets --all-features` submitting your PR. This will update the sqlx queries in `.sqlx` to enable static checking of the queries without a migrated database. Remember to `git add .sqlx` before committing. If you forget, your PR will fail to build on GitHub.
 
@@ -41,7 +41,6 @@
 
 We have three crates, `iceberg-catalog`, `iceberg-catalog-bin` and `iceberg-ext`. The bulk of the code is in `iceberg-catalog`. The `iceberg-catalog-bin` crate contains the main entry point for the catalog. The `iceberg-ext` crate contains extensions to `iceberg-rust`. 
 
-<<<<<<< HEAD
 #### iceberg-catalog
 
 The `iceberg-catalog` crate contains the core of the catalog. It is structured into several modules:
@@ -57,12 +56,6 @@
 The main function branches out into multiple commands, amongst others, there's a health-check, migrations, but also serve which is likely the most relevant to you. In case you are forking us to implement your own AuthZ backend, you'll want to change the `serve` command to use your own implementation, just follow the call-chain.
 
 ### Where to put tests?
-=======
-```sh
-cd examples/minimal
-docker compose -f docker-compose.yaml -f docker-compose-build.yaml up -d --build
-```
->>>>>>> 92b4603b
 
 We try to keep unit-tests close to the code they are testing. E.g., all tests for the database module of tables are located in `crates/iceberg-catalog/src/implementations/postgres/tabular/table/mod.rs`. While working on more complex features we noticed a lot of repetition within tests and started to put commonly used functions into `crates/iceberg-catalog/src/tests/mod.rs`. Within the `tests` module, there are also some higher-level tests that cannot be easily mapped to a single module or require a non-trivial setup. Depending on what you are working on, you may want to put your tests there.
 
