# Query Engines

In this page we document how query engines can be configured to connect to Lakekeeper. Please also check the documentation of your query engine to obtain additional information. All Query engines that support the Apache Iceberg REST Catalog (IRC) also support Lakekeeper.

If Lakekeeper Authorization is enabled, Lakekeeper enforces permissions based on the `sub` field in the received tokens. For query engines used by a single user, the user should use its own credentials to log-in to Lakekeeper.

For query engines shared by multiple users, Lakekeeper supports two architectures that allow a shared query engine to enforce permissions for individual users:

1. OAuth2 enabled query engines should use standard OAuth2 Token-Exchange to exchange the user's token of the query engine for a Lakekeeper token (RFC8693). The Catalog then receives a token that has the `sub` field set to the user using the query engine, instead of the technical user that is used to configure the catalog in the query engine itself.
2. Query engines flexible enough to connect to external permission management systems such as Open Policy Agent (OPA), can directly enforce the same permissions on Data that Lakekeeper uses. Please find more information and a complete docker compose example with trino in the [Open Policy Agent Guide](opa.md).

Shared query engines must use the same Identity Provider as Lakekeeper in both scenarios unless user-ids are mapped, for example in OPA.

We are tracking open issues and missing features in query engines in a [Tracking Issue on Github](https://github.com/lakekeeper/lakekeeper/issues/399).


## <img src="/assets/trino.svg" width="30"> Trino

The following docker compose examples are available for trino:

- [`Minimal`](https://github.com/lakekeeper/lakekeeper/tree/main/examples/minimal): No authentication
- [`Access-Control-Simple`](https://github.com/lakekeeper/lakekeeper/tree/main/examples/access-control-simple): Lakekeeper secured with OAuth2, single technical User for trino
- [`Access-Control-Advanced`](https://github.com/lakekeeper/lakekeeper/tree/main/examples/access-control-advanced): Single trino instance secured by OAuth2 shared by multiple users. Lakekeeper Permissions for each individual user enforced by trino via the Open Policy Agent bridge.

If [Soft-Deletion](./concepts.md#soft-deletion) is enabled in Lakekeeper, make sure to set `"iceberg.unique-table-location" = 'true'`, to ensure that tables can be recreated in new locations while their dropped counterparts are waiting for expiration.

As Lakekeeper supports nesting of namespaces, we recommend to set `"iceberg.rest-catalog.nested-namespace-enabled" = 'true'`.

Basic setup in trino:

=== "S3-Compatible"

    Trino supports vended-credentials from Iceberg REST Catalogs for S3, so that no S3 credentials are required when creating the Catalog.

    ```sql
    CREATE CATALOG lakekeeper USING iceberg
    WITH (
        "iceberg.catalog.type" = 'rest',
        "iceberg.rest-catalog.uri" = '<Lakekeeper Catalog URI, i.e. http://localhost:8181/catalog>',
        "iceberg.rest-catalog.warehouse" = '<Name of the Warehouse in Lakekeeper>',
        "iceberg.rest-catalog.nested-namespace-enabled" = 'true',
        "iceberg.rest-catalog.vended-credentials-enabled" = 'true',
        "iceberg.unique-table-location" = 'true',
        "s3.region" = '<AWS Region to use. For S3-compatible storage use a non-existent AWS region, such as local>',
        "fs.native-s3.enabled" = 'true'
        -- Required for some S3-compatible storages:
        "s3.path-style-access" = 'true',
        "s3.endpoint" = '<Custom S3 endpoint>',
        -- Required Parameters if OAuth2 authentication is enabled for Lakekeeper:
        "iceberg.rest-catalog.security" = 'OAUTH2',
        "iceberg.rest-catalog.oauth2.credential" = '<Client-ID>:<Client-Secret>',
        "iceberg.rest-catalog.oauth2.server-uri" = '<Token Endpoint of your IdP, i.e. http://keycloak:8080/realms/iceberg/protocol/openid-connect/token>',
        -- Optional Parameters if OAuth2 authentication is enabled for Lakekeeper:
        "iceberg.rest-catalog.oauth2.scope" = '<Scopes to request from the IdP, i.e. lakekeeper>'
    )
    ```

=== "Azure"

    Trino does not support vended-credentials for Azure, so that Storage Account credentials must be specified in Trino. If you are interested in vended-credentials for Azure, please up-vote the [Trino Issue](https://github.com/trinodb/trino/issues/23238).

    Please find additional configuration Options in the [Trino docs](https://trino.io/docs/current/object-storage/file-system-azure.html#object-storage-file-system-azure--page-root).

    ```sql
    CREATE CATALOG lakekeeper USING iceberg
    WITH (
        "iceberg.catalog.type" = 'rest',
        "iceberg.rest-catalog.uri" = '<Lakekeeper Catalog URI, i.e. http://localhost:8181/catalog>',
        "iceberg.rest-catalog.warehouse" = '<Name of the Warehouse in Lakekeeper>',
        "iceberg.rest-catalog.nested-namespace-enabled" = 'true',
        "iceberg.unique-table-location" = 'true',
        "fs.native-azure.enabled" = 'true',
        "azure.auth-type" = 'OAUTH',
        "azure.oauth.client-id" = '<Client-ID for an Application with Storage Account access>',
        "azure.oauth.secret" = '<Client-Secret>',
        "azure.oauth.tenant-id" = '<Tenant-ID>',
        "azure.oauth.endpoint" = 'https://login.microsoftonline.com/<Tenant-ID>/v2.0',
        -- Required Parameters if OAuth2 authentication is enabled for Lakekeeper:
        "iceberg.rest-catalog.security" = 'OAUTH2',
        "iceberg.rest-catalog.oauth2.credential" = '<Client-ID>:<Client-Secret>', -- Client-ID used to access Lakekeeper. Typically different to `azure.oauth.client-id`.
        "iceberg.rest-catalog.oauth2.server-uri" = '<Token Endpoint of your IdP, i.e. http://keycloak:8080/realms/iceberg/protocol/openid-connect/token>',
        -- Optional Parameters if OAuth2 authentication is enabled for Lakekeeper:
        "iceberg.rest-catalog.oauth2.scope" = '<Scopes to request from the IdP, i.e. lakekeeper>'
    )
    ```

=== "GCS"

    Trino does not support vended-credentials for GCS, so that GCS credentials must be specified in Trino. If you are interested in vended-credentials for GCS, please up-vote the [Trino Issue](https://github.com/trinodb/trino/issues/24518).

    Please find additional configuration Options in the [Trino docs](https://trino.io/docs/current/object-storage/file-system-gcs.html).


    ```sql
    CREATE CATALOG lakekeeper USING iceberg
    WITH (
        "iceberg.catalog.type" = 'rest',
        "iceberg.rest-catalog.uri" = '<Lakekeeper Catalog URI, i.e. http://localhost:8181/catalog>',
        "iceberg.rest-catalog.warehouse" = '<Name of the Warehouse in Lakekeeper>',
        "iceberg.rest-catalog.nested-namespace-enabled" = 'true',
        "iceberg.unique-table-location" = 'true',
        "fs.native-gcs.enabled" = 'true',
        "gcs.project-id" = '<Identifier for the project on Google Cloud Storage>',
        "gcs.json-key" = '<Your Google Cloud service account key in JSON format>',
        -- Required Parameters if OAuth2 authentication is enabled for Lakekeeper:
        "iceberg.rest-catalog.security" = 'OAUTH2',
        "iceberg.rest-catalog.oauth2.credential" = '<Client-ID>:<Client-Secret>', -- Client-ID used to access Lakekeeper. Typically different to `azure.oauth.client-id`.
        "iceberg.rest-catalog.oauth2.server-uri" = '<Token Endpoint of your IdP, i.e. http://keycloak:8080/realms/iceberg/protocol/openid-connect/token>',
        -- Optional Parameters if OAuth2 authentication is enabled for Lakekeeper:
        "iceberg.rest-catalog.oauth2.scope" = '<Scopes to request from the IdP, i.e. lakekeeper>'
    )
    ```

## <img src="/assets/spark.svg" width="40" background-color="red"> Spark

The following docker compose examples are available for spark:

- [`Minimal`](https://github.com/lakekeeper/lakekeeper/tree/main/examples/minimal): No authentication
- [`Access-Control-Simple`](https://github.com/lakekeeper/lakekeeper/tree/main/examples/access-control-simple): Lakekeeper secured with OAuth2, single technical User for spark

Basic setup in spark:

=== "S3-Compatible / Azure / GCS"

    Spark supports credential vending for all storage types, so that no credentials need to be specified in spark when creating the catalog.

    ```python
    import pyspark
    import pyspark.sql

    pyspark_version = pyspark.__version__
    pyspark_version = ".".join(pyspark_version.split(".")[:2]) # Strip patch version
    iceberg_version = "1.8.1"

    # Disable the jars which are not needed
    spark_jars_packages = (
        f"org.apache.iceberg:iceberg-spark-runtime-{pyspark_version}_2.12:{iceberg_version},"
        f"org.apache.iceberg:iceberg-aws-bundle:{iceberg_version},"
        f"org.apache.iceberg:iceberg-azure-bundle:{iceberg_version},"
        f"org.apache.iceberg:iceberg-gcp-bundle:{iceberg_version}"
    )

    catalog_name = "lakekeeper"
    configuration = {
        "spark.jars.packages": spark_jars_packages,
        "spark.sql.extensions": "org.apache.iceberg.spark.extensions.IcebergSparkSessionExtensions",
        "spark.sql.defaultCatalog": catalog_name,
        f"spark.sql.catalog.{catalog_name}": "org.apache.iceberg.spark.SparkCatalog",
        f"spark.sql.catalog.{catalog_name}.catalog-impl": "org.apache.iceberg.rest.RESTCatalog",
        f"spark.sql.catalog.{catalog_name}.uri": "<Lakekeeper Catalog URI, i.e. http://localhost:8181/catalog>",
        # Required Parameters if OAuth2 authentication is enabled for Lakekeeper:
        f"spark.sql.catalog.{catalog_name}.credential": "<Client-ID>:<Client-Secret>", # Client-ID used to access Lakekeeper
        f"spark.sql.catalog.{catalog_name}.oauth2-server-uri": "<Token Endpoint of your IdP, i.e. http://keycloak:8080/realms/iceberg/protocol/openid-connect/token>",
        f"spark.sql.catalog.{catalog_name}.warehouse": "<Name of the Warehouse in Lakekeeper>",
        # Optional Parameters if OAuth2 authentication is enabled for Lakekeeper:
        f"spark.sql.catalog.{catalog_name}.scope": "<Scopes to request from the IdP, i.e. lakekeeper>",
        # Optional Parameter to configure which kind of vended-credential to use for S3:
        f"spark.sql.catalog.{catalog_name}.header.X-Iceberg-Access-Delegation": "vended-credentials" # Alternatively "remote-signing"
    }

    spark_conf = pyspark.SparkConf().setMaster("local[*]")

    for k, v in configuration.items():
        spark_conf = spark_conf.set(k, v)
    
    spark = pyspark.sql.SparkSession.builder.config(conf=spark_conf).getOrCreate()
    spark.sql(f"USE {catalog_name}")
    ```

## <img src="/assets/python.svg" width="30"> PyIceberg

```python
import pyiceberg.catalog
import pyiceberg.catalog.rest
import pyiceberg.typedef

catalog = pyiceberg.catalog.rest.RestCatalog(
    name="my_catalog_name",
    uri="<Lakekeeper Catalog URI, i.e. http://localhost:8181/catalog>",
    warehouse="<Name of the Warehouse in Lakekeeper>",
    #  Required Parameters if OAuth2 authentication is enabled for Lakekeeper:
    credential="<Client-ID>:<Client-Secret>",
    **{
        "oauth2-server-uri": "http://localhost:30080/realms/<keycloak realm name>/protocol/openid-connect/token"
    },
    # Optional Parameters if OAuth2 authentication is enabled for Lakekeeper:
    scope="<Scopes to request from the IdP, i.e. lakekeeper>",
)

print(catalog.list_namespaces())
```

## <img src="/assets/athena.svg" width="30"> AWS Athena (Spark)

Amazon Athena is a serverless query service that allows you to use SQL or PySpark to query data in Lakekeeper without provisioning infrastructure. The following steps demonstrate how to connect Athena PySpark with Lakekeeper.

**1. Create an Apache Spark workgroup in the AWS Athena console:**

* Go to the Athena console > Administration > Workgroups
* Create a workgroup with Apache Spark as the analytics engine

**2. Create a new PySpark notebook:**

* Give your notebook a name
* Select your Spark workgroup
* Configure JSON properties with Lakekeeper catalog settings

    ```json
    {
        "spark.sql.catalog.lakekeeper": "org.apache.iceberg.spark.SparkCatalog",
        "spark.sql.catalog.lakekeeper.type": "rest",
        "spark.sql.catalog.lakekeeper.uri": "<Lakekeeper Catalog URI>",
        "spark.sql.catalog.lakekeeper.warehouse": "<Name of the Warehouse in Lakekeeper>",
        "spark.sql.defaultCatalog": "lakekeeper",
        "spark.sql.extensions": "org.apache.iceberg.spark.extensions.IcebergSparkSessionExtensions",
        "spark.sql.catalog.lakekeeper.credential": "<Client-ID>:<Client-Secret>", 
        "spark.sql.catalog.lakekeeper.oauth2-server-uri": "<Token Endpoint of your IdP>"
    }
    ```

**3. Verify the connection in your notebook:**

```python
# Verify connectivity to your Lakekeeper catalog
spark.sql("select count(*) from lakekeeper.<namespace>.<table>").show()
```

Amazon Athena has Iceberg pre-installed, so no additional package installations are required.


## <img src="/assets/starrocks.svg" width="30"> Starrocks

Starrocks is improving the Iceberg REST support quickly. This guide is written for Starrocks 3.3, which does not support vended-credentials for AWS S3 with custom endpoints.

The following docker compose examples are available for starrocks:

- [`Minimal`](https://github.com/lakekeeper/lakekeeper/tree/main/examples/minimal): No authentication
- [`Access-Control`](https://github.com/lakekeeper/lakekeeper/tree/main/examples/access-control): Lakekeeper secured with OAuth2, single technical user for starrocks


=== "S3-Compatible"

    ```sql
    CREATE EXTERNAL CATALOG rest_catalog
    PROPERTIES
    (
        "type" = "iceberg",
        "iceberg.catalog.type" = "rest",
        "iceberg.catalog.uri" = "<Lakekeeper Catalog URI, i.e. http://localhost:8181/catalog>",
        "iceberg.catalog.warehouse" = "<Name of the Warehouse in Lakekeeper>",
        -- Required Parameters if OAuth2 authentication is enabled for Lakekeeper:
        "iceberg.catalog.oauth2-server-uri" = "<Token Endpoint of your IdP, i.e. http://keycloak:8080/realms/iceberg/protocol/openid-connect/token>",
        "iceberg.catalog.credential" = "<Client-ID>:<Client-Secret>",
        -- Optional Parameters if OAuth2 authentication is enabled for Lakekeeper:
        "iceberg.catalog.scope" = "<Scopes to request from the IdP, i.e. lakekeeper>",
        -- S3 specific configuration, probably not required anymore in version 3.4.1 and newer.
        "aws.s3.region" = "<AWS Region to use. For S3-compatible storage use a non-existent AWS region, such as local>",
        "aws.s3.access_key" = "<S3 Access Key>",
        "aws.s3.secret_key" = "<S3 Secret Access Key>",
        -- Required for some S3-compatible storages:
        "aws.s3.endpoint" = "<Custom S3 endpoint>",
        "aws.s3.enable_path_style_access" = "true"
    )
<<<<<<< HEAD
    ```


## <img src="/assets/olake.svg" width="30"> OLake

Open-source tool for replicating Databases to Apache Iceberg or Data Lakehouse. ⚡ Efficient, quick and scalable data ingestion for real-time analytics. Visit <a href="https://olake.io" target="_blank">OLake</a> for the full documentation, and benchmarks.

- <a href="https://github.com/lakekeeper/lakekeeper/tree/main/examples/minimal" target="_blank">Minimal</a> : No authentication



=== "S3-Compatible"

    ```json
    {
    "type": "ICEBERG",
        "writer": {
            "catalog_type": "rest",
            "normalization": false,
            "rest_catalog_url": "http://localhost:8181/catalog",
            "iceberg_s3_path": "warehouse",
            "iceberg_db": "ICEBERG_DATABASE_NAME"
        }
    }
    ```
=======
    ```
>>>>>>> b861920c
<|MERGE_RESOLUTION|>--- conflicted
+++ resolved
@@ -261,13 +261,11 @@
         "aws.s3.endpoint" = "<Custom S3 endpoint>",
         "aws.s3.enable_path_style_access" = "true"
     )
-<<<<<<< HEAD
-    ```
-
+    ```
 
 ## <img src="/assets/olake.svg" width="30"> OLake
 
-Open-source tool for replicating Databases to Apache Iceberg or Data Lakehouse. ⚡ Efficient, quick and scalable data ingestion for real-time analytics. Visit <a href="https://olake.io" target="_blank">OLake</a> for the full documentation, and benchmarks.
+OLake is an open-source tool for replicating Databases to Apache Iceberg or Data Lakehouses. ⚡ Efficient, quick and scalable data ingestion for real-time analytics. Visit <a href="https://olake.io" target="_blank">OLake</a> for the full documentation, and benchmarks.
 
 - <a href="https://github.com/lakekeeper/lakekeeper/tree/main/examples/minimal" target="_blank">Minimal</a> : No authentication
 
@@ -287,6 +285,4 @@
         }
     }
     ```
-=======
-    ```
->>>>>>> b861920c
+
