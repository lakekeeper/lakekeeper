--- conflicted
+++ resolved
@@ -12,40 +12,6 @@
 
 # Scope and Features
 
-<<<<<<< HEAD
-The Iceberg REST Protocol has become the standard for catalogs in open Lakehouses. It natively enables multi-table
-commits, server-side deconflicting and much more. It is figuratively the  (**TIP**) of the Iceberg.
-
-We have started this implementation because we were missing "OPENNESS" such as customizability, support for on-premise
-deployments and other features that are important for us in existing Iceberg Catalogs. Please find following some of our
-focuses with this implementation:
-
-- **Customizable**: If you already manage Access to Tables in your company somewhere else or need the catalog to stream
-  change events to a different system, you can do so by implementing a few methods. Please find more details in
-  the [Customization Guide](CUSTOMIZING.md).
-- **Change Events**: Built-in support to emit change events (CloudEvents), which enables you to react to any change that
-  happen to your tables.
-- **Change Approval**: Changes can also be prohibited by external systems. This can be used to prohibit changes to
-  tables that would validate Data Contracts, Quality SLOs etc. Simply integrate with your own change approval via
-  our `ContractVerification` trait.
-- **Multi-Tenant capable**: A single deployment of our catalog can serve multiple projects - all with a single
-  entrypoint. All Iceberg and Warehouse configurations are completly separated between Warehouses.
-- **Written in Rust**: Single 18Mb all-in-one binary - no JVM or Python env required.
-- **Storage Access Management**: Built-in S3-Signing that enables support for self-hosted as well as AWS S3 WITHOUT
-  sharing S3 credentials with clients.
-- **Well-Tested**: Integration-tested with `spark`, `trino` and `pyiceberg` (support for S3 with this catalog from
-  pyiceberg 0.7.0)
-- **High Available & Horizontally Scalable**: There is no local state - the catalog can be scaled horizontally and
-  updated without downtimes.
-- **Fine Grained Access (FGA) (Coming soon):** Simple Role-Based access control is not enough for many rapidly evolving
-  Data & Analytics initiatives. We are leveraging [OpenFGA](https://openfga.dev/) based on
-  googles [Zanzibar-Paper](https://research.google/pubs/zanzibar-googles-consistent-global-authorization-system/) to
-  implement authorization. If your company already has a different system in place, you can integrate with it by
-  implementing a handful of methods in the `AuthZHandler` trait.
-
-Please find following an overview of currently supported features. Please also check the Issues if you are missing
-something.
-=======
 **T**he **I**ceberg **P**rotocol (**TIP**) based on REST has become the standard for catalogs in open Lakehouses. It natively enables multi-table commits, server-side deconflicting and much more. It is figuratively the (**TIP**) of the Iceberg.
 
 We have started this implementation because we were missing OPENNESS such as customizability, support for on-premise deployments and other features that are important for us in existing Iceberg Catalogs. Please find following some of our focuses with this implementation:
@@ -60,7 +26,6 @@
 - **Fine Grained Access (FGA) (Coming soon):** Simple Role-Based access control is not enough for many rapidly evolving Data & Analytics initiatives. We are leveraging [OpenFGA](https://openfga.dev/) based on googles [Zanzibar-Paper](https://research.google/pubs/zanzibar-googles-consistent-global-authorization-system/) to implement authorization. If your company already has a different system in place, you can integrate with it by implementing a handful of methods in the `AuthZHandler` trait.
 
 Please find following an overview of currently supported features. Please also check the Issues if you are missing something.
->>>>>>> 3030aa0d
 
 # Quickstart
 
