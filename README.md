--- conflicted
+++ resolved
@@ -5,7 +5,6 @@
 
 [actions-badge]: https://github.com/hansetag/iceberg-catalog/workflows/CI/badge.svg?branch=main
 
-<<<<<<< HEAD
 This is TIP: A Rust-native implementation of the [Apache Iceberg](https://iceberg.apache.org/) REST Catalog specification based on [apache/iceberg-rust](https://github.com/apache/iceberg-rust).
 
 # Scope and Features
@@ -24,45 +23,6 @@
 - **Fine Grained Access (FGA) (Coming soon):** Simple Role-Based access control is not enough for many rapidly evolving Data & Analytics initiatives. We are leveraging [OpenFGA](https://openfga.dev/) based on googles [Zanzibar-Paper](https://research.google/pubs/zanzibar-googles-consistent-global-authorization-system/) to implement authorization. If your company already has a different system in place, you can integrate with it by implementing a handful of methods in the `AuthZHandler` trait.
 
 Please find following an overview of currently supported features. Please also check the Issues if you are missing something.
-=======
-[actions-url]: https://github.com/hansetag/iceberg-catalog/actions?query=workflow%3ACI+branch%3Amain
-
-This is TIP: A Rust-native implementation of the [Apache Iceberg](https://iceberg.apache.org/) REST Catalog
-specification.
-
-# Scope and Features
-
-The Iceberg REST Protocol has become the standard for catalogs in open Lakehouses. It natively enables multi-table
-commits, server-side deconflicting and much more.
-
-We have started this implementation because we were missing customizability, support for on-premise deployments and
-features that are important for us in other Iceberg Catalogs. Please find following some of our focuses with this
-implementation:
-
-* **Customizable**: If you already manage Access to Tables in your company somewhere else or need the catalog to stream
-  change events to a different system, you can do so with by implementing just a few methods. Please find more details
-  in the [Customization Guide](CUSTOMIZING.md).
-* **Change Events**: Built-in support to emit change events (CloudEvents), which enables you to react to any change that
-  happen to your tables. Changes can also be prohibited by external systems using our request / response handler. This
-  is can be used to prohibit changes to tables that would validate Data Contracts.
-* **Multi-Tenant capable**: A single deployment of our server can serve multiple projects - all with a single
-  entrypoint. All Iceberg and Warehouse configurations are completly separated between Warehouses.
-* **Written in Rust**: Single 18Mb all-in-one binary - no JVM or Python env required.
-* **Storage Access Management**: Built-in S3-Signing that enables support for self-hosted as well as AWS S3 WITHOUT
-  sharing S3 credentials with clients.
-* **Well-Tested**: Integration-tested with `spark`, `trino` and `pyiceberg` (support for S3 with this catalog from
-  pyiceberg 0.7.0)
-* **High Available & Horizontally Scalable**: There is no local state - the catalog can be scaled horizontally and
-  updated without downtimes.
-* **Fine Grained Access (FGA) (Coming soon):** Simple Role-Based access control is not enough for many rapidly evolving
-  Data & Analytics initiatives. We are leveraging OpenFGA based on
-  googles [Zanzibar-Paper](https://research.google/pubs/zanzibar-googles-consistent-global-authorization-system/) to
-  implement authorization. If your company already has a different system in place, you can integrate with it by
-  implementing a handful of methods in the `AuthZHandler` trait.
-
-Please find following an overview of currently supported features. Please also check the Issues if you are missing
-something.
->>>>>>> 01414ee7
 
 # Quickstart
 
@@ -137,12 +97,7 @@
 
 # Multiple Projects
 
-<<<<<<< HEAD
 The iceberg-rest server can host multiple independent warehouses that are again grouped by projects. The overall structure looks like this:
-=======
-The iceberg-rest server can host multiple independent warehouses that are again grouped by projects. The overall
-structure looks like this:
->>>>>>> 01414ee7
 
 ```
 <project-1-uuid>/
@@ -188,14 +143,8 @@
 
 # Limitations
 
-<<<<<<< HEAD
 - Table Metadata is currently limited to `256Mb` for the `postgres` implementation. If you need more, you should probably vaccum your table ;)
 - Views are not supported yet
-=======
-* Table Metadata is currently limited to `256Mb` for the `postgres` implementation. If you need more, you should
-  probably vaccum your table ;)
-* Views are not supported yet
->>>>>>> 01414ee7
 
 ## License
 
