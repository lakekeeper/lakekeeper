--- conflicted
+++ resolved
@@ -55,10 +55,6 @@
 ] }
 openfga-rs = { git = "https://github.com/c-thiel/openfga-rs.git", rev = "2623173bab4f9c59b70f599dbc80bd4fe344e1ed" }
 typed-builder = "^0.20.0"
-<<<<<<< HEAD
-=======
-strum_macros = "^0.27.0"
->>>>>>> 517475e5
 async-trait = "0.1.83"
 axum = { version = "0.8.1" }
 axum-prometheus = { version = "0.8.0", features = ["http-listener"] }
@@ -86,12 +82,8 @@
 ] }
 lazy-regex = { version = "3.2.0", features = ["lite"] }
 percent-encoding = "2.3.1"
-<<<<<<< HEAD
-strum = { version = "0.27", features = ["derive"] }
-strum_macros = "0.27"
-=======
-strum = { version = "^0.27.0", features = ["derive"] }
->>>>>>> 517475e5
+strum = { version = "0.27.0", features = ["derive"] }
+strum_macros = "0.27.0"
 sqlx = { version = "^0.8.2", default-features = false, features = [
     "runtime-tokio",
     "tls-rustls",
