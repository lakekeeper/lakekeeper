--- conflicted
+++ resolved
@@ -157,14 +157,9 @@
 similar = "2.6.0"
 assert-json-diff = "2.0.2"
 maplit = "1.0.2"
-<<<<<<< HEAD
-limes = { version = "0.2.1", features = ["kubernetes", "axum", "rustls-tls"] }
-middle = { version = "0.3", features = ["tonic"] }
-
-[patch.crates-io]
-openfga-client = { path = "../openfga-client" }
-=======
 limes = { version = "0.2.2", features = ["kubernetes", "axum", "rustls-tls"] }
 middle = { version = "0.3", features = ["tonic"] }
 rand = "0.9.2"
->>>>>>> 1658ae61
+
+[patch.crates-io]
+openfga-client = { path = "../openfga-client" }