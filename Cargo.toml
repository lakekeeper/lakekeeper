--- conflicted
+++ resolved
@@ -53,12 +53,8 @@
 iceberg = { git = "https://github.com/lakekeeper/iceberg-rust.git", rev = "f3b7dd2", features = [
     "storage-all",
 ] }
-<<<<<<< HEAD
 openfga-client = { version = "0.2", features = ["auth-middle"] }
-=======
 iso8601 = "0.6.2"
-openfga-rs = { git = "https://github.com/c-thiel/openfga-rs.git", rev = "2623173bab4f9c59b70f599dbc80bd4fe344e1ed" }
->>>>>>> abb4882c
 typed-builder = "^0.20.0"
 async-trait = "0.1.83"
 axum = { version = "0.8.1" }
