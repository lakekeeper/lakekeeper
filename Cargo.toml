--- conflicted
+++ resolved
@@ -14,14 +14,7 @@
 license = "Apache-2.0"
 
 [workspace.dependencies]
-utoipa-swagger-ui = { version = "7.1.0", features = ["axum"] }
 rdkafka = { version = "0.36.2", default-features = false, features = ["tokio"] }
-utoipa = { version = "4.2.3", features = [
-    "axum_extras",
-    "chrono",
-    "url",
-    "uuid",
-] }
 async-nats = "0.37.0"
 async-compression = { version = "^0.4", features = ["tokio", "gzip"] }
 azure_core = { version = "0.21.0", default-features = false, features = [
@@ -117,19 +110,15 @@
 tracing = { version = "^0.1", features = ["attributes"] }
 tracing-subscriber = { version = "0.3.18", features = ["env-filter", "json"] }
 urlencoding = "^2.1"
-<<<<<<< HEAD
-=======
 async-stream = "0.3.6"
 utoipa = { version = "4.2.3", features = [
     "axum_extras",
     "chrono",
     "url",
     "uuid",
-    "yaml",
 ] }
 serde_yml = "0.0.12"
 utoipa-swagger-ui = { version = "7.1.0", features = ["axum"] }
->>>>>>> 1b683365
 veil = "0.1.7"
 paste = "1.0.15"
 heck = "0.5.0"
