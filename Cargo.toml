[workspace]
members = [
    "crates/authz-openfga",
    "crates/iceberg-ext",
    "crates/io",
    "crates/lakekeeper",
    "crates/lakekeeper-bin",
]
resolver = "2"

[workspace.package]
edition = "2024"
version = "0.10.3"
homepage = "https://lakekeeper.io/"
repository = "https://github.com/lakekeeper/lakekeeper.git"
rust-version = "1.88.0"
license = "Apache-2.0"

[workspace.dependencies]
anyhow = "^1.0"
assert-json-diff = "2.0.2"
async-channel = { version = "2.3.1" }
async-compression = { version = "^0.4", features = ["tokio", "gzip"] }
async-nats = "0.44.0"
async-stream = "0.3.6"
async-trait = "0.1.89"
aws-config = { version = "1.8.10", features = ["behavior-version-latest"] }
aws-sdk-sts = "1.82.0"
aws-smithy-async = { version = "1.2.5" }
aws-smithy-http = "0.62.3"
aws-smithy-http-client = { version = "1.0.6" }
aws-smithy-runtime-api = { version = "1.8.7" }
aws-credential-types = { version = "1.2" }
aws-sdk-s3 = { version = "1.65" }
aws-sigv4 = { version = "1.2" }
axum = { version = "0.8.1" }
axum-extra = { version = "0.10.0" }
axum-macros = { version = "0.5.0" }
axum-prometheus = { version = "0.9.0", features = ["http-listener"] }
azure_core = { version = "0.21.0", default-features = false, features = [
    "hmac_rust",
    "enable_reqwest_rustls",
] }
azure_identity = { version = "0.21.0", default-features = false, features = [
    "enable_reqwest_rustls",
] }
azure_storage = { version = "0.21.0", default-features = false, features = [
    "enable_reqwest_rustls",
] }
azure_storage_blobs = { version = "0.21.0", default-features = false, features = [
    "enable_reqwest_rustls",
] }
azure_storage_datalake = { version = "0.21.0", default-features = false, features = [
    "enable_reqwest_rustls",
] }
base64 = "0.22.1"
bytes = "1.10"
chrono = "^0.4"
cloudevents-sdk = { version = "0.8.0" }
derive_more = { version = "^2.0.0", features = ["from", "debug"] }
fastrand = "2.3.0"
figment = { version = "^0.10", features = ["env"] }
figment_file_provider_adapter = "0.1.1"
flate2 = "^1.0"
futures = "^0.3"
fxhash = "0.2.1"
gcloud-token = "1.0.0"
google-cloud-auth = { package = "gcloud-auth", version = "1.1", features = [
    "rustls-tls",
    "external-account",
], default-features = false }
<<<<<<< HEAD
google-cloud-storage = { package = "gcloud-storage", version = "1.1" }
google-cloud-token = { package = "token-source", version = "1.0" }
=======
google-cloud-token = { package = "token-source", version = "1.0" }
google-cloud-storage = { package = "gcloud-storage", version = "1.1", default-features = false, features = [
    "rustls-tls",
    "auth",
] }
>>>>>>> 621dfa40
headers = { version = "^0.4" }
heck = "0.5.0"
hostname = "0.4.0"
http = "1.3.1"
http-body-util = "^0.1"
iceberg = { git = "https://github.com/lakekeeper/iceberg-rust.git", rev = "01fe1ef351277199f8de30b86cb89ad82c7d7583", features = [
    "storage-gcs",
    "storage-azdls",
    "storage-s3",
] }
iso8601 = "0.6.2"
itertools = "0.14.0"
jwks_client_rs = { version = "0.5.1", default-features = false, features = [
    "rustls-tls",
] }
lazy-regex = { version = "3.2.0", features = ["lite"] }
lazy_static = "^1.4"
limes = { version = "0.2.2", features = ["kubernetes", "axum", "rustls-tls"] }
maplit = "1.0.2"
middle = { version = "0.3", features = ["tonic"] }
mockall = "0.13.0"
moka = { version = "^0.12", features = ["future"] }
paste = "1.0.15"
percent-encoding = "2.3.1"
pretty_assertions = "~1.4"
quick-xml = { version = "0.38.3", features = ["serialize"] }
rdkafka = { git = "https://github.com/lakekeeper/rust-rdkafka.git", rev = "1ccd38d", default-features = false, features = [
    "tokio",
    "zstd",
    "gssapi-vendored",
    "curl-static",
    "ssl-vendored",
    "libz-static",
    "cmake-build",
] }
reqwest = { version = "0.12.23", default-features = false, features = [
    "json",
    "rustls-tls",
    "rustls-tls-native-roots",
] }
serde = { version = "^1.0", features = ["rc"] }
serde_derive = "^1.0"
serde_json = { version = "^1.0", features = ["raw_value"] }
serde_norway = "0.9.42"
serde_with = "^3.4"
similar = "2.6.0"
sqlx = { version = "0.8.6", default-features = false, features = [
    "runtime-tokio",
    "tls-rustls",
    "postgres",
    "macros",
    "json",
    "migrate",
    "uuid",
    "chrono",
] }
strum = { version = "0.27.0", features = ["derive"] }
strum_macros = "0.27.0"
thiserror = "2.0.0"
time = "0.3.36"
tokio = { version = "1.41", default-features = false, features = [
    "signal",
    "rt-multi-thread",
    "macros",
    "time",
] }
tokio-util = { version = "^0.7" }
tower = { version = "^0.5" }
tower-http = { version = "^0.6", features = [
    "catch-panic",
    "compression-full",
    "sensitive-headers",
    "timeout",
    "trace",
    "normalize-path",
] }
tracing = { version = "^0.1.41", features = ["attributes", "valuable"] }
tracing-subscriber = { version = "0.3.18", features = ["env-filter", "json"] }
tracing-test = "0.2.5"
tryhard = { version = "0.5.1" }
typed-builder = "^0.22.0"
unicase = "2.8.1"
url = { version = "^2.5", features = ["serde"] }
urlencoding = "^2.1"
utoipa = { version = "5.4.0", features = [
    "axum_extras",
    "chrono",
    "url",
    "uuid",
    "yaml",
    "rc_schema",
] }
utoipa-swagger-ui = { version = "9.0.2", features = ["axum"] }
uuid = { version = "^1.6", features = ["serde", "v4", "v5", "v7"] }
veil = "0.2.0"
<<<<<<< HEAD
xxhash-rust = { version = "0.8.12", features = ["xxh3"] }
=======
tracing-test = "0.2.5"
valuable = "0.1.1"
>>>>>>> 621dfa40

[profile.dev.build-override]
debug-assertions = true
opt-level = 3<|MERGE_RESOLUTION|>--- conflicted
+++ resolved
@@ -69,16 +69,11 @@
     "rustls-tls",
     "external-account",
 ], default-features = false }
-<<<<<<< HEAD
-google-cloud-storage = { package = "gcloud-storage", version = "1.1" }
-google-cloud-token = { package = "token-source", version = "1.0" }
-=======
 google-cloud-token = { package = "token-source", version = "1.0" }
 google-cloud-storage = { package = "gcloud-storage", version = "1.1", default-features = false, features = [
     "rustls-tls",
     "auth",
 ] }
->>>>>>> 621dfa40
 headers = { version = "^0.4" }
 heck = "0.5.0"
 hostname = "0.4.0"
@@ -174,12 +169,8 @@
 utoipa-swagger-ui = { version = "9.0.2", features = ["axum"] }
 uuid = { version = "^1.6", features = ["serde", "v4", "v5", "v7"] }
 veil = "0.2.0"
-<<<<<<< HEAD
 xxhash-rust = { version = "0.8.12", features = ["xxh3"] }
-=======
-tracing-test = "0.2.5"
 valuable = "0.1.1"
->>>>>>> 621dfa40
 
 [profile.dev.build-override]
 debug-assertions = true
