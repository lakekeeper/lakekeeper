[workspace]
members = [
    "crates/iceberg-ext",
    "crates/io",
    "crates/lakekeeper",
    "crates/lakekeeper-bin",
]
resolver = "2"

[workspace.package]
edition = "2021"
homepage = "https://github.com/lakekeeper/lakekeeper"
repository = "https://github.com/lakekeeper/lakekeeper.git"
rust-version = "1.86.0"
license = "Apache-2.0"

[workspace.dependencies]
rdkafka = { git = "https://github.com/lakekeeper/rust-rdkafka.git", rev = "1ccd38d", default-features = false, features = [
    "tokio",
    "zstd",
    "gssapi-vendored",
    "curl-static",
    "ssl-vendored",
    "libz-static",
    "cmake-build",
] }
async-channel = { version = "2.3.1" }
async-nats = "0.42.0"
async-compression = { version = "^0.4", features = ["tokio", "gzip"] }
azure_core = { version = "0.21.0", default-features = false, features = [
    "hmac_rust",
    "enable_reqwest_rustls",
] }
azure_storage = { version = "0.21.0", default-features = false, features = [
    "enable_reqwest_rustls",
] }
azure_storage_blobs = { version = "0.21.0", default-features = false, features = [
    "enable_reqwest_rustls",
] }
azure_identity = { version = "0.21.0", default-features = false, features = [
    "enable_reqwest_rustls",
] }
azure_storage_datalake = { version = "0.21.0", default-features = false, features = [
    "enable_reqwest_rustls",
] }
aws-config = { version = "1.8.5", features = ["behavior-version-latest"] }
aws-sdk-sts = "1.82.0"
aws-smithy-http = "0.62.3"
aws-smithy-http-client = { version = "1.0.6" }
aws-smithy-runtime-api = { version = "1.8.7" }
aws-smithy-async = { version = "1.2.5" }
base64 = "0.22.1"
cloudevents-sdk = { version = "0.8.0" }
fxhash = "0.2.1"
google-cloud-auth = { package = "gcloud-auth", version = "1.1.0", features = [
    "rustls-tls",
    "external-account",
], default-features = false }
google-cloud-token = { package = "token-source", version = "1.0" }
gcloud-token = "1.0.0"
figment = { version = "^0.10", features = ["env"] }
figment_file_provider_adapter = "0.1.1"
serde = { version = "^1.0", features = ["rc"] }
serde_derive = "^1.0"
serde_with = "^3.4"
serde_json = { version = "^1.0", features = ["raw_value"] }
serde_yaml = "0.9.34"
quick-xml = "0.37.4"
url = { version = "^2.5", features = ["serde"] }
uuid = { version = "^1.6", features = ["serde", "v4", "v5", "v7"] }
reqwest = { version = "^0.12", default-features = false, features = [
    "json",
    "rustls-tls",
    "rustls-tls-native-roots",
] }
iceberg = { git = "https://github.com/lakekeeper/iceberg-rust.git", rev = "f4e1f87a42c75851000041a30db7a0096ae51f0b", features = [
    "storage-gcs",
    "storage-azdls",
    "storage-s3",
] }
iso8601 = "0.6.2"
bytes = "1.10"
openfga-client = { version = "0.3", features = ["auth-middle"] }
typed-builder = "^0.21.0"
async-trait = "0.1.83"
axum = { version = "0.8.1" }
axum-prometheus = { version = "0.8.0", features = ["http-listener"] }
axum-extra = { version = "0.10.0" }
axum-macros = { version = "0.5.0" }
itertools = "0.14.0"
mockall = "0.13.0"
http = "^1.1"
derive_more = { version = "^2.0.0", features = ["from"] }
flate2 = "^1.0"
lazy_static = "^1.4"
futures = "^0.3"
anyhow = "^1.0"
chrono = "^0.4"
headers = { version = "^0.4" }
hostname = "0.4.0"
http-body-util = "^0.1"
jwks_client_rs = { version = "0.5.1", default-features = false, features = [
    "rustls-tls",
] }
lazy-regex = { version = "3.2.0", features = ["lite"] }
moka = { version = "^0.12", features = ["sync"] }
percent-encoding = "2.3.1"
strum = { version = "0.27.0", features = ["derive"] }
strum_macros = "0.27.0"
sqlx = { version = "0.8.5", default-features = false, features = [
    "runtime-tokio",
    "tls-rustls",
    "postgres",
    "macros",
    "json",
    "migrate",
    "uuid",
    "chrono",
] }
thiserror = "2.0.0"
tokio = { version = "1.41", default-features = false, features = [
    "signal",
    "rt-multi-thread",
] }
tokio-util = { version = "^0.7" }
tower = { version = "^0.5" }
tower-http = { version = "^0.6", features = [
    "catch-panic",
    "compression-full",
    "sensitive-headers",
    "timeout",
    "trace",
    "normalize-path",
] }
tracing = { version = "^0.1", features = ["attributes"] }
tracing-subscriber = { version = "0.3.18", features = ["env-filter", "json"] }
tryhard = { version = "0.5.1" }
urlencoding = "^2.1"
async-stream = "0.3.6"
utoipa = { git = "https://github.com/lakekeeper/utoipa.git", rev = "bb1b59f01005ae3199d8a49e7395edcd538a935c", features = [
    "axum_extras",
    "chrono",
    "url",
    "uuid",
    "yaml",
] }
serde_yml = "0.0.12"
utoipa-swagger-ui = { git = "https://github.com/lakekeeper/utoipa.git", rev = "bb1b59f01005ae3199d8a49e7395edcd538a935c", features = [
    "axum",
] }
veil = "0.2.0"
paste = "1.0.15"
heck = "0.5.0"
time = "0.3.36"
pretty_assertions = "~1.4"
similar = "2.6.0"
assert-json-diff = "2.0.2"
maplit = "1.0.2"
limes = { version = "0.2.2", features = ["kubernetes", "axum", "rustls-tls"] }
middle = { version = "0.3", features = ["tonic"] }
<<<<<<< HEAD
rand = "0.9.2"

[patch.crates-io]
openfga-client = { path = "../openfga-client" }
=======
fastrand = "2.3.0"

[profile.dev]
opt-level = 1
>>>>>>> a05b7e8d
<|MERGE_RESOLUTION|>--- conflicted
+++ resolved
@@ -158,14 +158,10 @@
 maplit = "1.0.2"
 limes = { version = "0.2.2", features = ["kubernetes", "axum", "rustls-tls"] }
 middle = { version = "0.3", features = ["tonic"] }
-<<<<<<< HEAD
-rand = "0.9.2"
+fastrand = "2.3.0"
 
 [patch.crates-io]
 openfga-client = { path = "../openfga-client" }
-=======
-fastrand = "2.3.0"
 
 [profile.dev]
-opt-level = 1
->>>>>>> a05b7e8d
+opt-level = 1