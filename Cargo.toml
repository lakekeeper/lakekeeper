[workspace]
members = [
    "crates/iceberg-catalog",
    "crates/iceberg-catalog-bin",
    "crates/iceberg-ext",
]
resolver = "2"

[workspace.package]
edition = "2021"
homepage = "https://github.com/lakekeeper/lakekeeper"
repository = "https://github.com/lakekeeper/lakekeeper.git"
rust-version = "1.80.0"
license = "Apache-2.0"

[workspace.dependencies]
async-nats = "0.39.0"
async-compression = { version = "^0.4", features = ["tokio", "gzip"] }
azure_core = { version = "0.21.0", default-features = false, features = [
    "hmac_rust",
    "enable_reqwest_rustls",
] }
azure_storage = { version = "0.21.0", default-features = false, features = [
    "enable_reqwest_rustls",
] }
azure_storage_blobs = { version = "0.21.0", default-features = false, features = [
    "enable_reqwest_rustls",
] }
azure_identity = { version = "0.21.0", default-features = false, features = [
    "enable_reqwest_rustls",
] }
aws-config = { version = "1.1.7", features = ["behavior-version-latest"] }
aws-sdk-sts = "1.36.0"
aws-smithy-http = "0.60.11"
base64 = "0.22.1"
cloudevents-sdk = { version = "0.8.0" }
fxhash = "0.2.1"
google-cloud-auth = { version = "0.17.0", features = [
    "rustls-tls",
], default-features = false }
figment = { version = "0.10.19", features = ["env"] }
serde = { version = "^1.0", features = ["rc"] }
serde_derive = "^1.0"
serde_with = "^3.4"
serde_json = { version = "^1.0", features = ["raw_value"] }
url = { version = "^2.5", features = ["serde"] }
uuid = { version = "^1.6", features = ["serde", "v4", "v5", "v7"] }
reqwest = { version = "^0.12", default-features = false, features = [
    "json",
    "rustls-tls",
    "rustls-tls-native-roots",
] }
iceberg = { git = "https://github.com/lakekeeper/iceberg-rust.git", rev = "2585f4f", features = [
    "storage-all",
] }
<<<<<<< HEAD
openfga-rs = { git = "https://github.com/c-thiel/openfga-rs.git", rev = "08cb6a4" }
typed-builder = "0.20"
=======
openfga-rs = { git = "https://github.com/c-thiel/openfga-rs.git", rev = "2623173bab4f9c59b70f599dbc80bd4fe344e1ed" }
typed-builder = "^0.20.0"
>>>>>>> f853086a
strum_macros = "^0.26"
async-trait = "0.1.83"
axum = { version = "0.8.1" }
axum-prometheus = { version = "0.8.0", features = ["http-listener"] }
axum-extra = { version = "0.10.0" }
axum-macros = { version = "0.5.0" }
itertools = "0.14.0"
mockall = "0.13.0"
needs_env_var = "1.1.0"
http = "^1.1"
derive_more = { version = "^2.0.0", features = ["from"] }
flate2 = "^1.0"
lazy_static = "^1.4"
futures = "^0.3"
anyhow = "^1.0"
chrono = "^0.4"
headers = { version = "^0.4" }
hostname = "0.4.0"
http-body-util = "^0.1"
jwks_client_rs = { version = "0.5.1", default-features = false, features = [
    "rustls-tls",
] }
kube = { version = "0.98", default-features = false, features = [
    "rustls-tls",
    "client",
] }
lazy-regex = { version = "3.2.0", features = ["lite"] }
percent-encoding = "2.3.1"
strum = { version = "^0.26", features = ["derive"] }
sqlx = { version = "^0.8.2", default-features = false, features = [
    "runtime-tokio",
    "tls-rustls",
    "postgres",
    "macros",
    "json",
    "migrate",
    "uuid",
    "chrono",
] }
thiserror = "2.0.0"
tokio = { version = "1.41", default-features = false, features = [
    "signal",
    "rt-multi-thread",
] }
tower = { version = "^0.5" }
tower-http = { version = "^0.6", features = [
    "catch-panic",
    "compression-full",
    "sensitive-headers",
    "timeout",
    "trace",
] }
tracing = { version = "^0.1", features = ["attributes"] }
tracing-subscriber = { version = "0.3.18", features = ["env-filter", "json"] }
tryhard = { version = "0.5.1" }
urlencoding = "^2.1"
async-stream = "0.3.6"
utoipa = { version = "5.3.1", features = [
    "axum_extras",
    "chrono",
    "url",
    "uuid",
    "yaml",
] }
serde_yml = "0.0.12"
utoipa-swagger-ui = { version = "9.0.0", features = ["axum"] }
veil = "0.2.0"
paste = "1.0.15"
heck = "0.5.0"
time = "0.3.36"
pretty_assertions = "~1.4"
similar = "2.6.0"
assert-json-diff = "2.0.2"
maplit = "1.0.2"
limes = { version = "0.1.2", features = ["kubernetes", "axum", "rustls-tls"] }
middle = { version = "0.2", features = ["tonic"] }<|MERGE_RESOLUTION|>--- conflicted
+++ resolved
@@ -53,13 +53,8 @@
 iceberg = { git = "https://github.com/lakekeeper/iceberg-rust.git", rev = "2585f4f", features = [
     "storage-all",
 ] }
-<<<<<<< HEAD
-openfga-rs = { git = "https://github.com/c-thiel/openfga-rs.git", rev = "08cb6a4" }
-typed-builder = "0.20"
-=======
 openfga-rs = { git = "https://github.com/c-thiel/openfga-rs.git", rev = "2623173bab4f9c59b70f599dbc80bd4fe344e1ed" }
-typed-builder = "^0.20.0"
->>>>>>> f853086a
+typed-builder = "^0.20"
 strum_macros = "^0.26"
 async-trait = "0.1.83"
 axum = { version = "0.8.1" }
