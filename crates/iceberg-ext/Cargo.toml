[package]
name = "iceberg-ext"
version = { workspace = true }
edition = { workspace = true }
homepage = { workspace = true }
rust-version = { workspace = true }
repository = { workspace = true }
license = { workspace = true }

description = "Extensions for Apache Iceberg Rust"
keywords = ["iceberg", "rest", "extension"]

[lib]

[features]
all = ['axum']
axum = ['dep:axum']

[dependencies]
axum = { workspace = true, optional = true }
chrono = { workspace = true }
heck = { workspace = true }
http = { workspace = true }
iceberg = { workspace = true }
lakekeeper-io = { path = "../io", default-features = false }
paste = { workspace = true }
reqwest = { workspace = true }
serde = { workspace = true }
serde_derive = { workspace = true }
serde_json = { workspace = true, features = ["preserve_order"] }
serde_with = { workspace = true }
strum = { workspace = true, features = ["derive"] }
strum_macros = { workspace = true }
thiserror = { workspace = true }
tracing = { workspace = true, features = ["attributes", "valuable"] }
typed-builder = { workspace = true }
url = { workspace = true }
utoipa = { workspace = true }
uuid = { workspace = true, features = ["serde"] }
<<<<<<< HEAD
xxhash-rust = { workspace = true, features = ["xxh3"] }
=======
valuable = { workspace = true }
>>>>>>> 621dfa40

[dev-dependencies]
bytes = { workspace = true }
futures-util = { version = "^0.3" }
lakekeeper-io = { path = "../io", default-features = false, features = [
    "storage-in-memory",
] }
lazy_static = { workspace = true }
tokio = { workspace = true }<|MERGE_RESOLUTION|>--- conflicted
+++ resolved
@@ -37,11 +37,8 @@
 url = { workspace = true }
 utoipa = { workspace = true }
 uuid = { workspace = true, features = ["serde"] }
-<<<<<<< HEAD
 xxhash-rust = { workspace = true, features = ["xxh3"] }
-=======
 valuable = { workspace = true }
->>>>>>> 621dfa40
 
 [dev-dependencies]
 bytes = { workspace = true }
