--- conflicted
+++ resolved
@@ -106,37 +106,7 @@
     let v1_routes = new_v1_full_router::<crate::catalog::CatalogServer<C, A, S>, State<A, C, S>>();
 
     let management_routes = Router::new().merge(ApiServer::new_v1_router(&authorizer));
-<<<<<<< HEAD
-    let maybe_cors_layer = option_layer(cors_origins.map(|origins| {
-        let allowed_origin = if origins
-            .iter()
-            .any(|origin| origin == HeaderValue::from_static("*"))
-        {
-            AllowOrigin::any()
-        } else {
-            AllowOrigin::list(origins.iter().cloned())
-        };
-        tower_http::cors::CorsLayer::new()
-            .allow_origin(allowed_origin)
-            .allow_headers(vec![
-                header::AUTHORIZATION,
-                header::CONTENT_TYPE,
-                header::ACCEPT,
-                header::USER_AGENT,
-                HeaderName::from_static(X_PROJECT_ID_HEADER),
-            ])
-            .allow_methods(vec![
-                Method::GET,
-                Method::HEAD,
-                Method::POST,
-                Method::PUT,
-                Method::DELETE,
-                Method::OPTIONS,
-            ])
-    }));
-=======
     let maybe_cors_layer = get_cors_layer(cors_origins);
->>>>>>> 3008211f
 
     let maybe_auth_layer = if let Some(authenticator) = authenticator {
         option_layer(Some(axum::middleware::from_fn_with_state(
@@ -224,6 +194,7 @@
                 header::CONTENT_TYPE,
                 header::ACCEPT,
                 header::USER_AGENT,
+                HeaderName::from_static(X_PROJECT_ID_HEADER),
             ])
             .allow_methods(vec![
                 Method::GET,
