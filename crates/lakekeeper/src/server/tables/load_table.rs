--- conflicted
+++ resolved
@@ -6,14 +6,8 @@
 use crate::{
     WarehouseId,
     api::iceberg::v1::{
-<<<<<<< HEAD
+        ApiContext, LoadTableResult, LoadTableResultOrNotModified, Result, TableIdent, TableParameters,
         tables::{DataAccessMode, LoadTableFilters},
-        ApiContext, LoadTableResult, LoadTableResultOrNotModified, Result, TableIdent,
-        TableParameters,
-=======
-        ApiContext, LoadTableResult, Result, TableIdent, TableParameters,
-        tables::{DataAccessMode, LoadTableFilters},
->>>>>>> 621dfa40
     },
     request_metadata::RequestMetadata,
     server::{
@@ -252,15 +246,7 @@
             iceberg::v1::{
                 NamespaceParameters, TableParameters,
                 namespace::NamespaceService as _,
-<<<<<<< HEAD
-                tables::{
-                    DataAccess, LoadTableFilters, LoadTableResultOrNotModified, SnapshotsQuery,
-                    TablesService as _,
-                },
-                NamespaceParameters, TableParameters,
-=======
-                tables::{DataAccess, LoadTableFilters, SnapshotsQuery, TablesService as _},
->>>>>>> 621dfa40
+                tables::{DataAccess, LoadTableFilters, LoadTableResultOrNotModified, SnapshotsQuery, TablesService as _},
             },
             management::v1::warehouse::TabularDeleteProfile,
         },
