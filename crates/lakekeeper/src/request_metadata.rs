#[cfg(feature = "router")]
use std::str::FromStr;
use std::sync::Arc;

#[cfg(feature = "router")]
use axum::{
    extract::MatchedPath,
    middleware::Next,
    response::{IntoResponse, Response},
};
use http::{HeaderMap, Method};
use iceberg_ext::catalog::rest::{ErrorModel, IcebergErrorResponse};
use limes::Authentication;
use uuid::Uuid;

use crate::{
    service::{
        authn::{Actor, InternalActor},
        TabularId,
    },
    ProjectId, WarehouseId, CONFIG, DEFAULT_PROJECT_ID,
};

#[cfg(feature = "router")]
const PROJECT_ID_HEADER_DEPRECATED: &str = "x-project-ident";
pub const X_PROJECT_ID_HEADER: &str = "x-project-id";
pub const X_REQUEST_ID_HEADER: &str = "x-request-id";

pub const X_FORWARDED_HOST_HEADER: &str = "x-forwarded-host";
pub const X_FORWARDED_PROTO_HEADER: &str = "x-forwarded-proto";
pub const X_FORWARDED_PORT_HEADER: &str = "x-forwarded-port";
pub const X_FORWARDED_PREFIX_HEADER: &str = "x-forwarded-prefix";

const ANONYMOUS_ACTOR: &Actor = &Actor::Anonymous;

/// A struct to hold metadata about a request.
#[derive(Debug, Clone)]
pub struct RequestMetadata {
    request_id: Uuid,
    project_id: Option<ProjectId>,
    authentication: Option<Authentication>,
    base_url: String,
    actor: InternalActor,
    matched_path: Option<Arc<str>>,
    request_method: Method,
}

impl RequestMetadata {
    /// Set authentication information for the request.
    pub fn set_authentication(
        &mut self,
        actor: Actor,
        authentication: Authentication,
    ) -> &mut Self {
        self.actor = actor.into();
        self.authentication = Some(authentication);
        self
    }

    /// ID of the user performing the request.
    /// This returns the underlying user-id, even if a role is assumed.
    /// Please use `actor()` to get the full actor for `AuthZ` decisions.
    #[must_use]
    pub fn user_id(&self) -> Option<&crate::service::UserId> {
        match &self.actor {
            InternalActor::External(Actor::Principal(user_id)) => Some(user_id),
            InternalActor::External(Actor::Role { principal, .. }) => Some(principal),
            InternalActor::External(Actor::Anonymous) | InternalActor::LakekeeperInternal => None,
        }
    }

    #[must_use]
    pub(crate) fn matched_path(&self) -> Option<&str> {
        self.matched_path.as_deref()
    }

    pub(crate) fn request_method(&self) -> &Method {
        &self.request_method
    }

    #[must_use]
    pub fn new_lakekeeper_internal() -> Self {
        Self {
            request_id: Uuid::now_v7(),
            project_id: None,
            authentication: None,
            base_url: "http://localhost:8181".to_string(),
            actor: InternalActor::LakekeeperInternal,
            matched_path: None,
            request_method: Method::default(),
        }
    }

    // If this grants admin-level privileges:
    #[must_use]
    #[inline]
    pub fn has_admin_privileges(&self) -> bool {
        matches!(self.actor, InternalActor::LakekeeperInternal)
    }

    #[cfg(any(test, feature = "test-utils"))]
    #[must_use]
    pub fn new_unauthenticated() -> Self {
        Self {
            request_id: Uuid::now_v7(),
            project_id: None,
            authentication: None,
            base_url: "http://localhost:8181".to_string(),
            actor: Actor::Anonymous.into(),
            matched_path: None,
            request_method: Method::default(),
        }
    }

    #[must_use]
    pub fn preferred_project_id(&self) -> Option<ProjectId> {
        self.project_id.clone().or(DEFAULT_PROJECT_ID.clone())
    }

    #[cfg(any(test, feature = "test-utils"))]
    #[must_use]
    pub fn random_human(user_id: crate::service::UserId) -> Self {
        Self {
            request_id: Uuid::now_v7(),
            authentication: Some(
                Authentication::builder()
                    .token_header(None)
                    .claims(serde_json::json!({}))
                    .subject(user_id.clone().into())
                    .name(Some("Test User".to_string()))
                    .email(None)
                    .principal_type(None)
                    .build(),
            ),
            base_url: "http://localhost:8181".to_string(),
            actor: Actor::Principal(user_id).into(),
            matched_path: None,
            request_method: Method::default(),
            project_id: None,
        }
    }

    #[cfg(any(test, feature = "test-utils"))]
    #[must_use]
    pub fn new_test(
        authentication: Option<Authentication>,
        base_url: Option<String>,
        actor: Actor,
        project_id: Option<ProjectId>,
        matched_path: Option<Arc<str>>,
        request_method: Method,
    ) -> Self {
        Self {
            request_id: Uuid::now_v7(),
            authentication,
            base_url: base_url.unwrap_or_else(|| "http://localhost:8181".to_string()),
            actor: actor.into(),
            project_id,
            matched_path,
            request_method,
        }
    }

    #[must_use]
    pub fn actor(&self) -> &Actor {
        match &self.actor {
            InternalActor::External(actor) => actor,
            InternalActor::LakekeeperInternal => ANONYMOUS_ACTOR,
        }
    }

    #[must_use]
    pub fn authentication(&self) -> Option<&Authentication> {
        self.authentication.as_ref()
    }

    #[must_use]
    pub fn request_id(&self) -> Uuid {
        self.request_id
    }

    #[must_use]
    pub fn is_authenticated(&self) -> bool {
        self.actor.is_authenticated()
    }

    /// Determine the Project ID, return an error if none is provided.
    ///
    /// Resolution order:
    /// 1. User-provided project ID
    /// 2. Project ID from headers
    /// 3. Default project ID
    ///
    /// # Errors
    /// Fails if none of the above methods provide a project ID.
    pub fn require_project_id(
        &self,
        user_project: Option<ProjectId>, // Explicitly requested via an API parameter
    ) -> crate::api::Result<ProjectId> {
        user_project.or(self.preferred_project_id()).ok_or_else(|| {
            ErrorModel::bad_request(
                format!("No project provided. Please provide the `{X_PROJECT_ID_HEADER}` header"),
                "NoProjectIdProvided",
                None,
            )
            .into()
        })
    }

    /// Get the host that the request was made to.
    ///
    /// Contains the value of `CONFIG.base_uri` if configered, else the
    /// (`x-forward-proto`|https)://`x-forwarded-host`:`x-forwarded-port` headers if present,
    /// otherwise the `host` header.
    #[must_use]
    pub fn base_url(&self) -> &str {
        self.base_url.as_str().trim_end_matches('/')
    }

    #[must_use]
    pub fn s3_signer_uri(&self, _warehouse_id: WarehouseId) -> String {
        format!("{}/", self.base_uri_catalog())
    }

    #[must_use]
    pub fn s3_signer_endpoint_for_table(
        &self,
        warehouse_id: WarehouseId,
        table_id: TabularId,
    ) -> String {
        format!("v1/signer/{warehouse_id}/tabular-id/{table_id}/v1/aws/s3/sign")
    }

    #[must_use]
    pub fn base_uri_catalog(&self) -> String {
        format!("{}/catalog", self.base_url())
    }

    #[must_use]
    pub fn base_uri_management(&self) -> String {
        format!("{}/management", self.base_url())
    }
}

#[cfg(feature = "router")]
/// Initializes request metadata with a random request ID as an axum Extension.
/// Does not authenticate the request.
///
/// Run this middleware before running [`auth_middleware_fn`](crate::service::authn::auth_middleware_fn).
pub(crate) async fn create_request_metadata_with_trace_and_project_fn(
    headers: HeaderMap,
    mut request: axum::extract::Request,
    next: Next,
) -> Response {
    let request_id: Uuid = headers
        .get(X_REQUEST_ID_HEADER)
        .and_then(|hv| {
            hv.to_str()
                .map(Uuid::from_str)
                .ok()
                .transpose()
                .ok()
                .flatten()
        })
        .unwrap_or(Uuid::now_v7());

    let Some(base_uri) = determine_base_uri(&headers) else {
        return iceberg_ext::catalog::rest::IcebergErrorResponse::from(ErrorModel::bad_request(
            "base_uri is not set and neither x-forwarded-host nor host header are set. Either send the appropriate headers or configure the base_uri according to the documentation.".to_string(),
            "NoHostHeader",
            None,
        ))
        .into_response();
    };

    let project_id = headers
        .get(X_PROJECT_ID_HEADER)
        .or(headers.get(PROJECT_ID_HEADER_DEPRECATED))
        .and_then(|hv| hv.to_str().ok())
        .map(ProjectId::from_str)
        .transpose();
    let project_id = match project_id {
        Ok(ident) => ident,
<<<<<<< HEAD
        Err(err) => {
            return iceberg_ext::catalog::rest::IcebergErrorResponse::from(err).into_response()
        }
=======
        Err(err) => return IcebergErrorResponse::from(err).into_response(),
>>>>>>> 47cef6a5
    };

    let matched_path = request
        .extensions()
        .get::<MatchedPath>()
        .cloned()
        .map(|mp| Arc::from(mp.as_str()));
    let request_method = request.method().clone();

    request.extensions_mut().insert(RequestMetadata {
        request_id,
        authentication: None,
        base_url: base_uri,
        actor: Actor::Anonymous.into(),
        project_id,
        matched_path,
        request_method,
    });
    next.run(request).await
}

#[must_use]
/// Determines the forwarded prefix from the request headers, if configured to use x-forwarded headers.
/// Returns `None` if the prefix is not set or if the configuration does not use x-forwarded headers.
/// Skips leading and trailing slashes from the prefix.
pub fn determine_forwarded_prefix(headers: &HeaderMap) -> Option<&str> {
    if CONFIG.use_x_forwarded_headers {
        headers
            .get(X_FORWARDED_PREFIX_HEADER)
            .and_then(|hv| hv.to_str().ok())
            .map(|s| s.trim_matches('/'))
            .filter(|s| !s.is_empty())
    } else {
        None
    }
}

pub fn determine_base_uri(headers: &HeaderMap) -> Option<String> {
    if let Some(uri) = CONFIG.base_uri.as_ref() {
        return Some(uri.to_string());
    }

    let host_header = headers
        .get(http::header::HOST)
        .and_then(|hv| hv.to_str().ok());

    if CONFIG.use_x_forwarded_headers {
        let any_x_forwarded_header_present = headers
            .get(X_FORWARDED_HOST_HEADER)
            .or(headers.get(X_FORWARDED_PROTO_HEADER))
            .or(headers.get(X_FORWARDED_PORT_HEADER))
            .is_some();

        let host = headers
            .get(X_FORWARDED_HOST_HEADER)
            .and_then(|hv| hv.to_str().ok())
            .or(host_header)?;

        let x_forwarded_proto = headers
            .get(X_FORWARDED_PROTO_HEADER)
            .and_then(|hv| hv.to_str().ok());
        let x_forwarded_port = headers
            .get(X_FORWARDED_PORT_HEADER)
            .and_then(|hv| hv.to_str().ok());
        let x_forwarded_prefix = headers
            .get(X_FORWARDED_PREFIX_HEADER)
            .and_then(|hv| hv.to_str().ok())
            .map(|s| s.trim_matches('/'));

        let mut base_uri = String::new();
        let proto = x_forwarded_proto.unwrap_or({
            if any_x_forwarded_header_present {
                // In the unlikely case that x-forwarded headers are present, but the proto header
                // is missing, we assume https.
                "https"
            } else {
                "http"
            }
        });
        base_uri.push_str(proto);
        base_uri.push_str("://");
        base_uri.push_str(host);

        // Skip port if it's in the forwarded host header or it's the default port for the protocol
        if let Some(port) = x_forwarded_port {
            if !(host.contains(':')
                || proto == "https" && port == "443"
                || proto == "http" && port == "80")
            {
                base_uri.push(':');
                base_uri.push_str(port);
            }
        }

        // Append the x-forwarded prefix if present
        if let Some(prefix) = x_forwarded_prefix {
            base_uri.push('/');
            base_uri.push_str(prefix);
        }

        Some(base_uri)
    } else {
        // If no BASE_URI is set and no x-forwarded headers are present, the encryption is unencrypted,
        // as lakekeeper does not terminate TLS. Any external entity that terminates TLS should set the x-forwarded headers.
        host_header.map(|host| format!("http://{host}"))
    }
}

#[cfg(test)]
mod test {
    use http::{header::HeaderValue, HeaderMap};

    use super::*;

    #[test]
    fn test_determine_host_without_host_header_with_config_provided_base_uri() {
        figment::Jail::expect_with(|jail| {
            jail.set_env("LAKEKEEPER_TEST__BASE_URI", "https://localhost:8181/a/b/");
            let host = determine_base_uri(&HeaderMap::new());
            assert_eq!(host, Some("https://localhost:8181/a/b/".to_string()));
            Ok(())
        });
        figment::Jail::expect_with(|jail| {
            jail.set_env("LAKEKEEPER_TEST__BASE_URI", "https://localhost:8181/a/b");
            let host = determine_base_uri(&HeaderMap::new());
            assert_eq!(host, Some("https://localhost:8181/a/b/".to_string()));
            Ok(())
        });
    }

    #[test]
    fn test_443_port_is_skipped_for_https() {
        let mut headers = HeaderMap::new();
        headers.insert(
            X_FORWARDED_HOST_HEADER,
            HeaderValue::from_static("example.com"),
        );
        headers.insert(X_FORWARDED_PROTO_HEADER, HeaderValue::from_static("https"));
        headers.insert(X_FORWARDED_PORT_HEADER, HeaderValue::from_static("443"));

        let result = determine_base_uri(&headers);
        assert_eq!(result, Some("https://example.com".to_string()));
    }

    #[test]
    fn test_80_port_is_skipped_for_http() {
        let mut headers = HeaderMap::new();
        headers.insert(
            X_FORWARDED_HOST_HEADER,
            HeaderValue::from_static("example.com"),
        );
        headers.insert(X_FORWARDED_PROTO_HEADER, HeaderValue::from_static("http"));
        headers.insert(X_FORWARDED_PORT_HEADER, HeaderValue::from_static("80"));

        let result = determine_base_uri(&headers);
        assert_eq!(result, Some("http://example.com".to_string()));
    }

    #[test]
    fn test_determine_host_with_host_header_with_config_provided_base_uri() {
        figment::Jail::expect_with(|jail| {
            jail.set_env("LAKEKEEPER_TEST__BASE_URI", "https://localhost:8181/a/b/");
            let mut headers = HeaderMap::new();
            headers.insert(http::header::HOST, HeaderValue::from_static("example.com"));
            let host = determine_base_uri(&headers);
            assert_eq!(host, Some("https://localhost:8181/a/b/".to_string()));
            Ok(())
        });
        figment::Jail::expect_with(|jail| {
            jail.set_env("LAKEKEEPER_TEST__BASE_URI", "https://localhost:8181/a/b");
            let mut headers = HeaderMap::new();
            headers.insert(http::header::HOST, HeaderValue::from_static("example.com"));
            let host = determine_base_uri(&headers);
            assert_eq!(host, Some("https://localhost:8181/a/b/".to_string()));
            Ok(())
        });
    }

    #[test]
    fn test_determine_host_with_x_forwarded_for_with_config_provided_base_uri() {
        figment::Jail::expect_with(|jail| {
            jail.set_env("LAKEKEEPER_TEST__BASE_URI", "https://localhost:8181/a/b/");
            let mut headers = HeaderMap::new();
            headers.insert(
                X_FORWARDED_HOST_HEADER,
                HeaderValue::from_static("example.com"),
            );
            let host = determine_base_uri(&headers);
            assert_eq!(host, Some("https://localhost:8181/a/b/".to_string()));
            Ok(())
        });
        figment::Jail::expect_with(|jail| {
            jail.set_env("LAKEKEEPER_TEST__BASE_URI", "https://localhost:8181/a/b");
            let mut headers = HeaderMap::new();
            headers.insert(
                X_FORWARDED_HOST_HEADER,
                HeaderValue::from_static("example.com"),
            );
            let host = determine_base_uri(&headers);
            assert_eq!(host, Some("https://localhost:8181/a/b/".to_string()));
            Ok(())
        });
    }

    #[test]
    fn test_determine_host_with_x_forwarded_https() {
        let mut headers = HeaderMap::new();
        headers.insert(
            X_FORWARDED_HOST_HEADER,
            HeaderValue::from_static("example.com"),
        );
        headers.insert(X_FORWARDED_PROTO_HEADER, HeaderValue::from_static("https"));
        headers.insert(X_FORWARDED_PORT_HEADER, HeaderValue::from_static("8080"));

        let result = determine_base_uri(&headers);
        assert_eq!(result, Some("https://example.com:8080".to_string()));
    }

    #[test]
    fn test_determine_host_with_x_forwarded_http() {
        let mut headers = HeaderMap::new();
        headers.insert(
            X_FORWARDED_HOST_HEADER,
            HeaderValue::from_static("example.com"),
        );
        headers.insert(X_FORWARDED_PROTO_HEADER, HeaderValue::from_static("http"));
        headers.insert(X_FORWARDED_PORT_HEADER, HeaderValue::from_static("8080"));

        let result = determine_base_uri(&headers);
        assert_eq!(result, Some("http://example.com:8080".to_string()));
    }

    #[test]
    fn test_determine_host_with_x_forwarded_no_port() {
        let mut headers = HeaderMap::new();
        headers.insert(
            X_FORWARDED_HOST_HEADER,
            HeaderValue::from_static("example.com"),
        );
        headers.insert(X_FORWARDED_PROTO_HEADER, HeaderValue::from_static("https"));

        let result = determine_base_uri(&headers);
        assert_eq!(result, Some("https://example.com".to_string()));
    }

    #[test]
    fn test_determine_host_with_x_forwarded_host_and_port_with_port_in_header() {
        let mut headers = HeaderMap::new();
        headers.insert(
            X_FORWARDED_HOST_HEADER,
            HeaderValue::from_static("example.com:8443"),
        );
        headers.insert(X_FORWARDED_PROTO_HEADER, HeaderValue::from_static("https"));
        headers.insert(X_FORWARDED_PORT_HEADER, HeaderValue::from_static("8443"));

        let result = determine_base_uri(&headers);
        assert_eq!(result, Some("https://example.com:8443".to_string()));
    }

    #[test]
    fn test_determine_host_with_x_forwarded_no_proto() {
        let mut headers = HeaderMap::new();
        headers.insert(
            X_FORWARDED_HOST_HEADER,
            HeaderValue::from_static("example.com"),
        );
        headers.insert("x-forwarded-port", HeaderValue::from_static("8080"));

        let result = determine_base_uri(&headers);
        assert_eq!(result, Some("https://example.com:8080".to_string()));
    }

    #[test]
    fn test_determine_host_with_only_x_forwarded_for() {
        let mut headers = HeaderMap::new();
        headers.insert(
            X_FORWARDED_HOST_HEADER,
            HeaderValue::from_static("example.com"),
        );

        let result = determine_base_uri(&headers);
        assert_eq!(result, Some("https://example.com".to_string()));
    }

    #[test]
    fn test_determine_host_with_host_header() {
        let mut headers = HeaderMap::new();
        headers.insert(http::header::HOST, HeaderValue::from_static("example.com"));

        let result = determine_base_uri(&headers);
        assert_eq!(result, Some("http://example.com".to_string()));
    }

    #[test]
    fn test_determine_host_empty_headers() {
        let headers = HeaderMap::new();
        let result = determine_base_uri(&headers);
        assert_eq!(result, None);
    }

    #[test]
    fn test_determine_host_invalid_header_values() {
        let mut headers = HeaderMap::new();
        // Insert an invalid UTF-8 sequence as header value
        headers.insert(
            X_FORWARDED_HOST_HEADER,
            HeaderValue::from_bytes(&[0xFF]).unwrap(),
        );

        let result = determine_base_uri(&headers);
        assert_eq!(result, None);
    }

    #[test]
    fn test_determine_host_prefers_x_forwarded() {
        let mut headers = HeaderMap::new();
        headers.insert(
            X_FORWARDED_HOST_HEADER,
            HeaderValue::from_static("forwarded.example.com"),
        );
        headers.insert(X_FORWARDED_PROTO_HEADER, HeaderValue::from_static("https"));
        headers.insert(
            http::header::HOST,
            HeaderValue::from_static("host.example.com"),
        );

        let result = determine_base_uri(&headers);
        assert_eq!(result, Some("https://forwarded.example.com".to_string()));
    }

    #[test]
    fn test_determine_host_with_port_in_host_header() {
        let mut headers = HeaderMap::new();
        headers.insert(
            http::header::HOST,
            HeaderValue::from_static("example.com:8080"),
        );

        let result = determine_base_uri(&headers);
        assert_eq!(result, Some("http://example.com:8080".to_string()));
    }

    #[test]
    fn test_determine_host_with_prefix_clean() {
        let mut headers = HeaderMap::new();
        headers.insert(
            X_FORWARDED_HOST_HEADER,
            HeaderValue::from_static("example.com"),
        );
        headers.insert(X_FORWARDED_PROTO_HEADER, HeaderValue::from_static("https"));
        headers.insert(
            X_FORWARDED_PREFIX_HEADER,
            HeaderValue::from_static("/lakekeeper"),
        );

        let result = determine_base_uri(&headers);
        assert_eq!(result, Some("https://example.com/lakekeeper".to_string()));
    }

    #[test]
    fn test_determine_host_with_prefix_no_prefix_slash() {
        let mut headers = HeaderMap::new();
        headers.insert(
            X_FORWARDED_HOST_HEADER,
            HeaderValue::from_static("example.com"),
        );
        headers.insert(X_FORWARDED_PROTO_HEADER, HeaderValue::from_static("https"));
        headers.insert(
            X_FORWARDED_PREFIX_HEADER,
            HeaderValue::from_static("lakekeeper"),
        );

        let result = determine_base_uri(&headers);
        assert_eq!(result, Some("https://example.com/lakekeeper".to_string()));
    }

    #[test]
    fn test_determine_host_with_prefix_trailing_slash() {
        let mut headers = HeaderMap::new();
        headers.insert(
            X_FORWARDED_HOST_HEADER,
            HeaderValue::from_static("example.com"),
        );
        headers.insert(X_FORWARDED_PROTO_HEADER, HeaderValue::from_static("https"));
        headers.insert(
            X_FORWARDED_PREFIX_HEADER,
            HeaderValue::from_static("api/lakekeeper/"),
        );

        let result = determine_base_uri(&headers);
        assert_eq!(
            result,
            Some("https://example.com/api/lakekeeper".to_string())
        );
    }

    #[test]
    fn test_determine_forwarded_prefix() {
        // Case 1: No prefix header
        let headers = HeaderMap::new();
        assert_eq!(determine_forwarded_prefix(&headers), None);

        // Case 2: Normal prefix
        let mut headers = HeaderMap::new();
        headers.insert(
            X_FORWARDED_PREFIX_HEADER,
            HeaderValue::from_static("lakekeeper"),
        );
        assert_eq!(determine_forwarded_prefix(&headers), Some("lakekeeper"));

        // Case 3: Prefix with leading slash
        let mut headers = HeaderMap::new();
        headers.insert(
            X_FORWARDED_PREFIX_HEADER,
            HeaderValue::from_static("/lakekeeper"),
        );
        assert_eq!(determine_forwarded_prefix(&headers), Some("lakekeeper"));

        // Case 4: Prefix with trailing slash
        let mut headers = HeaderMap::new();
        headers.insert(
            X_FORWARDED_PREFIX_HEADER,
            HeaderValue::from_static("lakekeeper/"),
        );
        assert_eq!(determine_forwarded_prefix(&headers), Some("lakekeeper"));

        // Case 5: Prefix with both leading and trailing slashes
        let mut headers = HeaderMap::new();
        headers.insert(
            X_FORWARDED_PREFIX_HEADER,
            HeaderValue::from_static("/lakekeeper/"),
        );
        assert_eq!(determine_forwarded_prefix(&headers), Some("lakekeeper"));

        // Case 6: Multi-segment prefix
        let mut headers = HeaderMap::new();
        headers.insert(
            X_FORWARDED_PREFIX_HEADER,
            HeaderValue::from_static("/api/lakekeeper"),
        );
        assert_eq!(determine_forwarded_prefix(&headers), Some("api/lakekeeper"));

        // Case 7: Empty prefix should return None
        let mut headers = HeaderMap::new();
        headers.insert(X_FORWARDED_PREFIX_HEADER, HeaderValue::from_static(""));
        assert_eq!(determine_forwarded_prefix(&headers), None);
    }
}<|MERGE_RESOLUTION|>--- conflicted
+++ resolved
@@ -281,13 +281,9 @@
         .transpose();
     let project_id = match project_id {
         Ok(ident) => ident,
-<<<<<<< HEAD
         Err(err) => {
             return iceberg_ext::catalog::rest::IcebergErrorResponse::from(err).into_response()
         }
-=======
-        Err(err) => return IcebergErrorResponse::from(err).into_response(),
->>>>>>> 47cef6a5
     };
 
     let matched_path = request
