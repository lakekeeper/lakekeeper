--- conflicted
+++ resolved
@@ -1,21 +1,12 @@
 #![allow(clippy::module_name_repetitions)]
 
-<<<<<<< HEAD
-use std::{collections::HashMap, str::FromStr, sync::LazyLock};
-
-use aws_config::{identity::IdentityCache, BehaviorVersion, SdkConfig};
+use std::{collections::HashMap, sync::LazyLock};
+
+use aws_config::SdkConfig;
 use aws_sdk_sts::{
-    config::{ProvideCredentials as _, SharedIdentityCache},
+    config::{ProvideCredentials as _},
     types::Tag,
 };
-use iceberg_ext::configs::{
-    table::{client, custom, s3, TableProperties},
-    ConfigProperty, Location,
-=======
-use std::{collections::HashMap, sync::LazyLock};
-
-use aws_config::SdkConfig;
-use aws_sdk_sts::config::ProvideCredentials;
 use aws_smithy_runtime_api::client::identity::Identity;
 use iceberg_ext::{
     catalog::rest::ErrorModel,
@@ -30,7 +21,6 @@
         S3Settings, S3Storage,
     },
     InvalidLocationError, Location,
->>>>>>> 7c4dbbe0
 };
 use serde::{Deserialize, Serialize};
 use utoipa::ToSchema;
@@ -1326,14 +1316,8 @@
         assert_eq!(location.to_string(), expected);
     }
 
-<<<<<<< HEAD
-    #[needs_env_var(TEST_MINIO = 1)]
-    pub(crate) mod s3_compat {
+    pub(crate) mod minio_integration_tests {
         use std::{collections::HashMap, sync::LazyLock};
-=======
-    pub(crate) mod minio_integration_tests {
-        use std::sync::LazyLock;
->>>>>>> 7c4dbbe0
 
         use crate::{
             api::RequestMetadata,
