use std::{fmt::Debug, marker::PhantomData, ops::Deref, sync::LazyLock, time::Duration};

use chrono::Utc;
use iceberg_ext::catalog::rest::{ErrorModel, IcebergErrorResponse};
use serde::{de::DeserializeOwned, Deserialize, Serialize};
use strum::EnumIter;
use utoipa::ToSchema;
use uuid::Uuid;

use super::{Transaction, WarehouseId};
use crate::service::{Catalog, TableId};

mod task_queues_runner;
mod task_registry;
pub use task_queues_runner::{TaskQueueWorkerFn, TaskQueuesRunner};
pub use task_registry::{
    QueueApiConfig, QueueRegistration, RegisteredTaskQueues, TaskQueueRegistry, ValidatorFn,
};
pub mod tabular_expiration_queue;
pub mod tabular_purge_queue;

#[cfg(test)]
pub(crate) const DEFAULT_MAX_TIME_SINCE_LAST_HEARTBEAT: chrono::Duration =
    chrono::Duration::seconds(300);
const DEFAULT_MAX_RETRIES: i32 = 5;

#[allow(clippy::declare_interior_mutable_const)]
pub static BUILT_IN_API_CONFIGS: LazyLock<Vec<QueueApiConfig>> = LazyLock::new(|| {
    vec![
        tabular_expiration_queue::API_CONFIG.clone(),
        tabular_purge_queue::API_CONFIG.clone(),
    ]
});

#[derive(Debug, Clone, Deserialize, Serialize, PartialEq, Eq, Hash, PartialOrd, Ord)]
#[serde(transparent)]
pub struct TaskQueueName(String);

impl Deref for TaskQueueName {
    type Target = str;

    fn deref(&self) -> &Self::Target {
        &self.0
    }
}

impl<T: AsRef<str>> From<T> for TaskQueueName {
    fn from(name: T) -> Self {
        Self(name.as_ref().to_string())
    }
}

impl std::fmt::Display for TaskQueueName {
    fn fmt(&self, f: &mut std::fmt::Formatter<'_>) -> std::fmt::Result {
        write!(f, "{}", self.0)
    }
}

impl TaskQueueName {
    #[must_use]
    pub fn new(name: &str) -> Self {
        Self(name.to_string())
    }

    #[must_use]
    pub fn as_str(&self) -> &str {
        &self.0
    }

    #[must_use]
    pub fn into_string(self) -> String {
        self.0
    }
}

#[derive(Hash, Debug, Clone, PartialEq, Eq, Serialize, Deserialize, ToSchema)]
#[serde(rename_all = "kebab-case", tag = "type")]
pub enum TaskEntity {
    #[serde(rename_all = "kebab-case")]
    Table {
        #[schema(value_type = uuid::Uuid)]
        table_id: TableId,
        #[schema(value_type = uuid::Uuid)]
        warehouse_id: WarehouseId,
    },
}

/// Warehouse specific configuration for a task queue.
pub trait TaskConfig: ToSchema + Serialize + DeserializeOwned + Clone + Send + Sync {
    #[must_use]
    fn max_time_since_last_heartbeat() -> chrono::Duration;

    #[must_use]
    fn max_retries() -> i32 {
        DEFAULT_MAX_RETRIES
    }

    fn queue_name() -> &'static TaskQueueName;
}

/// Task Payload
pub trait TaskData: Clone + Serialize + DeserializeOwned + Send + Sync {}

pub trait TaskExecutionDetails: Clone + Serialize + DeserializeOwned + Send + Sync {}

#[derive(Hash, Debug, Clone, PartialEq, Serialize, Deserialize, Copy, Eq)]
pub struct TaskId(Uuid);

impl std::fmt::Display for TaskId {
    fn fmt(&self, f: &mut std::fmt::Formatter<'_>) -> std::fmt::Result {
        write!(f, "{}", self.0)
    }
}

impl From<Uuid> for TaskId {
    fn from(id: Uuid) -> Self {
        Self(id)
    }
}

impl From<TaskId> for Uuid {
    fn from(id: TaskId) -> Self {
        id.0
    }
}

impl Deref for TaskId {
    type Target = Uuid;

    fn deref(&self) -> &Self::Target {
        &self.0
    }
}

#[derive(Debug, Clone, Copy, PartialEq, Eq, Serialize, Deserialize)]
pub struct TaskAttemptId {
    pub task_id: TaskId,
    pub attempt: i32,
}

impl std::fmt::Display for TaskAttemptId {
    fn fmt(&self, f: &mut std::fmt::Formatter<'_>) -> std::fmt::Result {
        write!(f, "{} (attempt {})", self.task_id, self.attempt)
    }
}

impl AsRef<TaskAttemptId> for TaskAttemptId {
    fn as_ref(&self) -> &TaskAttemptId {
        self
    }
}

#[derive(Debug, Clone, PartialEq)]
pub enum TaskFilter {
    WarehouseId(WarehouseId),
    TaskIds(Vec<TaskId>),
}

#[derive(Debug, Clone)]
pub struct TaskInput {
    /// Metadata for this task instance.
    /// Metadata type is shared between different task types.
    pub task_metadata: TaskMetadata,
    /// Specific payload for this task type
    pub payload: serde_json::Value,
}

#[derive(Debug, Clone, PartialEq)]
/// Metadata stored for each task in the database backend.
/// This is separate from the task payload, which is specific to each task type.
pub struct TaskMetadata {
    pub warehouse_id: WarehouseId,
    pub parent_task_id: Option<TaskId>,
    pub entity_id: EntityId,
    pub schedule_for: Option<chrono::DateTime<Utc>>,
}

#[derive(Debug, Copy, Clone, PartialEq)]
pub enum EntityId {
    Tabular(Uuid),
}

impl EntityId {
    #[must_use]
    pub fn to_uuid(&self) -> Uuid {
        match self {
            EntityId::Tabular(id) => *id,
        }
    }
}

#[derive(Debug, Clone, PartialEq)]
pub struct Task {
    pub task_metadata: TaskMetadata,
    pub queue_name: TaskQueueName,
    pub id: TaskAttemptId,
    pub status: TaskStatus,
    pub picked_up_at: Option<chrono::DateTime<Utc>>,
    pub(crate) config: Option<serde_json::Value>,
    pub(crate) data: serde_json::Value,
}

impl AsRef<TaskAttemptId> for Task {
    fn as_ref(&self) -> &TaskAttemptId {
        &self.id
    }
}

#[derive(Debug, Clone, PartialEq)]
pub struct SpecializedTask<C: TaskConfig, P: TaskData, E: TaskExecutionDetails> {
    pub task_metadata: TaskMetadata,
    pub id: TaskAttemptId,
    pub status: TaskStatus,
    pub picked_up_at: Option<chrono::DateTime<Utc>>,
    pub config: Option<C>,
    pub data: P,
    execution_details: PhantomData<E>,
}

impl<C: TaskConfig, P: TaskData, E: TaskExecutionDetails> AsRef<TaskAttemptId>
    for SpecializedTask<C, P, E>
{
    fn as_ref(&self) -> &TaskAttemptId {
        &self.id
    }
}

#[derive(Debug, Clone, Copy, PartialEq, Eq, Hash)]
#[must_use]
pub enum TaskCheckState {
    Stop,
    Continue,
    NotActive,
}

impl TaskCheckState {
    #[must_use]
    pub fn should_terminate(&self) -> bool {
        matches!(self, TaskCheckState::Stop | TaskCheckState::NotActive)
    }

    #[must_use]
    pub fn should_report_termination(&self) -> bool {
        matches!(self, TaskCheckState::Stop)
    }
}

impl Task {
    #[must_use]
    pub fn task_id(&self) -> TaskId {
        self.id.task_id
    }

    #[must_use]
    pub fn attempt(&self) -> i32 {
        self.id.attempt
    }

    #[must_use]
    pub fn id(&self) -> TaskAttemptId {
        self.id
    }

    /// Extracts the task state from the task.
    ///
    /// # Errors
    /// Returns an error if the task state cannot be deserialized into the specified type.
    fn task_data<T: TaskData>(&self) -> crate::api::Result<T> {
        Ok(serde_json::from_value(self.data.clone()).map_err(|e| {
            crate::api::ErrorModel::internal(
                format!(
                    "Failed to deserialize task data for task {} in queue `{}`: {e}",
                    self.id, self.queue_name
                ),
                "TaskStateDeserializationError",
                Some(Box::new(e)),
            )
        })?)
    }

    /// Extracts the task configuration from the task.
    ///
    /// # Errors
    /// Returns an error if the task configuration cannot be deserialized into the specified type.
    fn queue_config<T: TaskConfig>(&self) -> crate::api::Result<Option<T>> {
        Ok(self
            .config
            .as_ref()
            .map(|cfg| {
                serde_json::from_value(cfg.clone()).map_err(|e| {
                    crate::api::ErrorModel::internal(
                        format!(
                            "Failed to deserialize configuration for task queue `{}`: {e}",
                            self.queue_name
                        ),
                        "TaskConfigDeserializationError",
                        Some(Box::new(e)),
                    )
                })
            })
            .transpose()?)
    }
}

impl<Q: TaskConfig, D: TaskData, E: TaskExecutionDetails> SpecializedTask<Q, D, E> {
    #[must_use]
    pub fn queue_name() -> &'static TaskQueueName {
        Q::queue_name()
    }

    #[must_use]
    pub fn task_id(&self) -> TaskId {
        self.id.task_id
    }

    #[must_use]
    pub fn attempt(&self) -> i32 {
        self.id.attempt
    }

    #[must_use]
    pub fn id(&self) -> TaskAttemptId {
        self.id
    }

    /// Schedule a single task.
    ///
    /// There can only be a single active task for a (`entity_id`, `queue_name`) tuple.
    /// Resubmitting a pending/running task returns a `None` instead of a new `TaskId`.
    ///
    /// # Errors
    /// Returns an error if the task cannot be enqueued / scheduled.
    pub async fn schedule_task<C: Catalog>(
        task_metadata: TaskMetadata,
        payload: D,
        transaction: <C::Transaction as Transaction<C::State>>::Transaction<'_>,
    ) -> Result<Option<TaskId>, ErrorModel> {
        C::enqueue_task(
            Self::queue_name(),
            TaskInput {
                task_metadata,
                payload: serde_json::to_value(&payload).map_err(|e| {
                    ErrorModel::internal(
                        format!(
                            "Failed to serialize payload for `{}` task: {e}",
                            Self::queue_name()
                        ),
                        "TaskPayloadSerializationError",
                        Some(Box::new(e)),
                    )
                })?,
            },
            transaction,
        )
        .await
        .map_err(Into::into)
    }

    /// Schedule multiple tasks in a single transaction.
    ///
    /// There can only be a single active task for a (`entity_id`, `queue_name`) tuple.
    /// Resubmitting a pending/running task returns a `None` instead of a new `TaskId`.
    ///
    /// CAUTION: `tasks` may be longer than the returned `Vec<TaskId>`
    ///
    /// # Errors
    /// Returns an error if the tasks cannot be enqueued / scheduled.
    pub async fn schedule_tasks<C: Catalog>(
        tasks: Vec<(TaskMetadata, D)>,
        transaction: <C::Transaction as Transaction<C::State>>::Transaction<'_>,
    ) -> Result<Vec<TaskId>, ErrorModel> {
        let task_inputs = tasks
            .into_iter()
            .map(|(meta, payload)| {
                Ok(TaskInput {
                    task_metadata: meta,
                    payload: serde_json::to_value(&payload).map_err(|e| {
                        ErrorModel::internal(
                            format!(
                                "Failed to serialize payload for `{}` task: {e}",
                                Self::queue_name()
                            ),
                            "TaskPayloadSerializationError",
                            Some(Box::new(e)),
                        )
                    })?,
                })
            })
            .collect::<Result<Vec<_>, ErrorModel>>()?;

        C::enqueue_tasks(Self::queue_name(), task_inputs, transaction)
            .await
            .map_err(Into::into)
    }

    /// Cancel scheduled tasks matching the filter.
    ///
    /// If `cancel_running_and_should_stop` is true, also cancel tasks in the `running` and `should-stop` states.
    #[tracing::instrument(level = "info", skip(transaction), fields(queue_name = %Self::queue_name(), filter = ?filter, cancel_running_and_should_stop))]
    pub async fn cancel_scheduled_tasks<C: Catalog>(
        filter: TaskFilter,
        transaction: <C::Transaction as Transaction<C::State>>::Transaction<'_>,
        cancel_running_and_should_stop: bool,
    ) -> Result<(), IcebergErrorResponse> {
        C::cancel_scheduled_tasks(
            Some(Self::queue_name()),
            filter,
            cancel_running_and_should_stop,
            transaction,
        )
        .await
        .map_err(|e| {
            e.append_detail(format!(
                "Failed to cancel scheduled tasks for `{}` queue.",
                Self::queue_name()
            ))
        })
    }

    /// Pick a new task from the queue. If no task is available, returns None.
    ///
    /// # Errors
    /// Returns an error if the task cannot be picked from the queue or if
    /// deserialization of the queue configuration or task data fails.
    pub async fn pick_new_task<C: Catalog>(
        catalog_state: C::State,
    ) -> crate::api::Result<Option<Self>> {
        let task = C::pick_new_task(
            Q::queue_name(),
            Q::max_time_since_last_heartbeat(),
            catalog_state.clone(),
        )
        .await
        .map_err(|e| e.append_detail(format!("Failed to pick new `{}` task.", Q::queue_name())))?;

        if let Some(task) = task {
            let state = match task.task_data::<D>() {
                Ok(state) => state,
                Err(err) => {
                    Self::report_deserialization_failure::<C>(
                        catalog_state,
                        task.id,
                        &err.to_string(),
                    )
                    .await;
                    return Ok(None);
                }
            };
            let config = match task.queue_config::<Q>() {
                Ok(config) => config,
                Err(err) => {
                    Self::report_deserialization_failure::<C>(
                        catalog_state,
                        task.id,
                        &err.to_string(),
                    )
                    .await;
                    return Ok(None);
                }
            };
            Ok(Some(Self {
                task_metadata: task.task_metadata,
                id: task.id,
                status: task.status,
                picked_up_at: task.picked_up_at,
                config,
                data: state,
                execution_details: PhantomData,
            }))
        } else {
            Ok(None)
        }
    }

    /// Continuously poll for a new task in the queue until a task is found.
    /// Returns None if cancellation is requested.
    pub async fn poll_for_new_task<C: Catalog>(
        catalog_state: C::State,
        poll_interval: &Duration,
        cancellation_token: tokio_util::sync::CancellationToken,
    ) -> Option<Self> {
        loop {
            tokio::select! {
                () = cancellation_token.cancelled() => {
                    tracing::info!("Graceful shutdown requested for queue `{}`", Q::queue_name());
                    return None;
                }
                task_result = Self::pick_new_task::<C>(catalog_state.clone()) => {
                    let task = match task_result {
                        Ok(task) => task,
                        Err(e) => {
                            tracing::error!(
                                "Failed to pick new task from queue `{}`. Retrying in 5s. Error: {e}",
                                Q::queue_name()
                            );
                            tokio::select! {
                                () = cancellation_token.cancelled() => {
                                    tracing::info!("Graceful shutdown requested for queue `{}`", Q::queue_name());
                                    return None;
                                }
                                () = tokio::time::sleep(Duration::from_secs(5)) => continue,
                            }
                        }
                    };

                    let Some(task) = task else {
                        let jitter = { fastrand::u64(0..500) };
                        tokio::select! {
                            () = cancellation_token.cancelled() => {
                                tracing::info!("Graceful shutdown requested for queue `{}`", Q::queue_name());
                                return None;
                            }
                            () = tokio::time::sleep(*poll_interval + Duration::from_millis(jitter)) => continue,
                        }
                    };

                    tracing::debug!("Picked up `{}` task {}.", task.id, Q::queue_name());
                    return Some(task);
                }
            }
        }
    }

    /// Heartbeat this task, while logging progress and checking for should-stop signal.
    ///
    /// # Errors
    /// Returns an error if the heartbeat fails.
    pub async fn heartbeat<C: Catalog>(
        &self,
        transaction: <C::Transaction as Transaction<C::State>>::Transaction<'_>,
        progress: f32,
        execution_details: Option<E>,
    ) -> Result<TaskCheckState, ErrorModel> {
        let execution_details = execution_details
            .map(|details| serde_json::to_value(details))
            .transpose()
            .map_err(|e| {
                ErrorModel::internal(
                    format!(
                        "Failed to serialize execution details for `{}` task {}: {e}",
                        Self::queue_name(),
                        self.id
                    ),
                    "TaskExecutionDetailsSerializationError",
                    Some(Box::new(e)),
                )
            })?;

        C::check_and_heartbeat_task(self.id, transaction, progress, execution_details)
            .await
            .map_err(|e| {
                e.append_detail(format!(
                    "Failed to heartbeat `{}` task {}.",
                    Self::queue_name(),
                    self.id
                ))
                .into()
            })
    }

    /// Records an failure for a task in the catalog, updating its status and retry count.
    ///
    /// Does not return an error, but logs it.
    pub async fn record_failure<C: Catalog>(&self, catalog_state: C::State, error: &str) {
        let max_retries = Q::max_retries();

        let status = Status::Failure(error, max_retries);

        for attempt in 1..=5 {
            match self
                .record_status_for_state::<C>(catalog_state.clone(), status.clone())
                .await
            {
                Ok(()) => {
                    tracing::debug!(
                        "Successfully recorded error for task {} in queue '{}' on attempt {attempt}",
                        self.id,
                        Self::queue_name(),
                    );
                    return;
                }
                Err(e) => {
                    tracing::warn!(
                        "Failed to record error for task {} in queue '{}' on attempt {attempt}/5: {e}",
                        self.id,
                        Self::queue_name(),
                    );

                    if attempt < 5 {
                        tokio::time::sleep(std::time::Duration::from_secs(1)).await;
                    } else {
                        tracing::error!(
                            "Failed to record error for task {} in queue '{}' after 5 attempts. {e}. Original Error: {error}",
                            self.id,
                            Self::queue_name()
                        );
                    }
                }
            }
        }
    }

    /// Record success.
    ///
    /// Records the success of a task in the catalog, updating its status.
    /// Does not return an error, but logs it.
    pub async fn record_success<C: Catalog>(&self, catalog_state: C::State, details: Option<&str>) {
        let status = Status::Success(details);

        for attempt in 1..=5 {
            match self
                .record_status_for_state::<C>(catalog_state.clone(), status.clone())
                .await
            {
                Ok(()) => {
                    tracing::debug!(
                        "Successfully recorded success for task {} in queue '{}' on attempt {attempt}",
                        self.id,
                        Self::queue_name(),
                    );
                    return;
                }
                Err(e) => {
                    tracing::warn!(
                        "Failed to record success for task {} in queue '{}' on attempt {attempt}/5: {e}",
                        self.id,
                        Self::queue_name(),
                    );

                    if attempt < 5 {
                        tokio::time::sleep(std::time::Duration::from_secs(1)).await;
                    } else {
                        tracing::error!(
                            "Failed to record success for task {} in queue '{}' after 5 attempts. {e}. Original Success Details: {}",
                            self.id,
                            Self::queue_name(),
                            details.unwrap_or("No details provided")
                        );
                    }
                }
            }
        }
    }

    /// Record success in an existing transaction.
    ///
    /// Records the success of a task in the catalog, updating its status.
    /// Does not return an error, but logs it.
    pub async fn record_success_in_transaction<C: Catalog>(
        &self,
        transaction: <C::Transaction as Transaction<C::State>>::Transaction<'_>,
        details: Option<&str>,
    ) {
        let status = Status::Success(details);

        match self
            .record_status_for_transaction::<C>(status, transaction)
            .await
        {
            Ok(()) => {
                tracing::debug!(
                    "Successfully recorded success for task {} in queue '{}'",
                    self.id,
                    Self::queue_name(),
                );
            }
            Err(e) => {
                tracing::error!(
                    "Failed to record success for task {} in queue '{}': {e}. Original Success Details: {}",
                    self.id,
                    Self::queue_name(),
                    details.unwrap_or("No details provided")
                );
            }
        }
    }

    async fn report_deserialization_failure<C: Catalog>(
        catalog_state: C::State,
        id: TaskAttemptId,
        error: &str,
    ) {
        tracing::error!("{error}. TaskID: {id}");

        let mut trx = match C::Transaction::begin_write(catalog_state).await {
            Ok(trx) => trx,
            Err(e) => {
                tracing::error!(
                    "Failed to start DB transaction to record deserialization failure for `{}` task {id}: {e}. Original Error: {error}",
                    Q::queue_name()
                );
                return;
            }
        };

        let r = C::record_task_failure(
            id,
            format!("Failed to deserialize task data: {error}").as_str(),
            Q::max_retries(),
            &mut trx.transaction(),
        )
        .await
        .map_err(|e| {
            e.append_detail(format!(
                "Failed to record deserialization failure for `{id}` task {}.",
                Q::queue_name()
            ))
            .append_detail(format!("Original Error: {error}"))
        });

        if let Err(e) = r {
            tracing::error!(
                "Failed to record deserialization failure for `{id}` task {}: {e}. Original Error: {error}",
                Q::queue_name()
            );
            return;
        }

        if let Err(e) = trx.commit().await {
            tracing::error!(
                "Failed to commit transaction for recording deserialization failure for `{id}` task {}: {e}. Original Error: {error}",
                Q::queue_name()
            );
        };
    }

    async fn record_status_for_state<C: Catalog>(
        &self,
        catalog_state: C::State,
        result: Status<'_>,
    ) -> Result<(), IcebergErrorResponse> {
        let mut transaction: C::Transaction = match Transaction::begin_write(catalog_state).await {
            Ok(trx) => trx,
            Err(e) => {
                return Err(e
                    .append_detail(format!(
                    "Failed to start DB transaction to record status for task {} in queue `{}`.",
                    self.id, Self::queue_name()
                ))
                    .append_detail(format!("Task Status that failed to record: `{result}`")));
            }
        };

        self.record_status_for_transaction::<C>(result.clone(), transaction.transaction())
            .await?;

        transaction.commit().await.map_err(|e| {
            e.append_detail(format!(
                "Failed to commit DB transaction to record status for task {} in queue `{}`.",
                self.id,
                Self::queue_name()
            ))
            .append_detail(format!("Task Status that failed to commit: `{result}`"))
        })?;

        Ok(())
    }

    async fn record_status_for_transaction<C: Catalog>(
        &self,
        result: Status<'_>,
        mut transaction: <C::Transaction as Transaction<C::State>>::Transaction<'_>,
    ) -> Result<(), IcebergErrorResponse> {
        match result {
            Status::Success(details) => C::record_task_success(self.id, details, &mut transaction)
                .await
                .map_err(|e| {
                    e.append_detail(format!(
                        "Failed to record success for `{}` task {}.",
                        Self::queue_name(),
                        self.id,
                    ))
                    .append_detail(format!(
                        "Original Success Details: `{}`",
                        details.unwrap_or("No details provided")
                    ))
                }),
            Status::Failure(details, max_retries) => {
                C::record_task_failure(self.id, details, max_retries, &mut transaction)
                    .await
                    .map_err(|e| {
                        e.append_detail(format!(
                            "Failed to record failure for `{}` task {}.",
                            Self::queue_name(),
                            self.id
                        ))
                        .append_detail(format!("Original Error Details: `{details}`"))
                    })
            }
        }
    }
}

#[derive(Debug, Copy, Clone, PartialEq, EnumIter, Hash, Eq)]
#[cfg_attr(feature = "sqlx-postgres", derive(sqlx::Type))]
#[cfg_attr(
    feature = "sqlx-postgres",
    sqlx(type_name = "task_intermediate_status", rename_all = "kebab-case")
)]
pub enum TaskStatus {
    Scheduled,
    Running,
    ShouldStop,
}

#[derive(Debug, Copy, Clone, PartialEq, Hash, Eq)]
#[cfg_attr(feature = "sqlx-postgres", derive(sqlx::Type))]
#[cfg_attr(
    feature = "sqlx-postgres",
    sqlx(type_name = "task_final_status", rename_all = "kebab-case")
)]
pub enum TaskOutcome {
    Failed,
    Cancelled,
    Success,
}

#[derive(Debug, Clone)]
pub enum Status<'a> {
    Success(Option<&'a str>),
    Failure(&'a str, i32),
}

impl std::fmt::Display for Status<'_> {
    fn fmt(&self, f: &mut std::fmt::Formatter<'_>) -> std::fmt::Result {
        match self {
            Status::Success(details) => write!(f, "success ({})", details.unwrap_or("")),
            Status::Failure(details, _) => write!(f, "failure ({details})"),
        }
    }
}

#[cfg(test)]
mod test {
    #[test]
    fn test_task_entity_serde_table() {
        let json = serde_json::json!({
            "type": "table",
            "table-id": "550e8400-e29b-41d4-a716-446655440000",
            "warehouse-id": "550e8400-e29b-41d4-a716-446655440001"
        });
        let deserialized: super::TaskEntity = serde_json::from_value(json.clone()).unwrap();
        assert_eq!(
            deserialized,
            super::TaskEntity::Table {
                table_id: super::TableId::from(
                    uuid::Uuid::parse_str("550e8400-e29b-41d4-a716-446655440000").unwrap()
                ),
                warehouse_id: super::WarehouseId::from(
                    uuid::Uuid::parse_str("550e8400-e29b-41d4-a716-446655440001").unwrap()
                ),
            }
        );

<<<<<<< HEAD
    use std::time::Duration;

    use sqlx::PgPool;
    use tracing_test::traced_test;

    use super::*;
    use crate::{
        api::{
            iceberg::v1::PaginationQuery,
            management::v1::{DeleteKind, TabularType},
        },
        implementations::postgres::{
            tabular::table::tests::initialize_table, warehouse::test::initialize_warehouse,
            CatalogState, PostgresCatalog, PostgresTransaction, SecretsState,
        },
        service::{
            authz::AllowAllAuthorizer,
            storage::MemoryProfile,
            task_queue::{
                tabular_expiration_queue::TabularExpirationPayload, EntityId, TaskMetadata,
            },
            Catalog, ListFlags, Transaction,
        },
    };

    #[sqlx::test]
    #[traced_test]
    async fn test_queue_expiration_queue_task(pool: PgPool) {
        let catalog_state = CatalogState::from_pools(pool.clone(), pool.clone());

        let queues = crate::service::task_queue::TaskQueueRegistry::new();

        let secrets =
            crate::implementations::postgres::SecretsState::from_pools(pool.clone(), pool);
        let cat = catalog_state.clone();
        let sec = secrets.clone();
        let auth = AllowAllAuthorizer;
        queues
            .register_built_in_queues::<PostgresCatalog, SecretsState, AllowAllAuthorizer>(
                cat,
                sec,
                auth,
                Duration::from_millis(100),
            )
            .await;
        let cancellation_token = tokio_util::sync::CancellationToken::new();
        let runner = queues.task_queues_runner(cancellation_token.clone()).await;
        let _queue_task = tokio::task::spawn(runner.run_queue_workers(true));

        let warehouse = initialize_warehouse(
            catalog_state.clone(),
            Some(MemoryProfile::default().into()),
            None,
            None,
            true,
        )
        .await;

        let tab = initialize_table(
            warehouse,
            catalog_state.clone(),
            false,
            None,
            Some("tab".to_string()),
        )
        .await;
        let mut trx = PostgresTransaction::begin_read(catalog_state.clone())
            .await
            .unwrap();
        let _ = <PostgresCatalog as Catalog>::list_tabulars(
            warehouse,
            None,
            ListFlags {
                include_active: true,
                include_staged: false,
                include_deleted: true,
            },
            trx.transaction(),
            PaginationQuery::empty(),
        )
        .await
        .unwrap()
        .remove(&tab.table_id.into())
        .unwrap();
        trx.commit().await.unwrap();
        let mut trx = <PostgresCatalog as Catalog>::Transaction::begin_write(catalog_state.clone())
            .await
            .unwrap();
        tabular_expiration_queue::TabularExpirationTask::schedule_task::<PostgresCatalog>(
            TaskMetadata {
                warehouse_id: warehouse,
                entity_id: EntityId::Tabular(tab.table_id.0),
                parent_task_id: None,
                schedule_for: Some(chrono::Utc::now() + chrono::Duration::seconds(1)),
            },
            TabularExpirationPayload {
                tabular_type: TabularType::Table,
                deletion_kind: DeleteKind::Purge,
            },
            trx.transaction(),
        )
        .await
        .unwrap();

        <PostgresCatalog as Catalog>::mark_tabular_as_deleted(
            warehouse,
            tab.table_id.into(),
            false,
            trx.transaction(),
        )
        .await
        .unwrap();

        trx.commit().await.unwrap();

        let mut trx = PostgresTransaction::begin_read(catalog_state.clone())
            .await
            .unwrap();

        let del = <PostgresCatalog as Catalog>::list_tabulars(
            warehouse,
            None,
            ListFlags {
                include_active: false,
                include_staged: false,
                include_deleted: true,
            },
            trx.transaction(),
            PaginationQuery::empty(),
        )
        .await
        .unwrap()
        .remove(&tab.table_id.into())
        .unwrap()
        .deletion_details;
        del.unwrap();
        trx.commit().await.unwrap();
        tokio::time::sleep(std::time::Duration::from_millis(1250)).await;

        let mut trx = PostgresTransaction::begin_read(catalog_state.clone())
            .await
            .unwrap();

        assert!(<PostgresCatalog as Catalog>::list_tabulars(
            warehouse,
            None,
            ListFlags {
                include_active: false,
                include_staged: false,
                include_deleted: true,
            },
            trx.transaction(),
            PaginationQuery::empty(),
        )
        .await
        .unwrap()
        .remove(&tab.table_id.into())
        .is_none());
        trx.commit().await.unwrap();

        cancellation_token.cancel();
=======
        let serialized = serde_json::to_value(&deserialized).unwrap();
        assert_eq!(serialized, json);
>>>>>>> e39cab34
    }
}<|MERGE_RESOLUTION|>--- conflicted
+++ resolved
@@ -852,171 +852,7 @@
             }
         );
 
-<<<<<<< HEAD
-    use std::time::Duration;
-
-    use sqlx::PgPool;
-    use tracing_test::traced_test;
-
-    use super::*;
-    use crate::{
-        api::{
-            iceberg::v1::PaginationQuery,
-            management::v1::{DeleteKind, TabularType},
-        },
-        implementations::postgres::{
-            tabular::table::tests::initialize_table, warehouse::test::initialize_warehouse,
-            CatalogState, PostgresCatalog, PostgresTransaction, SecretsState,
-        },
-        service::{
-            authz::AllowAllAuthorizer,
-            storage::MemoryProfile,
-            task_queue::{
-                tabular_expiration_queue::TabularExpirationPayload, EntityId, TaskMetadata,
-            },
-            Catalog, ListFlags, Transaction,
-        },
-    };
-
-    #[sqlx::test]
-    #[traced_test]
-    async fn test_queue_expiration_queue_task(pool: PgPool) {
-        let catalog_state = CatalogState::from_pools(pool.clone(), pool.clone());
-
-        let queues = crate::service::task_queue::TaskQueueRegistry::new();
-
-        let secrets =
-            crate::implementations::postgres::SecretsState::from_pools(pool.clone(), pool);
-        let cat = catalog_state.clone();
-        let sec = secrets.clone();
-        let auth = AllowAllAuthorizer;
-        queues
-            .register_built_in_queues::<PostgresCatalog, SecretsState, AllowAllAuthorizer>(
-                cat,
-                sec,
-                auth,
-                Duration::from_millis(100),
-            )
-            .await;
-        let cancellation_token = tokio_util::sync::CancellationToken::new();
-        let runner = queues.task_queues_runner(cancellation_token.clone()).await;
-        let _queue_task = tokio::task::spawn(runner.run_queue_workers(true));
-
-        let warehouse = initialize_warehouse(
-            catalog_state.clone(),
-            Some(MemoryProfile::default().into()),
-            None,
-            None,
-            true,
-        )
-        .await;
-
-        let tab = initialize_table(
-            warehouse,
-            catalog_state.clone(),
-            false,
-            None,
-            Some("tab".to_string()),
-        )
-        .await;
-        let mut trx = PostgresTransaction::begin_read(catalog_state.clone())
-            .await
-            .unwrap();
-        let _ = <PostgresCatalog as Catalog>::list_tabulars(
-            warehouse,
-            None,
-            ListFlags {
-                include_active: true,
-                include_staged: false,
-                include_deleted: true,
-            },
-            trx.transaction(),
-            PaginationQuery::empty(),
-        )
-        .await
-        .unwrap()
-        .remove(&tab.table_id.into())
-        .unwrap();
-        trx.commit().await.unwrap();
-        let mut trx = <PostgresCatalog as Catalog>::Transaction::begin_write(catalog_state.clone())
-            .await
-            .unwrap();
-        tabular_expiration_queue::TabularExpirationTask::schedule_task::<PostgresCatalog>(
-            TaskMetadata {
-                warehouse_id: warehouse,
-                entity_id: EntityId::Tabular(tab.table_id.0),
-                parent_task_id: None,
-                schedule_for: Some(chrono::Utc::now() + chrono::Duration::seconds(1)),
-            },
-            TabularExpirationPayload {
-                tabular_type: TabularType::Table,
-                deletion_kind: DeleteKind::Purge,
-            },
-            trx.transaction(),
-        )
-        .await
-        .unwrap();
-
-        <PostgresCatalog as Catalog>::mark_tabular_as_deleted(
-            warehouse,
-            tab.table_id.into(),
-            false,
-            trx.transaction(),
-        )
-        .await
-        .unwrap();
-
-        trx.commit().await.unwrap();
-
-        let mut trx = PostgresTransaction::begin_read(catalog_state.clone())
-            .await
-            .unwrap();
-
-        let del = <PostgresCatalog as Catalog>::list_tabulars(
-            warehouse,
-            None,
-            ListFlags {
-                include_active: false,
-                include_staged: false,
-                include_deleted: true,
-            },
-            trx.transaction(),
-            PaginationQuery::empty(),
-        )
-        .await
-        .unwrap()
-        .remove(&tab.table_id.into())
-        .unwrap()
-        .deletion_details;
-        del.unwrap();
-        trx.commit().await.unwrap();
-        tokio::time::sleep(std::time::Duration::from_millis(1250)).await;
-
-        let mut trx = PostgresTransaction::begin_read(catalog_state.clone())
-            .await
-            .unwrap();
-
-        assert!(<PostgresCatalog as Catalog>::list_tabulars(
-            warehouse,
-            None,
-            ListFlags {
-                include_active: false,
-                include_staged: false,
-                include_deleted: true,
-            },
-            trx.transaction(),
-            PaginationQuery::empty(),
-        )
-        .await
-        .unwrap()
-        .remove(&tab.table_id.into())
-        .is_none());
-        trx.commit().await.unwrap();
-
-        cancellation_token.cancel();
-=======
         let serialized = serde_json::to_value(&deserialized).unwrap();
         assert_eq!(serialized, json);
->>>>>>> e39cab34
     }
 }