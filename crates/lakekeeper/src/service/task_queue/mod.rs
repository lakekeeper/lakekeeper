use std::{
    borrow::Cow,
    collections::HashMap,
    fmt::{Debug, Formatter},
    ops::Deref,
    sync::{Arc, LazyLock},
    time::Duration,
};

use chrono::Utc;
use futures::future::BoxFuture;
use iceberg_ext::catalog::rest::IcebergErrorResponse;
use serde::{de::DeserializeOwned, Serialize};
use strum::EnumIter;
<<<<<<< HEAD
use tokio::sync::RwLock;
use tokio_util::sync::CancellationToken;
=======
>>>>>>> c3c45ce2
use utoipa::ToSchema;
use uuid::Uuid;

use super::{authz::Authorizer, Transaction, WarehouseId};
use crate::service::{
    task_queue::{
        tabular_expiration_queue::ExpirationQueueConfig, tabular_purge_queue::PurgeQueueConfig,
    },
    Catalog, SecretStore,
};

pub mod tabular_expiration_queue;
pub mod tabular_purge_queue;
pub use crate::CancellationToken;

pub(crate) const DEFAULT_MAX_TIME_SINCE_LAST_HEARTBEAT: chrono::Duration =
    valid_max_time_since_last_heartbeat(3600);
const DEFAULT_MAX_RETRIES: i32 = 5;

#[allow(clippy::declare_interior_mutable_const)]
pub static BUILT_IN_API_CONFIGS: LazyLock<Vec<QueueApiConfig>> = LazyLock::new(|| {
    vec![
        tabular_expiration_queue::API_CONFIG.clone(),
        tabular_purge_queue::API_CONFIG.clone(),
    ]
});

/// Infinitely running task worker loop function that polls tasks from a queue and
/// processes. Accepts a cancellation token for graceful shutdown.
pub type TaskQueueWorker =
    Arc<dyn Fn(CancellationToken) -> BoxFuture<'static, ()> + Send + Sync + 'static>;
type ValidatorFn = Arc<dyn Fn(serde_json::Value) -> serde_json::Result<()> + Send + Sync>;

/// Warehouse specific configuration for a task queue.
pub trait QueueConfig: ToSchema + Serialize + DeserializeOwned {
    #[must_use]
    fn max_time_since_last_heartbeat() -> chrono::Duration {
        DEFAULT_MAX_TIME_SINCE_LAST_HEARTBEAT
    }

    #[must_use]
    fn max_retries() -> i32 {
        DEFAULT_MAX_RETRIES
    }

    fn queue_name() -> &'static str;
}

/// Task Payload
pub trait TaskData: Clone + Serialize + DeserializeOwned {}

/// A container for registered task queues that can be used for validation and API configuration.
/// This can be included in the Axum application state.
#[derive(Clone, Default, Debug)]
pub struct RegisteredTaskQueues {
    // Mapping of queue names to their configurations
    queues: Arc<RwLock<HashMap<&'static str, RegisteredQueue>>>,
}

impl RegisteredTaskQueues {
    /// Get the validator function for a queue by name
    ///
    /// # Returns
    /// Some(ValidatorFn) if the queue exists, None otherwise
    #[must_use]
    pub async fn validate_config_fn(&self, queue_name: &str) -> Option<ValidatorFn> {
        self.queues
            .read()
            .await
            .get(queue_name)
            .map(|q| Arc::clone(&q.schema_validator_fn))
    }

    /// Get the API configuration for all registered queues
    #[must_use]
    pub async fn api_config(&self) -> Vec<QueueApiConfig> {
        self.queues
            .read()
            .await
            .values()
            .map(|q| q.api_config.clone())
            .collect()
    }

    /// Get the names of all registered queues
    #[must_use]
    pub async fn queue_names(&self) -> Vec<&'static str> {
        self.queues.read().await.keys().copied().collect()
    }
}

#[derive(Clone)]
struct RegisteredQueue {
    /// API configuration for this queue
    api_config: QueueApiConfig,
    /// Schema validator function for the queue configuration
    /// This function is called to validate the configuration payload
    schema_validator_fn: ValidatorFn,
}

impl Debug for RegisteredQueue {
    fn fmt(&self, f: &mut std::fmt::Formatter<'_>) -> std::fmt::Result {
        f.debug_struct("RegisteredQueue")
            .field("api_config", &self.api_config)
            .field("schema_validator_fn", &"Fn(...)")
            .finish()
    }
}

#[derive(Clone)]
struct RegisteredTaskQueueWorker {
    worker_fn: TaskQueueWorker,
    /// Number of workers that run locally for this queue
    num_workers: usize,
}

impl Debug for RegisteredTaskQueueWorker {
    fn fmt(&self, f: &mut std::fmt::Formatter<'_>) -> std::fmt::Result {
        f.debug_struct("RegisteredTaskQueueWorker")
            .field("worker_fn", &"Fn(...)")
            .field("num_workers", &self.num_workers)
            .finish()
    }
}

/// Task queue registry used for registering and starting task queues
#[derive(Debug)]
pub struct TaskQueueRegistry {
    // Mapping of queue names to their configurations
    registered_queues: Arc<RwLock<HashMap<&'static str, RegisteredQueue>>>,
    // Mapping of queue names to their worker configuration
    task_workers: Arc<RwLock<HashMap<&'static str, RegisteredTaskQueueWorker>>>,
}

impl Default for TaskQueueRegistry {
    fn default() -> Self {
        Self::new()
    }
}

#[derive(Clone)]
pub struct QueueRegistration {
    /// Name of the queue
    pub queue_name: &'static str,
    /// Worker function for the queue
    pub worker_fn: TaskQueueWorker,
    /// Number of workers that run locally for this queue
    pub num_workers: usize,
}

impl Debug for QueueRegistration {
    fn fmt(&self, f: &mut std::fmt::Formatter<'_>) -> std::fmt::Result {
        f.debug_struct("QueueRegistration")
            .field("queue_name", &self.queue_name)
            .field("worker_fn", &"Fn(...)")
            .field("num_workers", &self.num_workers)
            .finish()
    }
}

impl TaskQueueRegistry {
    #[must_use]
    pub fn new() -> Self {
        Self {
            registered_queues: Arc::new(RwLock::new(HashMap::new())),
            task_workers: Arc::new(RwLock::new(HashMap::new())),
        }
    }

    pub async fn register_queue<T: QueueConfig>(
        &mut self,
        task_queue: QueueRegistration,
    ) -> &mut Self {
        let QueueRegistration {
            queue_name,
            worker_fn,
            num_workers,
        } = task_queue;
        let schema_validator_fn = |v| serde_json::from_value::<T>(v).map(|_| ());
        let schema_validator_fn = Arc::new(schema_validator_fn) as ValidatorFn;
        let api_config = QueueApiConfig {
            queue_name,
            utoipa_type_name: T::name().to_string().into(),
            utoipa_schema: utoipa::openapi::RefOr::Ref(utoipa::openapi::Ref::from_schema_name(
                T::name(),
            )),
        };

        self.registered_queues.write().await.insert(
            queue_name,
            RegisteredQueue {
                api_config,
                schema_validator_fn,
            },
        );

        self.task_workers.write().await.insert(
            queue_name,
            RegisteredTaskQueueWorker {
                worker_fn,
                num_workers,
            },
        );
        self
    }

    pub async fn register_built_in_queues<C: Catalog, S: SecretStore, A: Authorizer>(
        &mut self,
        catalog_state: C::State,
        secret_store: S,
        authorizer: A,
        poll_interval: Duration,
    ) -> &mut Self {
        let catalog_state_clone = catalog_state.clone();
        self.register_queue::<ExpirationQueueConfig>(QueueRegistration {
            queue_name: tabular_expiration_queue::QUEUE_NAME,
            worker_fn: Arc::new(move |cancellation_token| {
                let authorizer = authorizer.clone();
                let catalog_state_clone = catalog_state_clone.clone();
                Box::pin({
                    async move {
                        tabular_expiration_queue::tabular_expiration_worker::<C, A>(
                            catalog_state_clone.clone(),
                            authorizer.clone(),
                            &poll_interval,
                            cancellation_token,
                        )
                        .await;
                    }
                })
            }),
            num_workers: 2,
        })
        .await;

        self.register_queue::<PurgeQueueConfig>(QueueRegistration {
            queue_name: tabular_purge_queue::QUEUE_NAME,
            worker_fn: Arc::new(move |cancellation_token| {
                let catalog_state_clone = catalog_state.clone();
                let secret_store = secret_store.clone();
                Box::pin(async move {
                    tabular_purge_queue::tabular_purge_worker::<C, S>(
                        catalog_state_clone.clone(),
                        secret_store.clone(),
                        &poll_interval,
                        cancellation_token,
                    )
                    .await;
                })
            }),
            num_workers: 2,
        })
        .await;

        self
    }

    /// Creates [`RegisteredTaskQueues`] for use in application state
    #[must_use]
    pub fn registered_task_queues(&self) -> RegisteredTaskQueues {
        RegisteredTaskQueues {
            // It is important to share the interior mutable state,
            // so that tasks that register later are reflected to the state
            // that previously registered tasks have a reference to.
            queues: self.registered_queues.clone(),
        }
    }

    #[must_use]
    pub async fn len(&self) -> usize {
        self.registered_queues.read().await.len()
    }

    #[must_use]
    pub async fn is_empty(&self) -> bool {
        self.registered_queues.read().await.is_empty()
    }

    /// Creates a [`TaskQueuesRunner`] that can be used to start the task queue workers
    #[must_use]
    pub async fn task_queues_runner(
        &self,
        cancellation_token: CancellationToken,
    ) -> TaskQueuesRunner {
        let mut registered_task_queues = HashMap::new();

        for name in self.registered_queues.read().await.keys() {
            if let Some(worker) = self.task_workers.read().await.get(name) {
                registered_task_queues.insert(
                    *name,
                    QueueWorkerConfig {
                        worker_fn: Arc::clone(&worker.worker_fn),
                        num_workers: worker.num_workers,
                    },
                );
            }
        }

        TaskQueuesRunner {
            registered_queues: Arc::new(registered_task_queues),
            cancellation_token,
        }
    }
}

/// Runner for task queues that manages the worker processes
#[derive(Debug, Clone)]
pub struct TaskQueuesRunner {
    registered_queues: Arc<HashMap<&'static str, QueueWorkerConfig>>,
    cancellation_token: CancellationToken,
}

impl TaskQueuesRunner {
    /// Runs all registered task queue workers and monitors them, restarting any that exit.
    /// Accepts a cancellation token for graceful shutdown.
    pub async fn run_queue_workers(self, restart_workers: bool) {
        // Create a structure to track worker information and hold task handles
        struct WorkerInfo {
            queue_name: &'static str,
            worker_id: usize,
            handle: tokio::task::JoinHandle<()>,
        }

        let mut workers = Vec::new();
        let registered_queues = Arc::clone(&self.registered_queues);

        // Initialize all workers
        for (queue_name, queue) in registered_queues.iter() {
            tracing::info!(
                "Starting {} workers for task queue `{queue_name}`.",
                queue.num_workers
            );

            for worker_id in 0..queue.num_workers {
                let task_fn = Arc::clone(&queue.worker_fn);
                let cancellation_token_clone = self.cancellation_token.clone();
                tracing::debug!(
                    "Starting `{queue_name}` worker {worker_id}/{}",
                    queue.num_workers
                );
                workers.push(WorkerInfo {
                    queue_name,
                    worker_id,
                    handle: tokio::task::spawn(task_fn(cancellation_token_clone)),
                });
            }
        }

        // Main worker monitoring loop
        loop {
            if workers.is_empty() {
                return;
            }

            // Wait for any worker to complete
            let mut_handles: Vec<_> = workers.iter_mut().map(|w| &mut w.handle).collect();
            let (result, index, _) = futures::future::select_all(mut_handles).await;

            // Get the completed worker's info
            let worker = workers.swap_remove(index);

            let log_msg_suffix = if restart_workers {
                "Restarting worker"
            } else {
                "Restarting worker disabled"
            };

            // Log the result
            match result {
                Ok(()) if !self.cancellation_token.is_cancelled() => tracing::warn!(
                    "Task queue {} worker {} finished. {log_msg_suffix}",
                    worker.queue_name,
                    worker.worker_id
                ),
                Ok(()) => tracing::info!(
                    "Task queue {} worker {} finished gracefully after cancellation.",
                    worker.queue_name,
                    worker.worker_id
                ),
                Err(e) => tracing::error!(
                    ?e,
                    "Task queue {} worker {} panicked: {e}. {log_msg_suffix}",
                    worker.queue_name,
                    worker.worker_id
                ),
            }

            // Restart the worker only if cancellation hasn't been requested
            if restart_workers && !self.cancellation_token.is_cancelled() {
                if let Some(queue) = registered_queues.get(worker.queue_name) {
                    let task_fn = Arc::clone(&queue.worker_fn);
                    let cancellation_token_clone = self.cancellation_token.clone();
                    tracing::debug!(
                        "Restarting task queue {} worker {}",
                        worker.queue_name,
                        worker.worker_id
                    );
                    workers.push(WorkerInfo {
                        queue_name: worker.queue_name,
                        worker_id: worker.worker_id,
                        handle: tokio::task::spawn(task_fn(cancellation_token_clone)),
                    });
                }
            } else if self.cancellation_token.is_cancelled() {
                tracing::info!(
                    "Cancellation requested, not restarting task queue {} worker {}",
                    worker.queue_name,
                    worker.worker_id
                );
            }
        }
    }
}

#[derive(Clone)]
/// Contains all required information to dynamically generate API documentation
/// for the warehouse-specific configuration of a task queue.
pub struct QueueApiConfig {
    /// Name of the task queue
    pub queue_name: &'static str,
    /// Name of the configuration type used in the API documentation
    pub utoipa_type_name: Cow<'static, str>,
    /// Schema for the configuration type used in the API documentation
    pub utoipa_schema: utoipa::openapi::RefOr<utoipa::openapi::Schema>,
}

impl Debug for QueueApiConfig {
    fn fmt(&self, f: &mut Formatter<'_>) -> std::fmt::Result {
        f.debug_struct("QueueApiConfig")
            .field("queue_name", &self.queue_name)
            .field("utoipa_type_name", &self.utoipa_type_name)
            .field("utoipa_schema", &"<schema>")
            .finish()
    }
}

#[derive(Clone)]
struct QueueWorkerConfig {
    worker_fn: TaskQueueWorker,
    /// Number of workers that run locally for this queue
    num_workers: usize,
}

impl Debug for QueueWorkerConfig {
    fn fmt(&self, f: &mut std::fmt::Formatter<'_>) -> std::fmt::Result {
        f.debug_struct("QueueWorkerConfig")
            .field("worker_fn", &"Fn(...)")
            .field("num_workers", &self.num_workers)
            .finish()
    }
}

#[derive(Debug, Clone, PartialEq, Copy)]
pub struct TaskId(Uuid);

impl std::fmt::Display for TaskId {
    fn fmt(&self, f: &mut std::fmt::Formatter<'_>) -> std::fmt::Result {
        write!(f, "{}", self.0)
    }
}

impl From<Uuid> for TaskId {
    fn from(id: Uuid) -> Self {
        Self(id)
    }
}

impl From<TaskId> for Uuid {
    fn from(id: TaskId) -> Self {
        id.0
    }
}

impl Deref for TaskId {
    type Target = Uuid;

    fn deref(&self) -> &Self::Target {
        &self.0
    }
}

#[derive(Debug, Clone, PartialEq)]
pub enum TaskFilter {
    WarehouseId(WarehouseId),
    TaskIds(Vec<TaskId>),
}

#[derive(Debug, Clone)]
pub struct TaskInput {
    /// Metadata for this task instance.
    /// Metadata type is shared between different task types.
    pub task_metadata: TaskMetadata,
    /// Specific payload for this task type
    pub payload: serde_json::Value,
}

#[derive(Debug, Clone, PartialEq)]
pub struct TaskMetadata {
    pub warehouse_id: WarehouseId,
    pub parent_task_id: Option<TaskId>,
    pub entity_id: EntityId,
    pub schedule_for: Option<chrono::DateTime<Utc>>,
}

#[derive(Debug, Copy, Clone, PartialEq)]
pub enum EntityId {
    Tabular(Uuid),
}

impl EntityId {
    #[must_use]
    pub fn to_uuid(&self) -> Uuid {
        match self {
            EntityId::Tabular(id) => *id,
        }
    }
}

#[derive(Debug, Clone, PartialEq)]
pub struct Task {
    pub task_metadata: TaskMetadata,
    pub queue_name: String,
    pub task_id: TaskId,
    pub status: TaskStatus,
    pub picked_up_at: Option<chrono::DateTime<Utc>>,
    pub attempt: i32,
    pub(crate) config: Option<serde_json::Value>,
    pub(crate) data: serde_json::Value,
}

#[derive(Debug, Clone, PartialEq)]
pub struct SpecializedTask<C: QueueConfig, P: TaskData> {
    pub task_metadata: TaskMetadata,
    pub task_id: TaskId,
    pub status: TaskStatus,
    pub picked_up_at: Option<chrono::DateTime<Utc>>,
    pub attempt: i32,
    pub config: Option<C>,
    pub data: P,
}

#[derive(Debug, Clone, Copy)]
pub enum TaskCheckState {
    Stop,
    Continue,
}

impl Task {
    /// Extracts the task state from the task.
    ///
    /// # Errors
    /// Returns an error if the task state cannot be deserialized into the specified type.
    pub fn task_data<T: TaskData>(&self) -> crate::api::Result<T> {
        Ok(serde_json::from_value(self.data.clone()).map_err(|e| {
            crate::api::ErrorModel::internal(
                format!(
                    "Failed to deserialize task data for task {} in queue `{}`: {e}",
                    self.task_id, self.queue_name
                ),
                "TaskStateDeserializationError",
                Some(Box::new(e)),
            )
        })?)
    }

    /// Extracts the task configuration from the task.
    ///
    /// # Errors
    /// Returns an error if the task configuration cannot be deserialized into the specified type.
    pub fn queue_config<T: QueueConfig>(&self) -> crate::api::Result<Option<T>> {
        Ok(self
            .config
            .as_ref()
            .map(|cfg| {
                serde_json::from_value(cfg.clone()).map_err(|e| {
                    crate::api::ErrorModel::internal(
                        format!(
                            "Failed to deserialize configuration for task queue `{}`: {e}",
                            self.queue_name
                        ),
                        "TaskConfigDeserializationError",
                        Some(Box::new(e)),
                    )
                })
            })
            .transpose()?)
    }
}

impl<Q: QueueConfig, D: TaskData> SpecializedTask<Q, D> {
    /// Pick a new task from the queue. If no task is available, returns None.
    ///
    /// # Errors
    /// Returns an error if the task cannot be picked from the queue or if
    /// deserialization of the queue configuration or task data fails.
    pub async fn pick_new_task<C: Catalog>(
        catalog_state: C::State,
    ) -> crate::api::Result<Option<Self>> {
        let task = C::pick_new_task(
            Q::queue_name(),
            Q::max_time_since_last_heartbeat(),
            catalog_state.clone(),
        )
        .await
        .map_err(|e| e.append_detail(format!("Failed to pick new `{}` task.", Q::queue_name())))?;

        if let Some(task) = task {
            let state = match task.task_data::<D>() {
                Ok(state) => state,
                Err(err) => {
                    Self::report_deserialization_failure::<C>(
                        catalog_state,
                        task.task_id,
                        &err.to_string(),
                    )
                    .await;
                    return Ok(None);
                }
            };
            let config = match task.queue_config::<Q>() {
                Ok(config) => config,
                Err(err) => {
                    Self::report_deserialization_failure::<C>(
                        catalog_state,
                        task.task_id,
                        &err.to_string(),
                    )
                    .await;
                    return Ok(None);
                }
            };
            Ok(Some(Self {
                task_metadata: task.task_metadata,
                task_id: task.task_id,
                status: task.status,
                picked_up_at: task.picked_up_at,
                attempt: task.attempt,
                config,
                data: state,
            }))
        } else {
            Ok(None)
        }
    }

    /// Continuously poll for a new task in the queue until a task is found.
    /// Returns None if cancellation is requested.
    pub async fn poll_for_new_task<C: Catalog>(
        catalog_state: C::State,
        poll_interval: &Duration,
        cancellation_token: crate::CancellationToken,
    ) -> Option<Self> {
        loop {
            tokio::select! {
                () = cancellation_token.cancelled() => {
                    tracing::info!("Graceful shutdown requested for queue `{}`", Q::queue_name());
                    return None;
                }
                task_result = Self::pick_new_task::<C>(catalog_state.clone()) => {
                    let task = match task_result {
                        Ok(task) => task,
                        Err(e) => {
                            tracing::error!(
                                "Failed to pick new task from queue `{}`. Retrying in 5s. Error: {e}",
                                Q::queue_name()
                            );
                            tokio::select! {
                                () = cancellation_token.cancelled() => {
                                    tracing::info!("Graceful shutdown requested for queue `{}`", Q::queue_name());
                                    return None;
                                }
                                () = tokio::time::sleep(Duration::from_secs(5)) => continue,
                            }
                        }
                    };

                    let Some(task) = task else {
                        let jitter = { fastrand::u64(0..500) };
                        tokio::select! {
                            () = cancellation_token.cancelled() => {
                                tracing::info!("Graceful shutdown requested for queue `{}`", Q::queue_name());
                                return None;
                            }
                            () = tokio::time::sleep(*poll_interval + Duration::from_millis(jitter)) => continue,
                        }
                    };

                    tracing::debug!("Picked up `{}` task {}.", task.task_id, Q::queue_name());
                    return Some(task);
                }
            }
        }
    }

    async fn report_deserialization_failure<C: Catalog>(
        catalog_state: C::State,
        task_id: TaskId,
        error: &str,
    ) {
        tracing::error!("{error}. TaskID: {task_id}");

        let mut trx = match C::Transaction::begin_write(catalog_state).await {
            Ok(trx) => trx,
            Err(e) => {
                tracing::error!(
                    "Failed to start DB transaction to record deserialization failure for `{}` task {task_id}: {e}. Original Error: {error}",
                    Q::queue_name()
                );
                return;
            }
        };

        let r = C::record_task_failure(
            task_id,
            format!("Failed to deserialize task data: {error}").as_str(),
            Q::max_retries(),
            &mut trx.transaction(),
        )
        .await
        .map_err(|e| {
            e.append_detail(format!(
                "Failed to record deserialization failure for `{task_id}` task {}.",
                Q::queue_name()
            ))
            .append_detail(format!("Original Error: {error}"))
        });

        if let Err(e) = r {
            tracing::error!(
                "Failed to record deserialization failure for `{task_id}` task {}: {e}. Original Error: {error}",
                Q::queue_name()
            );
            return;
        }

        if let Err(e) = trx.commit().await {
            tracing::error!(
                "Failed to commit transaction for recording deserialization failure for `{task_id}` task {}: {e}. Original Error: {error}",
                Q::queue_name()
            );
        };
    }

    pub fn queue_name(&self) -> &'static str {
        Q::queue_name()
    }

    /// Records an failure for a task in the catalog, updating its status and retry count.
    ///
    /// Does not return an error, but logs it.
    pub async fn record_failure<C: Catalog>(&self, catalog_state: C::State, error: &str) {
        let max_retries = Q::max_retries();

        let status = Status::Failure(error, max_retries);

        for attempt in 1..=5 {
            match self
                .record_status_for_state::<C>(catalog_state.clone(), status.clone())
                .await
            {
                Ok(()) => {
                    tracing::debug!(
                        "Successfully recorded error for task {} in queue '{}' on attempt {attempt}",
                        self.task_id,
                        self.queue_name(),
                    );
                    return;
                }
                Err(e) => {
                    tracing::warn!(
                        "Failed to record error for task {} in queue '{}' on attempt {attempt}/5: {e}",
                        self.task_id,
                        self.queue_name(),
                    );

                    if attempt < 5 {
                        tokio::time::sleep(std::time::Duration::from_secs(1)).await;
                    } else {
                        tracing::error!(
                            "Failed to record error for task {} in queue '{}' after 5 attempts. {e}. Original Error: {error}",
                            self.task_id,
                            self.queue_name()
                        );
                    }
                }
            }
        }
    }

    /// Record success.
    ///
    /// Records the success of a task in the catalog, updating its status.
    /// Does not return an error, but logs it.
    pub async fn record_success<C: Catalog>(&self, catalog_state: C::State, details: Option<&str>) {
        let status = Status::Success(details);

        for attempt in 1..=5 {
            match self
                .record_status_for_state::<C>(catalog_state.clone(), status.clone())
                .await
            {
                Ok(()) => {
                    tracing::debug!(
                        "Successfully recorded success for task {} in queue '{}' on attempt {attempt}",
                        self.task_id,
                        self.queue_name(),
                    );
                    return;
                }
                Err(e) => {
                    tracing::warn!(
                        "Failed to record success for task {} in queue '{}' on attempt {attempt}/5: {e}",
                        self.task_id,
                        self.queue_name(),
                    );

                    if attempt < 5 {
                        tokio::time::sleep(std::time::Duration::from_secs(1)).await;
                    } else {
                        tracing::error!(
                            "Failed to record success for task {} in queue '{}' after 5 attempts. {e}. Original Success Details: {}",
                            self.task_id,
                            self.queue_name(),
                            details.unwrap_or("No details provided")
                        );
                    }
                }
            }
        }
    }

    /// Record success in an existing transaction.
    ///
    /// Records the success of a task in the catalog, updating its status.
    /// Does not return an error, but logs it.
    pub async fn record_success_in_transaction<C: Catalog>(
        &self,
        transaction: <C::Transaction as Transaction<C::State>>::Transaction<'_>,
        details: Option<&str>,
    ) {
        let status = Status::Success(details);

        match self
            .record_status_for_transaction::<C>(status, transaction)
            .await
        {
            Ok(()) => {
                tracing::debug!(
                    "Successfully recorded success for task {} in queue '{}'",
                    self.task_id,
                    self.queue_name(),
                );
            }
            Err(e) => {
                tracing::error!(
                    "Failed to record success for task {} in queue '{}': {e}. Original Success Details: {}",
                    self.task_id,
                    self.queue_name(),
                    details.unwrap_or("No details provided")
                );
            }
        }
    }

    async fn record_status_for_state<C: Catalog>(
        &self,
        catalog_state: C::State,
        result: Status<'_>,
    ) -> Result<(), IcebergErrorResponse> {
        let mut transaction: C::Transaction = match Transaction::begin_write(catalog_state).await {
            Ok(trx) => trx,
            Err(e) => {
                return Err(e
                    .append_detail(format!(
                    "Failed to start DB transaction to record status for task {} in queue `{}`.",
                    self.task_id, self.queue_name()
                ))
                    .append_detail(format!("Task Status that failed to record: `{result}`")));
            }
        };

        self.record_status_for_transaction::<C>(result.clone(), transaction.transaction())
            .await?;

        transaction.commit().await.map_err(|e| {
            e.append_detail(format!(
                "Failed to commit DB transaction to record status for task {} in queue `{}`.",
                self.task_id,
                self.queue_name()
            ))
            .append_detail(format!("Task Status that failed to commit: `{result}`"))
        })?;

        Ok(())
    }

    async fn record_status_for_transaction<C: Catalog>(
        &self,
        result: Status<'_>,
        mut transaction: <C::Transaction as Transaction<C::State>>::Transaction<'_>,
    ) -> Result<(), IcebergErrorResponse> {
        match result {
            Status::Success(details) => {
                C::record_task_success(self.task_id, details, &mut transaction)
                    .await
                    .map_err(|e| {
                        e.append_detail(format!(
                            "Failed to record success for `{}` task {}.",
                            self.queue_name(),
                            self.task_id,
                        ))
                        .append_detail(format!(
                            "Original Success Details: `{}`",
                            details.unwrap_or("No details provided")
                        ))
                    })
            }
            Status::Failure(details, max_retries) => {
                C::record_task_failure(self.task_id, details, max_retries, &mut transaction)
                    .await
                    .map_err(|e| {
                        e.append_detail(format!(
                            "Failed to record failure for `{}` task {}.",
                            self.queue_name(),
                            self.task_id
                        ))
                        .append_detail(format!("Original Error Details: `{details}`"))
                    })
            }
        }
    }
}

#[derive(Debug, Copy, Clone, PartialEq, EnumIter)]
#[cfg_attr(feature = "sqlx-postgres", derive(sqlx::Type))]
#[cfg_attr(
    feature = "sqlx-postgres",
    sqlx(type_name = "task_intermediate_status", rename_all = "kebab-case")
)]
pub enum TaskStatus {
    Scheduled,
    Running,
    ShouldStop,
}

#[derive(Debug, Copy, Clone, PartialEq)]
#[cfg_attr(feature = "sqlx-postgres", derive(sqlx::Type))]
#[cfg_attr(
    feature = "sqlx-postgres",
    sqlx(type_name = "task_final_status", rename_all = "kebab-case")
)]
pub enum TaskOutcome {
    Failed,
    Cancelled,
    Success,
}

#[derive(Debug, Clone)]
pub enum Status<'a> {
    Success(Option<&'a str>),
    Failure(&'a str, i32),
}

impl std::fmt::Display for Status<'_> {
    fn fmt(&self, f: &mut std::fmt::Formatter<'_>) -> std::fmt::Result {
        match self {
            Status::Success(details) => write!(f, "success ({})", details.unwrap_or("")),
            Status::Failure(details, _) => write!(f, "failure ({details})"),
        }
    }
}

#[must_use]
pub const fn valid_max_time_since_last_heartbeat(num: i64) -> chrono::Duration {
    assert!(
        num > 0,
        "max_seconds_since_last_heartbeat must be greater than 0"
    );
    let dur = chrono::Duration::seconds(num);
    assert!(dur.num_microseconds().is_some());
    dur
}

#[cfg(test)]
mod test {

    use std::time::Duration;

    use serde::{Deserialize, Serialize};
    use sqlx::PgPool;
    use tracing_test::traced_test;
    use utoipa::ToSchema;

    use super::*;
    use crate::{
        api::{
            iceberg::v1::PaginationQuery,
            management::v1::{DeleteKind, TabularType},
        },
        implementations::postgres::{
            tabular::table::tests::initialize_table, warehouse::test::initialize_warehouse,
            CatalogState, PostgresCatalog, PostgresTransaction, SecretsState,
        },
        service::{
            authz::AllowAllAuthorizer,
            storage::MemoryProfile,
            task_queue::{
                tabular_expiration_queue::TabularExpirationPayload, EntityId, TaskMetadata,
            },
            Catalog, ListFlags, Transaction,
        },
    };

    #[tokio::test]
    async fn test_shared_interior_mutable_state() {
        // This test verifies that RegisteredTaskQueues instances share the same
        // interior mutable state, so that tasks registered later are reflected
        // in previously created RegisteredTaskQueues instances.

        #[derive(Clone, Debug, Serialize, Deserialize, ToSchema)]
        struct TestQueueConfig {
            test_field: String,
        }

        impl QueueConfig for TestQueueConfig {
            fn queue_name() -> &'static str {
                "test-queue"
            }
        }

        // Register another queue and verify both instances see it
        #[derive(Clone, Debug, Serialize, Deserialize, ToSchema)]
        struct SecondTestQueueConfig {
            other_field: i32,
        }

        impl QueueConfig for SecondTestQueueConfig {
            fn queue_name() -> &'static str {
                "second-test-queue"
            }
        }

        let mut registry = crate::service::task_queue::TaskQueueRegistry::new();

        // Create an initial RegisteredTaskQueues instance before registering any queues
        let initial_queues = registry.registered_task_queues();

        // Verify registry starts empty and initial_queues reflects this
        assert_eq!(registry.len().await, 0);
        assert!(registry.is_empty().await);
        assert!(initial_queues.api_config().await.is_empty());

        registry
            .register_queue::<TestQueueConfig>(super::QueueRegistration {
                queue_name: "test-queue",
                worker_fn: std::sync::Arc::new(move |_cancellation_token| {
                    Box::pin(async {
                        // Empty worker for testing
                    })
                }),
                num_workers: 1,
            })
            .await;

        // Create another RegisteredTaskQueues instance after registration
        let later_queues = registry.registered_task_queues();

        // Registry should now show the registered queue
        assert_eq!(registry.len().await, 1);
        assert!(!registry.is_empty().await);

        // Both RegisteredTaskQueues instances should now see the registered queue due to shared state
        let initial_api_config = initial_queues.api_config().await;
        let later_api_config = later_queues.api_config().await;
        assert_eq!(initial_api_config.len(), 1);
        assert_eq!(later_api_config.len(), 1);
        assert_eq!(initial_api_config[0].queue_name, "test-queue");
        assert_eq!(later_api_config[0].queue_name, "test-queue");

        // Both should have access to the validator function
        assert!(initial_queues
            .validate_config_fn("test-queue")
            .await
            .is_some());
        assert!(later_queues
            .validate_config_fn("test-queue")
            .await
            .is_some());
        assert!(initial_queues
            .validate_config_fn("non-existent")
            .await
            .is_none());
        assert!(later_queues
            .validate_config_fn("non-existent")
            .await
            .is_none());

        registry
            .register_queue::<SecondTestQueueConfig>(super::QueueRegistration {
                queue_name: "second-test-queue",
                worker_fn: std::sync::Arc::new(move |_cancellation_token| {
                    Box::pin(async {
                        // Empty worker for testing
                    })
                }),
                num_workers: 2,
            })
            .await;

        // Registry should now show both queues
        assert_eq!(registry.len().await, 2);

        // Both RegisteredTaskQueues instances should now see both queues due to shared interior mutable state
        let initial_api_config = initial_queues.api_config().await;
        let later_api_config = later_queues.api_config().await;
        assert_eq!(initial_api_config.len(), 2);
        assert_eq!(later_api_config.len(), 2);

        // Check that both queues are accessible from both instances
        assert!(initial_queues
            .validate_config_fn("test-queue")
            .await
            .is_some());
        assert!(initial_queues
            .validate_config_fn("second-test-queue")
            .await
            .is_some());
        assert!(later_queues
            .validate_config_fn("test-queue")
            .await
            .is_some());
        assert!(later_queues
            .validate_config_fn("second-test-queue")
            .await
            .is_some());

        // Verify that the queue names are correctly registered in both instances
        let mut initial_queue_names: Vec<_> =
            initial_api_config.iter().map(|q| q.queue_name).collect();
        let mut later_queue_names: Vec<_> = later_api_config.iter().map(|q| q.queue_name).collect();
        initial_queue_names.sort_unstable();
        later_queue_names.sort_unstable();

        assert_eq!(initial_queue_names, vec!["second-test-queue", "test-queue"]);
        assert_eq!(later_queue_names, vec!["second-test-queue", "test-queue"]);
    }

    #[sqlx::test]
    #[traced_test]
    async fn test_queue_expiration_queue_task(pool: PgPool) {
        let catalog_state = CatalogState::from_pools(pool.clone(), pool.clone());

        let mut queues = crate::service::task_queue::TaskQueueRegistry::new();

        let secrets =
            crate::implementations::postgres::SecretsState::from_pools(pool.clone(), pool);
        let cat = catalog_state.clone();
        let sec = secrets.clone();
        let auth = AllowAllAuthorizer;
<<<<<<< HEAD
        queues
            .register_built_in_queues::<PostgresCatalog, SecretsState, AllowAllAuthorizer>(
                cat,
                sec,
                auth,
                Duration::from_millis(100),
            )
            .await;
        let cancellation_token = tokio_util::sync::CancellationToken::new();
        let runner = queues.task_queues_runner(cancellation_token.clone()).await;
=======
        queues.register_built_in_queues::<PostgresCatalog, SecretsState, AllowAllAuthorizer>(
            cat,
            sec,
            auth,
            Duration::from_millis(100),
        );
        let cancellation_token = crate::CancellationToken::new();
        let runner = queues.task_queues_runner(cancellation_token.clone());
>>>>>>> c3c45ce2
        let _queue_task = tokio::task::spawn(runner.run_queue_workers(true));

        let warehouse = initialize_warehouse(
            catalog_state.clone(),
            Some(MemoryProfile::default().into()),
            None,
            None,
            true,
        )
        .await;

        let tab = initialize_table(
            warehouse,
            catalog_state.clone(),
            false,
            None,
            Some("tab".to_string()),
        )
        .await;
        let mut trx = PostgresTransaction::begin_read(catalog_state.clone())
            .await
            .unwrap();
        let _ = <PostgresCatalog as Catalog>::list_tabulars(
            warehouse,
            None,
            ListFlags {
                include_active: true,
                include_staged: false,
                include_deleted: true,
            },
            trx.transaction(),
            PaginationQuery::empty(),
        )
        .await
        .unwrap()
        .remove(&tab.table_id.into())
        .unwrap();
        trx.commit().await.unwrap();
        let mut trx = <PostgresCatalog as Catalog>::Transaction::begin_write(catalog_state.clone())
            .await
            .unwrap();
        let _ = PostgresCatalog::queue_tabular_expiration(
            TaskMetadata {
                warehouse_id: warehouse,
                entity_id: EntityId::Tabular(tab.table_id.0),
                parent_task_id: None,
                schedule_for: Some(chrono::Utc::now() + chrono::Duration::seconds(1)),
            },
            TabularExpirationPayload {
                tabular_type: TabularType::Table,
                deletion_kind: DeleteKind::Purge,
            },
            trx.transaction(),
        )
        .await
        .unwrap();

        <PostgresCatalog as Catalog>::mark_tabular_as_deleted(
            tab.table_id.into(),
            false,
            trx.transaction(),
        )
        .await
        .unwrap();

        trx.commit().await.unwrap();

        let mut trx = PostgresTransaction::begin_read(catalog_state.clone())
            .await
            .unwrap();

        let del = <PostgresCatalog as Catalog>::list_tabulars(
            warehouse,
            None,
            ListFlags {
                include_active: false,
                include_staged: false,
                include_deleted: true,
            },
            trx.transaction(),
            PaginationQuery::empty(),
        )
        .await
        .unwrap()
        .remove(&tab.table_id.into())
        .unwrap()
        .deletion_details;
        del.unwrap();
        trx.commit().await.unwrap();
        tokio::time::sleep(std::time::Duration::from_millis(1250)).await;

        let mut trx = PostgresTransaction::begin_read(catalog_state.clone())
            .await
            .unwrap();

        assert!(<PostgresCatalog as Catalog>::list_tabulars(
            warehouse,
            None,
            ListFlags {
                include_active: false,
                include_staged: false,
                include_deleted: true,
            },
            trx.transaction(),
            PaginationQuery::empty(),
        )
        .await
        .unwrap()
        .remove(&tab.table_id.into())
        .is_none());
        trx.commit().await.unwrap();

        cancellation_token.cancel();
    }
}<|MERGE_RESOLUTION|>--- conflicted
+++ resolved
@@ -12,11 +12,7 @@
 use iceberg_ext::catalog::rest::IcebergErrorResponse;
 use serde::{de::DeserializeOwned, Serialize};
 use strum::EnumIter;
-<<<<<<< HEAD
 use tokio::sync::RwLock;
-use tokio_util::sync::CancellationToken;
-=======
->>>>>>> c3c45ce2
 use utoipa::ToSchema;
 use uuid::Uuid;
 
@@ -1176,7 +1172,6 @@
         let cat = catalog_state.clone();
         let sec = secrets.clone();
         let auth = AllowAllAuthorizer;
-<<<<<<< HEAD
         queues
             .register_built_in_queues::<PostgresCatalog, SecretsState, AllowAllAuthorizer>(
                 cat,
@@ -1187,16 +1182,6 @@
             .await;
         let cancellation_token = tokio_util::sync::CancellationToken::new();
         let runner = queues.task_queues_runner(cancellation_token.clone()).await;
-=======
-        queues.register_built_in_queues::<PostgresCatalog, SecretsState, AllowAllAuthorizer>(
-            cat,
-            sec,
-            auth,
-            Duration::from_millis(100),
-        );
-        let cancellation_token = crate::CancellationToken::new();
-        let runner = queues.task_queues_runner(cancellation_token.clone());
->>>>>>> c3c45ce2
         let _queue_task = tokio::task::spawn(runner.run_queue_workers(true));
 
         let warehouse = initialize_warehouse(
