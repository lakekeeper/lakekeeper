--- conflicted
+++ resolved
@@ -134,20 +134,13 @@
     let tabular_location = match task.data.tabular_type {
         TabularType::Table => {
             let table_id = TableId::from(tabular_id);
-<<<<<<< HEAD
-            let location = C::drop_table(
+            let drop_result = C::drop_table(
                 task.task_metadata.warehouse_id,
                 table_id,
                 true,
                 trx.transaction(),
             )
-            .await
-            .map_err(|e| {
-                tracing::error!(?e, "Failed to drop table: {}", e.error);
-                e.error
-            })?;
-=======
-            let drop_result = C::drop_table(table_id, true, trx.transaction()).await;
+            .await;
 
             let location = match drop_result {
                 Err(e) if e.error.r#type == ErrorKind::TableNotFound.to_string() => {
@@ -161,7 +154,6 @@
                 ))),
                 Ok(loc) => Some(loc),
             };
->>>>>>> 94205ea8
 
             authorizer
                 .delete_table(table_id)
@@ -176,21 +168,15 @@
         }
         TabularType::View => {
             let view_id = ViewId::from(tabular_id);
-<<<<<<< HEAD
-            let location = C::drop_view(
+
+            let location = match C::drop_view(
                 task.task_metadata.warehouse_id,
                 view_id,
                 true,
                 trx.transaction(),
             )
             .await
-            .map_err(|e| {
-                tracing::error!(?e, "Failed to drop view: {}", e.error);
-                e
-            })?;
-=======
-
-            let location = match C::drop_view(view_id, true, trx.transaction()).await {
+            {
                 Err(e) if e.error.r#type == ErrorKind::TableNotFound.to_string() => {
                     tracing::warn!(
                         "View with id `{view_id}` not found in catalog for `{QUEUE_NAME}` task. Skipping deletion."
@@ -205,7 +191,6 @@
                 Ok(loc) => Some(loc),
             };
 
->>>>>>> 94205ea8
             authorizer
                 .delete_view(view_id)
                 .await
