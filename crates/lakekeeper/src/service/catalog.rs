use std::{
    collections::{HashMap, HashSet},
    time::Duration,
};

use iceberg::{
    spec::{TableMetadata, ViewMetadata},
    TableUpdate,
};
use iceberg_ext::catalog::rest::{CatalogConfig, ErrorModel};
pub use iceberg_ext::catalog::rest::{CommitTableResponse, CreateTableRequest};
use lakekeeper_io::Location;

use super::{
    authz::TableUuid, storage::StorageProfile, NamespaceId, ProjectId, RoleId, TableId,
    TabularDetails, ViewId, WarehouseId, WarehouseStatus,
};
pub use crate::api::iceberg::v1::{
    CreateNamespaceRequest, CreateNamespaceResponse, ListNamespacesQuery, NamespaceIdent, Result,
    TableIdent, UpdateNamespacePropertiesRequest, UpdateNamespacePropertiesResponse,
};
use crate::{
    api::{
        iceberg::v1::{namespace::NamespaceDropFlags, PaginatedMapping, PaginationQuery},
        management::v1::{
            project::{EndpointStatisticsResponse, TimeWindowSelector, WarehouseFilter},
            role::{ListRolesResponse, Role, SearchRoleResponse},
            user::{ListUsersResponse, SearchUserResponse, User, UserLastUpdatedWith, UserType},
            warehouse::{
                GetTaskQueueConfigResponse, SetTaskQueueConfigRequest, TabularDeleteProfile,
                WarehouseStatisticsResponse,
            },
            DeleteWarehouseQuery, ProtectionResponse,
        },
    },
    catalog::tables::TableMetadataDiffs,
    request_metadata::RequestMetadata,
    service::{
        authn::UserId,
        health::HealthExt,
        tabular_idents::{TabularId, TabularIdentOwned},
        task_queue::{
            tabular_expiration_queue, tabular_expiration_queue::TabularExpirationPayload,
            tabular_purge_queue, tabular_purge_queue::TabularPurgePayload, Status, Task,
            TaskCheckState, TaskFilter, TaskId, TaskInput, TaskMetadata,
        },
    },
    SecretIdent,
};

#[async_trait::async_trait]
pub trait Transaction<D>
where
    Self: Sized + Send + Sync,
{
    type Transaction<'a>: Send + Sync + 'a
    where
        Self: 'static;

    async fn begin_write(db_state: D) -> Result<Self>;

    async fn begin_read(db_state: D) -> Result<Self>;

    async fn commit(self) -> Result<()>;

    async fn rollback(self) -> Result<()>;

    fn transaction(&mut self) -> Self::Transaction<'_>;
}

#[derive(Debug)]
pub struct GetNamespaceResponse {
    /// Reference to one or more levels of a namespace
    pub namespace: NamespaceIdent,
    pub namespace_id: NamespaceId,
    pub warehouse_id: WarehouseId,
    pub properties: Option<std::collections::HashMap<String, String>>,
}

#[derive(Clone, Debug, PartialEq)]
pub struct ListNamespacesResponse {
    pub next_page_tokens: Vec<(NamespaceId, String)>,
    pub namespaces: HashMap<NamespaceId, NamespaceIdent>,
}

#[derive(Debug)]
pub struct CreateTableResponse {
    pub table_metadata: TableMetadata,
    pub staged_table_id: Option<TableId>,
}

#[derive(Debug, PartialEq, Eq)]
pub struct LoadTableResponse {
    pub table_id: TableId,
    pub namespace_id: NamespaceId,
    pub warehouse_id: WarehouseId,
    pub table_metadata: TableMetadata,
    pub metadata_location: Option<Location>,
    pub storage_secret_ident: Option<SecretIdent>,
    pub storage_profile: StorageProfile,
}

#[derive(Debug, PartialEq, Eq)]
pub struct GetTableMetadataResponse {
    pub table: TableIdent,
    pub table_id: TableId,
    pub namespace_id: NamespaceId,
    pub warehouse_id: WarehouseId,
    pub location: String,
    pub metadata_location: Option<String>,
    pub storage_secret_ident: Option<SecretIdent>,
    pub storage_profile: StorageProfile,
}

impl TableUuid for GetTableMetadataResponse {
    fn table_uuid(&self) -> TableId {
        self.table_id
    }
}

#[derive(Debug)]
pub struct GetStorageConfigResponse {
    pub storage_profile: StorageProfile,
    pub storage_secret_ident: Option<SecretIdent>,
}

#[derive(Debug, Clone)]
pub struct GetWarehouseResponse {
    /// ID of the warehouse.
    pub id: WarehouseId,
    /// Name of the warehouse.
    pub name: String,
    /// Project ID in which the warehouse is created.
    pub project_id: ProjectId,
    /// Storage profile used for the warehouse.
    pub storage_profile: StorageProfile,
    /// Storage secret ID used for the warehouse.
    pub storage_secret_id: Option<SecretIdent>,
    /// Whether the warehouse is active.
    pub status: WarehouseStatus,
    /// Tabular delete profile used for the warehouse.
    pub tabular_delete_profile: TabularDeleteProfile,
    /// Whether the warehouse is protected from being deleted.
    pub protected: bool,
}

#[derive(Debug, Clone)]
pub struct GetProjectResponse {
    /// ID of the project.
    pub project_id: ProjectId,
    /// Name of the project.
    pub name: String,
}

#[derive(Debug, Clone)]
pub struct TableCommit {
    pub new_metadata: TableMetadata,
    pub new_metadata_location: Location,
    pub previous_metadata_location: Option<Location>,
    pub updates: Vec<TableUpdate>,
    pub diffs: TableMetadataDiffs,
}

#[derive(Debug, Clone)]
pub struct ViewCommit<'a> {
    pub warehouse_id: WarehouseId,
    pub namespace_id: NamespaceId,
    pub view_id: ViewId,
    pub view_ident: &'a TableIdent,
    pub new_metadata_location: &'a Location,
    pub previous_metadata_location: &'a Location,
    pub metadata: ViewMetadata,
    pub new_location: &'a Location,
}

#[derive(Debug, Clone)]
pub struct TableCreation<'c> {
<<<<<<< HEAD
    pub(crate) warehouse_id: WarehouseId,
    pub(crate) namespace_id: NamespaceId,
    pub(crate) table_ident: &'c TableIdent,
    pub(crate) metadata_location: Option<&'c Location>,
    pub(crate) table_metadata: TableMetadata,
=======
    pub namespace_id: NamespaceId,
    pub table_ident: &'c TableIdent,
    pub metadata_location: Option<&'c Location>,
    pub table_metadata: TableMetadata,
>>>>>>> 1658ae61
}

#[derive(Debug, Clone)]
pub enum CreateOrUpdateUserResponse {
    Created(User),
    Updated(User),
}

#[derive(Debug, Clone)]
pub struct UndropTabularResponse {
    pub table_ident: TableId,
    pub task_id: TaskId,
    pub name: String,
    pub namespace: NamespaceIdent,
}

#[derive(Debug, Clone, PartialEq, Eq)]
pub enum ServerInfo {
    /// Catalog is not bootstrapped
    NotBootstrapped,
    /// Catalog is bootstrapped
    Bootstrapped {
        /// Server ID of the catalog at the time of bootstrapping
        server_id: uuid::Uuid,
        /// Whether the terms have been accepted
        terms_accepted: bool,
    },
}

#[derive(Debug, PartialEq)]
pub struct NamespaceInfo {
    pub namespace_ident: NamespaceIdent,
    pub protected: bool,
}

#[derive(Debug)]
pub struct NamespaceDropInfo {
    pub child_namespaces: Vec<NamespaceId>,
    pub child_tables: Vec<(TabularId, String)>,
    pub open_tasks: Vec<TaskId>,
}

#[derive(Debug, PartialEq)]
pub struct TableInfo {
    pub table_ident: TableIdent,
    pub deletion_details: Option<DeletionDetails>,
    pub protected: bool,
}

#[derive(Debug, PartialEq)]
pub struct TabularInfo {
    pub table_ident: TabularIdentOwned,
    pub deletion_details: Option<DeletionDetails>,
    pub protected: bool,
}

impl TabularInfo {
    /// Verifies that `self` is a table before converting the `TabularInfo` into a `TableInfo`.
    ///
    /// # Errors
    /// If the `TabularInfo` is a view, this will return an error.
    pub fn into_table_info(self) -> Result<TableInfo> {
        Ok(TableInfo {
            table_ident: self.table_ident.into_table()?,
            deletion_details: self.deletion_details,
            protected: self.protected,
        })
    }

    /// Verifies that `self` is a view before converting the `TabularInfo` into a `TableInfo`.
    ///
    /// # Errors
    /// If the `TabularInfo` is a table, this will return an error.
    pub fn into_view_info(self) -> Result<TableInfo> {
        Ok(TableInfo {
            table_ident: self.table_ident.into_view()?,
            deletion_details: self.deletion_details,
            protected: self.protected,
        })
    }
}

#[async_trait::async_trait]
pub trait Catalog
where
    Self: Clone + Send + Sync + 'static,
{
    type Transaction: Transaction<Self::State>;
    type State: Clone + Send + Sync + 'static + HealthExt;

    /// Get data required for startup validations and server info endpoint
    async fn get_server_info(
        catalog_state: Self::State,
    ) -> std::result::Result<ServerInfo, ErrorModel>;

    /// Bootstrap the catalog.
    /// Use this hook to store the current `CONFIG.server_id`.
    /// Must not update anything if the catalog is already bootstrapped.
    /// If bootstrapped succeeded, return Ok(true).
    /// If the catalog is already bootstrapped, return Ok(false).
    async fn bootstrap<'a>(
        terms_accepted: bool,
        transaction: <Self::Transaction as Transaction<Self::State>>::Transaction<'a>,
    ) -> Result<bool>;

    // Should only return a warehouse if the warehouse is active.
    async fn get_warehouse_by_name(
        warehouse_name: &str,
        project_id: &ProjectId,
        catalog_state: Self::State,
    ) -> Result<Option<WarehouseId>>;

    /// Wrapper around get_warehouse_by_name that returns
    /// not found error if the warehouse does not exist.
    async fn require_warehouse_by_name(
        warehouse_name: &str,
        project_id: &ProjectId,
        catalog_state: Self::State,
    ) -> Result<WarehouseId> {
        Self::get_warehouse_by_name(warehouse_name, project_id, catalog_state)
            .await?
            .ok_or(
                ErrorModel::not_found(
                    format!("Warehouse {warehouse_name} not found"),
                    "WarehouseNotFound",
                    None,
                )
                .into(),
            )
    }

    // Should only return a warehouse if the warehouse is active.
    async fn get_config_for_warehouse(
        warehouse_id: WarehouseId,
        catalog_state: Self::State,
        request_metadata: &RequestMetadata,
    ) -> Result<Option<CatalogConfig>>;

    /// Wrapper around get_config_for_warehouse that returns
    /// not found error if the warehouse does not exist.
    async fn require_config_for_warehouse(
        warehouse_id: WarehouseId,
        request_metadata: &RequestMetadata,
        catalog_state: Self::State,
    ) -> Result<CatalogConfig> {
        Self::get_config_for_warehouse(warehouse_id, catalog_state, request_metadata)
            .await?
            .ok_or(
                ErrorModel::not_found(
                    format!("Warehouse {warehouse_id} not found"),
                    "WarehouseNotFound",
                    None,
                )
                .into(),
            )
    }

    // Should only return namespaces if the warehouse is active.
    async fn list_namespaces<'a>(
        warehouse_id: WarehouseId,
        query: &ListNamespacesQuery,
        transaction: <Self::Transaction as Transaction<Self::State>>::Transaction<'a>,
    ) -> Result<PaginatedMapping<NamespaceId, NamespaceInfo>>;

    async fn create_namespace<'a>(
        warehouse_id: WarehouseId,
        namespace_id: NamespaceId,
        request: CreateNamespaceRequest,
        transaction: <Self::Transaction as Transaction<Self::State>>::Transaction<'a>,
    ) -> Result<CreateNamespaceResponse>;

    // Should only return a namespace if the warehouse is active.
    async fn get_namespace<'a>(
        warehouse_id: WarehouseId,
        namespace_id: NamespaceId,
        transaction: <Self::Transaction as Transaction<Self::State>>::Transaction<'a>,
    ) -> Result<GetNamespaceResponse>;

    /// Return Err only on unexpected errors, not if the namespace does not exist.
    /// If the namespace does not exist, return Ok(false).
    ///
    /// We use this function also to handle the `namespace_exists` endpoint.
    /// Also return Ok(false) if the warehouse is not active.
    async fn namespace_to_id<'a>(
        warehouse_id: WarehouseId,
        namespace: &NamespaceIdent,
        transaction: <Self::Transaction as Transaction<Self::State>>::Transaction<'a>,
    ) -> Result<Option<NamespaceId>>;

    async fn drop_namespace<'a>(
        warehouse_id: WarehouseId,
        namespace_id: NamespaceId,
        flags: NamespaceDropFlags,
        transaction: <Self::Transaction as Transaction<Self::State>>::Transaction<'a>,
    ) -> Result<NamespaceDropInfo>;

    /// Update the properties of a namespace.
    ///
    /// The properties are the final key-value properties that should
    /// be persisted as-is in the catalog.
    async fn update_namespace_properties<'a>(
        warehouse_id: WarehouseId,
        namespace_id: NamespaceId,
        properties: HashMap<String, String>,
        transaction: <Self::Transaction as Transaction<Self::State>>::Transaction<'a>,
    ) -> Result<()>;

    async fn create_table<'a>(
        table_creation: TableCreation<'_>,
        transaction: <Self::Transaction as Transaction<Self::State>>::Transaction<'a>,
    ) -> Result<CreateTableResponse>;

    async fn list_tables<'a>(
        warehouse_id: WarehouseId,
        namespace: &NamespaceIdent,
        list_flags: ListFlags,
        transaction: <Self::Transaction as Transaction<Self::State>>::Transaction<'a>,
        pagination_query: PaginationQuery,
    ) -> Result<PaginatedMapping<TableId, TableInfo>>;

    /// Return Err only on unexpected errors, not if the table does not exist.
    /// If include_staged is true, also return staged tables.
    /// If the table does not exist, return Ok(None).
    ///
    /// We use this function also to handle the `table_exists` endpoint.
    /// Also return Ok(None) if the warehouse is not active.
    async fn table_to_id<'a>(
        warehouse_id: WarehouseId,
        table: &TableIdent,
        list_flags: ListFlags,
        transaction: <Self::Transaction as Transaction<Self::State>>::Transaction<'a>,
    ) -> Result<Option<TableId>>;

    /// Same as `table_ident_to_id`, but for multiple tables.
    async fn table_idents_to_ids(
        warehouse_id: WarehouseId,
        tables: HashSet<&TableIdent>,
        list_flags: ListFlags,
        catalog_state: Self::State,
    ) -> Result<HashMap<TableIdent, Option<TableId>>>;

    /// Load tables by table id.
    /// Does not return staged tables.
    /// If a table does not exist, do not include it in the response.
    async fn load_tables<'a>(
        warehouse_id: WarehouseId,
        tables: impl IntoIterator<Item = TableId> + Send,
        include_deleted: bool,
        transaction: <Self::Transaction as Transaction<Self::State>>::Transaction<'a>,
    ) -> Result<HashMap<TableId, LoadTableResponse>>;

    /// Get table metadata by table id.
    /// If include_staged is true, also return staged tables,
    /// i.e. tables with no metadata file yet.
    /// Return Ok(None) if the table does not exist.
    async fn get_table_metadata_by_id(
        warehouse_id: WarehouseId,
        table: TableId,
        list_flags: ListFlags,
        catalog_state: Self::State,
    ) -> Result<Option<GetTableMetadataResponse>>;

    /// Get table metadata by location.
    /// Return Ok(None) if the table does not exist.
    async fn get_table_metadata_by_s3_location(
        warehouse_id: WarehouseId,
        location: &Location,
        list_flags: ListFlags,
        catalog_state: Self::State,
    ) -> Result<Option<GetTableMetadataResponse>>;

    /// Rename a table. Tables may be moved across namespaces.
    async fn rename_table<'a>(
        warehouse_id: WarehouseId,
        source_id: TableId,
        source: &TableIdent,
        destination: &TableIdent,
        transaction: <Self::Transaction as Transaction<Self::State>>::Transaction<'a>,
    ) -> Result<()>;

    /// Drop a table.
    /// Should drop staged and non-staged tables.
    ///
    /// Consider in your implementation to implement an UNDROP feature.
    ///
    /// Returns the table location
    async fn drop_table<'a>(
        warehouse_id: WarehouseId,
        table_id: TableId,
        force: bool,
        transaction: <Self::Transaction as Transaction<Self::State>>::Transaction<'a>,
    ) -> Result<String>;

    /// Undrop a table.
    ///
    /// Undrops a soft-deleted table. Does not work if the table was hard-deleted.
    /// Returns the task id of the expiration task associated with the soft-deletion.
    async fn undrop_tabulars(
        table_id: &[TableId],
        warehouse_id: WarehouseId,
        transaction: <Self::Transaction as Transaction<Self::State>>::Transaction<'_>,
    ) -> Result<Vec<UndropTabularResponse>>;

    async fn mark_tabular_as_deleted(
        warehouse_id: WarehouseId,
        table_id: TabularId,
        force: bool,
        transaction: <Self::Transaction as Transaction<Self::State>>::Transaction<'_>,
    ) -> Result<()>;

    /// Commit changes to a table.
    /// The table might be staged or not.
    async fn commit_table_transaction<'a>(
        warehouse_id: WarehouseId,
        commits: impl IntoIterator<Item = TableCommit> + Send,
        transaction: <Self::Transaction as Transaction<Self::State>>::Transaction<'a>,
    ) -> Result<()>;

    // ---------------- Role Management API ----------------
    async fn create_role<'a>(
        role_id: RoleId,
        project_id: &ProjectId,
        role_name: &str,
        description: Option<&str>,
        transaction: <Self::Transaction as Transaction<Self::State>>::Transaction<'a>,
    ) -> Result<Role>;

    /// Return Ok(None) if the role does not exist.
    async fn update_role<'a>(
        role_id: RoleId,
        role_name: &str,
        description: Option<&str>,
        transaction: <Self::Transaction as Transaction<Self::State>>::Transaction<'a>,
    ) -> Result<Option<Role>>;

    async fn list_roles<'a>(
        filter_project_id: Option<ProjectId>,
        filter_role_id: Option<Vec<RoleId>>,
        filter_name: Option<String>,
        pagination: PaginationQuery,
        catalog_state: Self::State,
    ) -> Result<ListRolesResponse>;

    /// Return Ok(None) if the role does not exist.
    async fn delete_role<'a>(
        role_id: RoleId,
        transaction: <Self::Transaction as Transaction<Self::State>>::Transaction<'a>,
    ) -> Result<Option<()>>;

    async fn search_role(
        search_term: &str,
        catalog_state: Self::State,
    ) -> Result<SearchRoleResponse>;

    // ---------------- User Management API ----------------
    async fn create_or_update_user<'a>(
        user_id: &UserId,
        name: &str,
        // If None, set the email to None.
        email: Option<&str>,
        last_updated_with: UserLastUpdatedWith,
        user_type: UserType,
        transaction: <Self::Transaction as Transaction<Self::State>>::Transaction<'a>,
    ) -> Result<CreateOrUpdateUserResponse>;

    async fn search_user(
        search_term: &str,
        catalog_state: Self::State,
    ) -> Result<SearchUserResponse>;

    /// Return Ok(vec[]) if the user does not exist.
    async fn list_user(
        filter_user_id: Option<Vec<UserId>>,
        filter_name: Option<String>,
        pagination: PaginationQuery,
        catalog_state: Self::State,
    ) -> Result<ListUsersResponse>;

    async fn delete_user<'a>(
        user_id: UserId,
        transaction: <Self::Transaction as Transaction<Self::State>>::Transaction<'a>,
    ) -> Result<Option<()>>;

    // ---------------- Warehouse Management API ----------------

    /// Create a warehouse.
    async fn create_warehouse<'a>(
        warehouse_name: String,
        project_id: &ProjectId,
        storage_profile: StorageProfile,
        tabular_delete_profile: TabularDeleteProfile,
        storage_secret_id: Option<SecretIdent>,
        transaction: <Self::Transaction as Transaction<Self::State>>::Transaction<'a>,
    ) -> Result<WarehouseId>;

    /// Create a project
    async fn create_project<'a>(
        project_id: &ProjectId,
        project_name: String,
        transaction: <Self::Transaction as Transaction<Self::State>>::Transaction<'a>,
    ) -> Result<()>;

    /// Delete a project
    async fn delete_project<'a>(
        project_id: &ProjectId,
        transaction: <Self::Transaction as Transaction<Self::State>>::Transaction<'a>,
    ) -> Result<()>;

    /// Get the project metadata
    async fn get_project<'a>(
        project_id: &ProjectId,
        transaction: <Self::Transaction as Transaction<Self::State>>::Transaction<'a>,
    ) -> Result<Option<GetProjectResponse>>;

    /// Return a list of all project ids in the catalog
    ///
    /// If project_ids is None, return all projects, otherwise return only the projects in the set
    async fn list_projects(
        project_ids: Option<HashSet<ProjectId>>,
        transaction: <Self::Transaction as Transaction<Self::State>>::Transaction<'_>,
    ) -> Result<Vec<GetProjectResponse>>;

    /// Get endpoint statistics for the project
    ///
    /// We'll return statistics for the time-frame end - interval until end.
    /// If status_codes is None, return all status codes.
    async fn get_endpoint_statistics(
        project_id: ProjectId,
        warehouse_id: WarehouseFilter,
        range_specifier: TimeWindowSelector,
        status_codes: Option<&[u16]>,
        catalog_state: Self::State,
    ) -> Result<EndpointStatisticsResponse>;

    /// Return a list of all warehouse in a project
    async fn list_warehouses(
        project_id: &ProjectId,
        // If None, return only active warehouses
        // If Some, return only warehouses with any of the statuses in the set
        include_inactive: Option<Vec<WarehouseStatus>>,
        transaction: <Self::Transaction as Transaction<Self::State>>::Transaction<'_>,
    ) -> Result<Vec<GetWarehouseResponse>>;

    /// Get the warehouse metadata - should only return active warehouses.
    ///
    /// Return Ok(None) if the warehouse does not exist.
    async fn get_warehouse<'a>(
        warehouse_id: WarehouseId,
        transaction: <Self::Transaction as Transaction<Self::State>>::Transaction<'a>,
    ) -> Result<Option<GetWarehouseResponse>>;

    /// Wrapper around get_warehouse that returns a not-found error if the warehouse does not exist.
    async fn require_warehouse<'a>(
        warehouse_id: WarehouseId,
        transaction: <Self::Transaction as Transaction<Self::State>>::Transaction<'a>,
    ) -> Result<GetWarehouseResponse> {
        Self::get_warehouse(warehouse_id, transaction).await?.ok_or(
            ErrorModel::not_found(
                format!("Warehouse {warehouse_id} not found"),
                "WarehouseNotFound",
                None,
            )
            .into(),
        )
    }

    async fn get_warehouse_stats(
        warehouse_id: WarehouseId,
        pagination_query: PaginationQuery,
        state: Self::State,
    ) -> Result<WarehouseStatisticsResponse>;

    /// Delete a warehouse.
    async fn delete_warehouse<'a>(
        warehouse_id: WarehouseId,
        query: DeleteWarehouseQuery,
        transaction: <Self::Transaction as Transaction<Self::State>>::Transaction<'a>,
    ) -> Result<()>;

    /// Rename a warehouse.
    async fn rename_warehouse<'a>(
        warehouse_id: WarehouseId,
        new_name: &str,
        transaction: <Self::Transaction as Transaction<Self::State>>::Transaction<'a>,
    ) -> Result<()>;

    /// Set warehouse deletion profile
    async fn set_warehouse_deletion_profile<'a>(
        warehouse_id: WarehouseId,
        deletion_profile: &TabularDeleteProfile,
        transaction: <Self::Transaction as Transaction<Self::State>>::Transaction<'a>,
    ) -> Result<()>;

    /// Rename a project.
    async fn rename_project<'a>(
        project_id: &ProjectId,
        new_name: &str,
        transaction: <Self::Transaction as Transaction<Self::State>>::Transaction<'a>,
    ) -> Result<()>;

    /// Set the status of a warehouse.
    async fn set_warehouse_status<'a>(
        warehouse_id: WarehouseId,
        status: WarehouseStatus,
        transaction: <Self::Transaction as Transaction<Self::State>>::Transaction<'a>,
    ) -> Result<()>;

    async fn update_storage_profile<'a>(
        warehouse_id: WarehouseId,
        storage_profile: StorageProfile,
        storage_secret_id: Option<SecretIdent>,
        transaction: <Self::Transaction as Transaction<Self::State>>::Transaction<'a>,
    ) -> Result<()>;

    /// Return Err only on unexpected errors, not if the table does not exist.
    /// If include_staged is true, also return staged tables.
    /// If the table does not exist, return Ok(None).
    ///
    /// We use this function also to handle the `view_exists` endpoint.
    /// Also return Ok(None) if the warehouse is not active.
    async fn view_to_id<'a>(
        warehouse_id: WarehouseId,
        view: &TableIdent,
        transaction: <Self::Transaction as Transaction<Self::State>>::Transaction<'a>,
    ) -> Result<Option<ViewId>>;

    async fn create_view<'a>(
        warehouse_id: WarehouseId,
        namespace_id: NamespaceId,
        view: &TableIdent,
        request: ViewMetadata,
        metadata_location: &Location,
        location: &Location,
        transaction: <Self::Transaction as Transaction<Self::State>>::Transaction<'a>,
    ) -> Result<()>;

    async fn load_view<'a>(
        view_id: ViewId,
        include_deleted: bool,
        transaction: <Self::Transaction as Transaction<Self::State>>::Transaction<'a>,
    ) -> Result<ViewMetadataWithLocation>;

    async fn list_views<'a>(
        warehouse_id: WarehouseId,
        namespace: &NamespaceIdent,
        include_deleted: bool,
        transaction: <Self::Transaction as Transaction<Self::State>>::Transaction<'a>,
        pagination_query: PaginationQuery,
    ) -> Result<PaginatedMapping<ViewId, TableInfo>>;

    async fn update_view_metadata(
        commit: ViewCommit<'_>,
        transaction: <Self::Transaction as Transaction<Self::State>>::Transaction<'_>,
    ) -> Result<()>;

    /// Returns location of the dropped view.
    /// Used for cleanup
    async fn drop_view<'a>(
        warehouse_id: WarehouseId,
        view_id: ViewId,
        force: bool,
        transaction: <Self::Transaction as Transaction<Self::State>>::Transaction<'a>,
    ) -> Result<String>;

    async fn rename_view(
        warehouse_id: WarehouseId,
        source_id: ViewId,
        source: &TableIdent,
        destination: &TableIdent,
        transaction: <Self::Transaction as Transaction<Self::State>>::Transaction<'_>,
    ) -> Result<()>;

    async fn list_tabulars(
        warehouse_id: WarehouseId,
        namespace_id: Option<NamespaceId>, // Filter by namespace
        list_flags: ListFlags,
        transaction: <Self::Transaction as Transaction<Self::State>>::Transaction<'_>,
        pagination_query: PaginationQuery,
    ) -> Result<PaginatedMapping<TabularId, TabularInfo>>;

    async fn load_storage_profile(
        warehouse_id: WarehouseId,
        tabular_id: TableId,
        transaction: <Self::Transaction as Transaction<Self::State>>::Transaction<'_>,
    ) -> Result<(Option<SecretIdent>, StorageProfile)>;

    async fn resolve_table_ident(
        warehouse_id: WarehouseId,
        table: &TableIdent,
        list_flags: ListFlags,
        transaction: <Self::Transaction as Transaction<Self::State>>::Transaction<'_>,
    ) -> Result<Option<TabularDetails>>;

    async fn set_tabular_protected(
        tabular_id: TabularId,
        protect: bool,
        transaction: <Self::Transaction as Transaction<Self::State>>::Transaction<'_>,
    ) -> Result<ProtectionResponse>;

    async fn get_tabular_protected(
        tabular_id: TabularId,
        transaction: <Self::Transaction as Transaction<Self::State>>::Transaction<'_>,
    ) -> Result<ProtectionResponse>;

    async fn set_namespace_protected(
        namespace_id: NamespaceId,
        protect: bool,
        transaction: <Self::Transaction as Transaction<Self::State>>::Transaction<'_>,
    ) -> Result<ProtectionResponse>;

    async fn get_namespace_protected(
        namespace_id: NamespaceId,
        transaction: <Self::Transaction as Transaction<Self::State>>::Transaction<'_>,
    ) -> Result<ProtectionResponse>;

    async fn set_warehouse_protected(
        warehouse_id: WarehouseId,
        protect: bool,
        transaction: <Self::Transaction as Transaction<Self::State>>::Transaction<'_>,
    ) -> Result<ProtectionResponse>;

    // Tasks
    async fn pick_new_task(
        queue_name: &str,
        max_time_since_last_heartbeat: chrono::Duration,
        state: Self::State,
    ) -> Result<Option<Task>>;
    async fn record_task_success(
        id: TaskId,
        message: Option<&str>,
        transaction: &mut <Self::Transaction as Transaction<Self::State>>::Transaction<'_>,
    ) -> Result<()>;
    async fn record_task_failure(
        id: TaskId,
        error_details: &str,
        max_retries: i32,
        transaction: &mut <Self::Transaction as Transaction<Self::State>>::Transaction<'_>,
    ) -> Result<()>;

    async fn retrying_record_task_success(
        task_id: TaskId,
        details: Option<&str>,
        transaction: <Self::Transaction as Transaction<Self::State>>::Transaction<'_>,
    ) {
        Self::retrying_record_success_or_failure(task_id, Status::Success(details), transaction)
            .await;
    }

    async fn retrying_record_task_failure(
        task: TaskId,
        details: &str,
        max_retries: i32,
        transaction: <Self::Transaction as Transaction<Self::State>>::Transaction<'_>,
    ) {
        Self::retrying_record_success_or_failure(
            task,
            Status::Failure(details, max_retries),
            transaction,
        )
        .await;
    }

    async fn retrying_record_success_or_failure(
        task_id: TaskId,
        result: Status<'_>,
        mut transaction: <Self::Transaction as Transaction<Self::State>>::Transaction<'_>,
    ) {
        let mut retry = 0;
        while let Err(e) = match result {
            Status::Success(details) => {
                Self::record_task_success(task_id, details, &mut transaction).await
            }
            Status::Failure(details, max_retries) => {
                Self::record_task_failure(task_id, details, max_retries, &mut transaction).await
            }
        } {
            tracing::error!("Failed to record {}: {:?}", result, e);
            tokio::time::sleep(Duration::from_secs(1 + retry)).await;
            retry += 1;
            if retry > 5 {
                tracing::error!("Giving up trying to record {}.", result);
                break;
            }
        }
    }
    /// Enqueue a batch of tasks to a task queue.
    ///
    /// There can only be a single task running or pending for a (entity_id, queue_name) tuple.
    /// Any resubmitted pending/running task will be omitted from the returned task ids.
    ///
    /// CAUTION: `tasks` may be longer than the returned `Vec<TaskId>`.
    async fn enqueue_task_batch(
        queue_name: &'static str,
        tasks: Vec<TaskInput>,
        transaction: <Self::Transaction as Transaction<Self::State>>::Transaction<'_>,
    ) -> Result<Vec<TaskId>>;

    /// Enqueue a single task to a task queue.
    ///
    /// There can only be a single task running or pending for a (entity_id, queue_name) tuple.
    /// Resubmitting a pending/running task will return a `None` instead of a new `TaskId`
    async fn enqueue_task(
        queue_name: &'static str,
        task: TaskInput,
        transaction: <Self::Transaction as Transaction<Self::State>>::Transaction<'_>,
    ) -> Result<Option<TaskId>> {
        Ok(
            Self::enqueue_task_batch(queue_name, vec![task], transaction)
                .await
                .map(|v| v.into_iter().next())?,
        )
    }
    async fn cancel_pending_tasks(
        queue_name: &str,
        filter: TaskFilter,
        force: bool,
        transaction: <Self::Transaction as Transaction<Self::State>>::Transaction<'_>,
    ) -> Result<()>;

    #[tracing::instrument(skip(transaction))]
    async fn queue_tabular_expiration(
        task_metadata: TaskMetadata,
        payload: TabularExpirationPayload,
        transaction: <Self::Transaction as Transaction<Self::State>>::Transaction<'_>,
    ) -> Result<Option<TaskId>> {
        Self::enqueue_task(
            tabular_expiration_queue::QUEUE_NAME,
            TaskInput {
                task_metadata,
                payload: serde_json::to_value(&payload).map_err(|e| {
                    ErrorModel::internal(
                        format!("Failed to serialize task payload: {e}"),
                        "TaskPayloadSerializationError",
                        Some(Box::new(e)),
                    )
                })?,
            },
            transaction,
        )
        .await
    }

    #[tracing::instrument(skip(transaction))]
    async fn cancel_tabular_expiration(
        filter: TaskFilter,
        transaction: <Self::Transaction as Transaction<Self::State>>::Transaction<'_>,
    ) -> Result<()> {
        Self::cancel_pending_tasks(
            tabular_expiration_queue::QUEUE_NAME,
            filter,
            false,
            transaction,
        )
        .await
    }

    #[tracing::instrument(skip(transaction))]
    async fn queue_tabular_purge(
        task_metadata: TaskMetadata,
        task: TabularPurgePayload,
        transaction: <Self::Transaction as Transaction<Self::State>>::Transaction<'_>,
    ) -> Result<Option<TaskId>> {
        Self::enqueue_task(
            tabular_purge_queue::QUEUE_NAME,
            TaskInput {
                task_metadata,
                payload: serde_json::to_value(&task).map_err(|e| {
                    ErrorModel::internal(
                        format!("Failed to serialize task payload: {e}"),
                        "TaskPayloadSerializationError",
                        Some(Box::new(e)),
                    )
                })?,
            },
            transaction,
        )
        .await
    }

    /// Checks task state and sends a hearbeat.
    ///
    /// This is used to send a heartbeat and check whether this task should continue to run.
    async fn check_and_heartbeat_task(
        task_id: TaskId,
        transaction: <Self::Transaction as Transaction<Self::State>>::Transaction<'_>,
    ) -> Result<Option<TaskCheckState>>;

    /// Sends a stop signal to the task.
    ///
    /// This does by no means guarantee that the task will be actually stop. It is up to the task
    /// handler to decide if it can stop.
    async fn stop_task(
        task_id: TaskId,
        transaction: <Self::Transaction as Transaction<Self::State>>::Transaction<'_>,
    ) -> Result<()>;

    async fn set_task_queue_config(
        warehouse_id: WarehouseId,
        queue_name: &str,
        config: SetTaskQueueConfigRequest,
        transaction: <Self::Transaction as Transaction<Self::State>>::Transaction<'_>,
    ) -> Result<()>;

    async fn get_task_queue_config(
        warehouse_id: WarehouseId,
        queue_name: &str,
        transaction: <Self::Transaction as Transaction<Self::State>>::Transaction<'_>,
    ) -> Result<Option<GetTaskQueueConfigResponse>>;
}

#[derive(Debug, Clone, Copy, PartialEq)]
pub struct ListFlags {
    pub include_active: bool,
    pub include_staged: bool,
    pub include_deleted: bool,
}

impl Default for ListFlags {
    fn default() -> Self {
        Self {
            include_active: true,
            include_staged: false,
            include_deleted: false,
        }
    }
}

impl ListFlags {
    #[must_use]
    pub fn all() -> Self {
        Self {
            include_staged: true,
            include_deleted: true,
            include_active: true,
        }
    }

    #[must_use]
    pub fn only_deleted() -> Self {
        Self {
            include_staged: false,
            include_deleted: true,
            include_active: false,
        }
    }
}

#[derive(Clone, Default, Debug, Copy, PartialEq, Eq)]
pub struct DropFlags {
    pub hard_delete: bool,
    pub purge: bool,
}

impl DropFlags {
    #[must_use]
    pub fn purge(mut self) -> Self {
        self.purge = true;
        self
    }

    #[must_use]
    pub fn hard_delete(mut self) -> Self {
        self.hard_delete = true;
        self
    }
}

#[derive(Debug, Clone)]
pub struct ViewMetadataWithLocation {
    pub metadata_location: String,
    pub metadata: ViewMetadata,
}

#[derive(Debug, Clone, Copy, PartialEq)]
pub struct DeletionDetails {
    pub expiration_task_id: uuid::Uuid,
    pub expiration_date: chrono::DateTime<chrono::Utc>,
    pub deleted_at: chrono::DateTime<chrono::Utc>,
    pub created_at: chrono::DateTime<chrono::Utc>,
}<|MERGE_RESOLUTION|>--- conflicted
+++ resolved
@@ -175,18 +175,11 @@
 
 #[derive(Debug, Clone)]
 pub struct TableCreation<'c> {
-<<<<<<< HEAD
-    pub(crate) warehouse_id: WarehouseId,
-    pub(crate) namespace_id: NamespaceId,
-    pub(crate) table_ident: &'c TableIdent,
-    pub(crate) metadata_location: Option<&'c Location>,
-    pub(crate) table_metadata: TableMetadata,
-=======
+    pub warehouse_id: WarehouseId,
     pub namespace_id: NamespaceId,
     pub table_ident: &'c TableIdent,
     pub metadata_location: Option<&'c Location>,
     pub table_metadata: TableMetadata,
->>>>>>> 1658ae61
 }
 
 #[derive(Debug, Clone)]
