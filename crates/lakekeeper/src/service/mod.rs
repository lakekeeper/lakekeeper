pub mod authn;
pub mod authz;
mod catalog;
pub mod contract_verification;
pub mod endpoint_hooks;
pub mod endpoint_statistics;
pub mod event_publisher;
pub mod health;
pub mod secrets;
pub mod storage;
mod tabular_idents;
pub mod task_queue;

use std::{ops::Deref, str::FromStr};

pub use authn::{Actor, UserId};
pub use catalog::{
    Catalog, CommitTableResponse, CreateNamespaceRequest, CreateNamespaceResponse,
    CreateOrUpdateUserResponse, CreateTableRequest, CreateTableResponse, DeletionDetails,
    DropFlags, GetNamespaceResponse, GetProjectResponse, GetStorageConfigResponse,
    GetTableMetadataResponse, GetWarehouseResponse, ListFlags, ListNamespacesQuery,
    ListNamespacesResponse, LoadTableResponse, NamespaceDropInfo, NamespaceIdent, NamespaceInfo,
    Result, ServerInfo, TableCommit, TableCreation, TableIdent, TableInfo, TabularInfo,
    Transaction, UndropTabularResponse, UpdateNamespacePropertiesRequest,
    UpdateNamespacePropertiesResponse, ViewCommit, ViewMetadataWithLocation,
};
pub use endpoint_statistics::EndpointStatisticsTrackerTx;
use http::StatusCode;
pub use secrets::{SecretIdent, SecretStore};
use serde::{Deserialize, Serialize};
#[allow(unused_imports)]
pub(crate) use tabular_idents::TabularIdentBorrowed;
pub use tabular_idents::{TabularId, TabularIdentOwned};
use task_queue::RegisteredTaskQueues;

use self::authz::Authorizer;
pub use crate::api::{ErrorModel, IcebergErrorResponse};
use crate::{
    api::{iceberg::v1::Prefix, ThreadSafe as ServiceState},
    service::{contract_verification::ContractVerifiers, endpoint_hooks::EndpointHookCollection},
};

// ---------------- State ----------------
#[derive(Clone, Debug)]
pub struct State<A: Authorizer + Clone, C: Catalog, S: SecretStore> {
    pub authz: A,
    pub catalog: C::State,
    pub secrets: S,
    pub contract_verifiers: ContractVerifiers,
    pub hooks: EndpointHookCollection,
    pub registered_task_queues: RegisteredTaskQueues,
}

impl<A: Authorizer + Clone, C: Catalog, S: SecretStore> ServiceState for State<A, C, S> {}

impl<A: Authorizer + Clone, C: Catalog, S: SecretStore> State<A, C, S> {
    pub fn server_id(&self) -> ServerId {
        self.authz.server_id()
    }
}

<<<<<<< HEAD
pub trait NamedEntity {
    fn into_name_parts(self) -> Vec<String>;
}

impl NamedEntity for TableIdent {
    fn into_name_parts(self) -> Vec<String> {
        self.namespace
            .inner()
            .into_iter()
            .chain(std::iter::once(self.name))
            .collect()
=======
#[derive(Debug, Clone, PartialEq, Eq, Hash, PartialOrd, Ord, Copy)]
pub struct ServerId(uuid::Uuid);

impl ServerId {
    #[must_use]
    pub fn new_random() -> Self {
        Self(uuid::Uuid::now_v7())
    }
}

impl Deref for ServerId {
    type Target = uuid::Uuid;

    fn deref(&self) -> &Self::Target {
        &self.0
    }
}

impl From<uuid::Uuid> for ServerId {
    fn from(value: uuid::Uuid) -> Self {
        Self(value)
    }
}

impl std::fmt::Display for ServerId {
    fn fmt(&self, f: &mut std::fmt::Formatter<'_>) -> std::fmt::Result {
        write!(f, "{}", self.0)
>>>>>>> 3efaeea7
    }
}

#[derive(Debug, Clone, Deserialize, PartialEq, Eq, Hash, PartialOrd, Ord, Copy)]
#[cfg_attr(feature = "sqlx", derive(sqlx::Type))]
#[cfg_attr(feature = "sqlx", sqlx(transparent))]
#[serde(transparent)]
pub struct ViewId(uuid::Uuid);

impl From<uuid::Uuid> for ViewId {
    fn from(uuid: uuid::Uuid) -> Self {
        Self(uuid)
    }
}

#[derive(Debug, Clone, Serialize, Deserialize, PartialEq, Eq, Hash, PartialOrd, Ord, Copy)]
#[cfg_attr(feature = "sqlx", derive(sqlx::Type))]
#[cfg_attr(feature = "sqlx", sqlx(transparent))]
#[serde(transparent)]
pub struct NamespaceId(uuid::Uuid);

#[derive(Debug, Clone, Serialize, Deserialize, PartialEq, Eq, Hash, PartialOrd, Ord, Copy)]
#[cfg_attr(feature = "sqlx", derive(sqlx::Type))]
#[cfg_attr(feature = "sqlx", sqlx(transparent))]
#[serde(transparent)]
pub struct TableId(uuid::Uuid);

#[derive(Debug, Clone, Serialize, Deserialize, PartialEq, Eq, Hash, PartialOrd, Ord, Copy)]
#[cfg_attr(feature = "sqlx", derive(sqlx::Type))]
#[cfg_attr(feature = "sqlx", sqlx(transparent))]
#[serde(transparent)]
pub struct WarehouseId(pub(crate) uuid::Uuid);

impl NamespaceId {
    #[must_use]
    pub fn new_random() -> Self {
        Self(uuid::Uuid::now_v7())
    }
}

impl TableId {
    #[must_use]
    pub fn new_random() -> Self {
        Self(uuid::Uuid::now_v7())
    }
}

impl WarehouseId {
    #[must_use]
    pub fn new_random() -> Self {
        Self(uuid::Uuid::now_v7())
    }
}

impl ViewId {
    #[must_use]
    pub fn new_random() -> Self {
        Self(uuid::Uuid::now_v7())
    }
}

/// Status of a warehouse
#[derive(
    Debug,
    Clone,
    Copy,
    PartialEq,
    Eq,
    Hash,
    PartialOrd,
    Ord,
    strum_macros::Display,
    serde::Serialize,
    serde::Deserialize,
    utoipa::ToSchema,
)]
#[serde(rename_all = "kebab-case")]
#[strum(serialize_all = "kebab-case")]
#[cfg_attr(feature = "sqlx", derive(sqlx::Type))]
#[cfg_attr(
    feature = "sqlx",
    sqlx(type_name = "warehouse_status", rename_all = "kebab-case")
)]
pub enum WarehouseStatus {
    /// The warehouse is active and can be used
    Active,
    /// The warehouse is inactive and cannot be used.
    Inactive,
}

#[derive(Debug, serde::Serialize, Clone, PartialEq, Eq, Hash, PartialOrd, Ord)]
#[cfg_attr(feature = "sqlx", derive(sqlx::Type))]
#[cfg_attr(feature = "sqlx", sqlx(transparent))]
#[serde(transparent)]
pub struct ProjectId(String);

impl<'de> serde::Deserialize<'de> for ProjectId {
    fn deserialize<D>(deserializer: D) -> std::result::Result<ProjectId, D::Error>
    where
        D: serde::Deserializer<'de>,
    {
        let s = String::deserialize(deserializer)?;
        ProjectId::try_new(s).map_err(|e| serde::de::Error::custom(e.error.message))
    }
}

impl From<ProjectId> for String {
    fn from(ident: ProjectId) -> Self {
        ident.0
    }
}

impl ProjectId {
    #[must_use]
    pub fn new(id: uuid::Uuid) -> Self {
        Self(id.to_string())
    }

    #[must_use]
    pub fn new_random() -> Self {
        Self(uuid::Uuid::now_v7().to_string())
    }

    /// Create a new project id from a string.
    ///
    /// # Errors
    /// Returns an error if the provided string is not a valid project id.
    /// Valid project ids may only contain alphanumeric characters, hyphens and underscores.
    pub fn try_new(id: String) -> Result<Self> {
        // Only allow the following characters in the project id:
        // - Alphanumeric characters
        // - Hyphens
        // - Underscores

        if id
            .chars()
            .all(|c| c.is_alphanumeric() || c == '-' || c == '_')
        {
            Ok(Self(id))
        } else {
            Err(ErrorModel::bad_request(format!(
                "Project IDs may only contain alphanumeric characters, hyphens and underscores. Got: `{id}`",
            ), "MalformedProjectID", None).into())
        }
    }

    #[must_use]
    pub fn as_str(&self) -> &str {
        &self.0
    }

    #[cfg(feature = "sqlx")]
    pub(crate) fn from_db_unchecked(id: String) -> Self {
        Self(id)
    }
}

impl Deref for ProjectId {
    type Target = str;

    fn deref(&self) -> &Self::Target {
        &self.0
    }
}

#[derive(Debug, Serialize, Clone, PartialEq, Eq, Hash, PartialOrd, Ord, Copy)]
#[serde(transparent)]
pub struct RoleId(uuid::Uuid);

impl<'de> serde::Deserialize<'de> for RoleId {
    fn deserialize<D>(deserializer: D) -> std::result::Result<RoleId, D::Error>
    where
        D: serde::Deserializer<'de>,
    {
        let s = String::deserialize(deserializer)?;
        RoleId::from_str(&s).map_err(|e| serde::de::Error::custom(e.error.message))
    }
}

impl RoleId {
    #[must_use]
    pub fn new(id: uuid::Uuid) -> Self {
        Self(id)
    }

    #[must_use]
    pub fn new_random() -> Self {
        Self(uuid::Uuid::now_v7())
    }
}

impl FromStr for RoleId {
    type Err = IcebergErrorResponse;

    fn from_str(s: &str) -> Result<Self, Self::Err> {
        Ok(RoleId(uuid::Uuid::from_str(s).map_err(|e| {
            ErrorModel::builder()
                .code(StatusCode::BAD_REQUEST.into())
                .message("Provided role id is not a valid UUID".to_string())
                .r#type("RoleIDIsNotUUID".to_string())
                .source(Some(Box::new(e)))
                .build()
        })?))
    }
}

impl std::fmt::Display for RoleId {
    fn fmt(&self, f: &mut std::fmt::Formatter<'_>) -> std::fmt::Result {
        write!(f, "{}", self.0)
    }
}

impl Deref for RoleId {
    type Target = uuid::Uuid;

    fn deref(&self) -> &Self::Target {
        &self.0
    }
}

impl From<RoleId> for uuid::Uuid {
    fn from(ident: RoleId) -> Self {
        ident.0
    }
}

impl Deref for ViewId {
    type Target = uuid::Uuid;

    fn deref(&self) -> &Self::Target {
        &self.0
    }
}

impl std::fmt::Display for ViewId {
    fn fmt(&self, f: &mut std::fmt::Formatter<'_>) -> std::fmt::Result {
        write!(f, "{}", self.0)
    }
}

impl FromStr for ViewId {
    type Err = IcebergErrorResponse;

    fn from_str(s: &str) -> Result<Self, Self::Err> {
        Ok(ViewId(uuid::Uuid::from_str(s).map_err(|e| {
            ErrorModel::builder()
                .code(StatusCode::BAD_REQUEST.into())
                .message("Provided view id is not a valid UUID".to_string())
                .r#type("ViewIDIsNotUUID".to_string())
                .source(Some(Box::new(e)))
                .build()
        })?))
    }
}

impl Deref for NamespaceId {
    type Target = uuid::Uuid;

    fn deref(&self) -> &Self::Target {
        &self.0
    }
}

impl std::fmt::Display for NamespaceId {
    fn fmt(&self, f: &mut std::fmt::Formatter<'_>) -> std::fmt::Result {
        write!(f, "{}", self.0)
    }
}

impl FromStr for NamespaceId {
    type Err = IcebergErrorResponse;

    fn from_str(s: &str) -> Result<Self, Self::Err> {
        Ok(NamespaceId(uuid::Uuid::from_str(s).map_err(|e| {
            ErrorModel::builder()
                .code(StatusCode::BAD_REQUEST.into())
                .message("Provided namespace id is not a valid UUID".to_string())
                .r#type("NamespaceIDIsNotUUID".to_string())
                .source(Some(Box::new(e)))
                .build()
        })?))
    }
}

impl From<uuid::Uuid> for NamespaceId {
    fn from(uuid: uuid::Uuid) -> Self {
        Self(uuid)
    }
}

impl From<&uuid::Uuid> for NamespaceId {
    fn from(uuid: &uuid::Uuid) -> Self {
        Self(*uuid)
    }
}

impl std::fmt::Display for TableId {
    fn fmt(&self, f: &mut std::fmt::Formatter<'_>) -> std::fmt::Result {
        write!(f, "{}", self.0)
    }
}

impl Deref for TableId {
    type Target = uuid::Uuid;

    fn deref(&self) -> &Self::Target {
        &self.0
    }
}

impl From<uuid::Uuid> for TableId {
    fn from(uuid: uuid::Uuid) -> Self {
        Self(uuid)
    }
}

impl FromStr for TableId {
    type Err = IcebergErrorResponse;

    fn from_str(s: &str) -> Result<Self, Self::Err> {
        Ok(TableId(uuid::Uuid::from_str(s).map_err(|e| {
            ErrorModel::builder()
                .code(StatusCode::BAD_REQUEST.into())
                .message("Provided table id is not a valid UUID".to_string())
                .r#type("TableIDIsNotUUID".to_string())
                .source(Some(Box::new(e)))
                .build()
        })?))
    }
}

impl From<TableId> for uuid::Uuid {
    fn from(ident: TableId) -> Self {
        ident.0
    }
}

impl TryFrom<TabularId> for TableId {
    type Error = IcebergErrorResponse;

    fn try_from(value: TabularId) -> Result<Self, Self::Error> {
        match value {
            TabularId::Table(value) => Ok(value.into()),
            TabularId::View(_) => Err(ErrorModel::internal(
                "Provided identifier is not a table id",
                "IdentifierIsNotTableID",
                None,
            )
            .into()),
        }
    }
}

// ---------------- Identifier ----------------
impl std::fmt::Display for ProjectId {
    fn fmt(&self, f: &mut std::fmt::Formatter<'_>) -> std::fmt::Result {
        write!(f, "{}", self.0)
    }
}

impl FromStr for ProjectId {
    type Err = IcebergErrorResponse;

    fn from_str(s: &str) -> Result<Self, Self::Err> {
        ProjectId::try_new(s.to_string())
    }
}

impl WarehouseId {
    #[must_use]
    pub fn to_uuid(&self) -> uuid::Uuid {
        **self
    }

    #[must_use]
    pub fn as_uuid(&self) -> &uuid::Uuid {
        self
    }
}

impl Deref for WarehouseId {
    type Target = uuid::Uuid;

    fn deref(&self) -> &Self::Target {
        &self.0
    }
}

impl From<uuid::Uuid> for WarehouseId {
    fn from(uuid: uuid::Uuid) -> Self {
        Self(uuid)
    }
}

impl std::fmt::Display for WarehouseId {
    fn fmt(&self, f: &mut std::fmt::Formatter<'_>) -> std::fmt::Result {
        write!(f, "{}", self.0)
    }
}

impl FromStr for WarehouseId {
    type Err = IcebergErrorResponse;

    fn from_str(s: &str) -> Result<Self, Self::Err> {
        Ok(WarehouseId(uuid::Uuid::from_str(s).map_err(|e| {
            ErrorModel::builder()
                .code(StatusCode::BAD_REQUEST.into())
                .message("Provided warehouse id is not a valid UUID".to_string())
                .r#type("WarehouseIDIsNotUUID".to_string())
                .source(Some(Box::new(e)))
                .build()
        })?))
    }
}

impl From<uuid::Uuid> for ProjectId {
    fn from(uuid: uuid::Uuid) -> Self {
        Self::new(uuid)
    }
}

impl TryFrom<Prefix> for WarehouseId {
    type Error = IcebergErrorResponse;

    fn try_from(value: Prefix) -> Result<Self, Self::Error> {
        let prefix = uuid::Uuid::parse_str(value.as_str()).map_err(|e| {
            ErrorModel::builder()
                .code(StatusCode::BAD_REQUEST.into())
                .message(format!(
                    "Provided prefix is not a warehouse id. Expected UUID, got: {}",
                    value.as_str()
                ))
                .r#type("PrefixIsNotWarehouseID".to_string())
                .source(Some(Box::new(e)))
                .build()
        })?;
        Ok(WarehouseId(prefix))
    }
}

#[derive(Debug, Clone)]
/// Metadata for a tabular dataset, including its unique `table_id` and
/// the storage `location` where its data lives.
pub struct TabularDetails {
    pub table_id: TableId,
    pub location: String,
}

impl Deref for TabularDetails {
    type Target = TableId;

    fn deref(&self) -> &Self::Target {
        &self.table_id
    }
}

impl AsRef<TableId> for TabularDetails {
    fn as_ref(&self) -> &TableId {
        &self.table_id
    }
}<|MERGE_RESOLUTION|>--- conflicted
+++ resolved
@@ -59,7 +59,6 @@
     }
 }
 
-<<<<<<< HEAD
 pub trait NamedEntity {
     fn into_name_parts(self) -> Vec<String>;
 }
@@ -71,7 +70,7 @@
             .into_iter()
             .chain(std::iter::once(self.name))
             .collect()
-=======
+
 #[derive(Debug, Clone, PartialEq, Eq, Hash, PartialOrd, Ord, Copy)]
 pub struct ServerId(uuid::Uuid);
 
@@ -99,7 +98,6 @@
 impl std::fmt::Display for ServerId {
     fn fmt(&self, f: &mut std::fmt::Formatter<'_>) -> std::fmt::Result {
         write!(f, "{}", self.0)
->>>>>>> 3efaeea7
     }
 }
 
