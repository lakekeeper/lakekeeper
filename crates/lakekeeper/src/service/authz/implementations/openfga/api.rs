use std::collections::HashSet;

use axum::{
    extract::{Path, Query, State as AxumState},
    routing::{get, post},
    Extension, Json, Router,
};
use http::StatusCode;
use iceberg_ext::catalog::rest::ErrorModel;
use openfga_client::client::{
    CheckRequestTupleKey, ReadRequestTupleKey, TupleKey, TupleKeyWithoutCondition,
};
use serde::{Deserialize, Serialize};
use strum::IntoEnumIterator;
use utoipa::OpenApi;

use super::{
    check::{__path_check, check},
    relations::{
        APINamespaceAction as NamespaceAction, APINamespaceRelation as NamespaceRelation,
        APIProjectAction as ProjectAction, APIProjectRelation as ProjectRelation,
        APIRoleAction as RoleAction, APIRoleRelation as RoleRelation,
        APIServerAction as ServerAction, APIServerRelation as ServerRelation,
        APITableAction as TableAction, APITableRelation as TableRelation,
        APIViewAction as ViewAction, APIViewRelation as ViewRelation,
        APIWarehouseAction as WarehouseAction, APIWarehouseRelation as WarehouseRelation,
        Assignment, GrantableRelation, NamespaceAssignment,
        NamespaceRelation as AllNamespaceRelations, ProjectAssignment,
        ProjectRelation as AllProjectRelations, ReducedRelation, RoleAssignment,
        RoleRelation as AllRoleRelations, ServerAssignment, ServerRelation as AllServerAction,
        TableAssignment, TableRelation as AllTableRelations, UserOrRole, ViewAssignment,
        ViewRelation as AllViewRelations, WarehouseAssignment,
        WarehouseRelation as AllWarehouseRelation,
    },
};
use crate::{
    api::ApiContext,
    request_metadata::RequestMetadata,
    service::{
        authz::implementations::openfga::{
            entities::OpenFgaEntity, OpenFGAAuthorizer, OpenFGAError, OpenFGAResult,
        },
        Actor, Catalog, NamespaceId, Result, RoleId, SecretStore, State, TableId, UserId, ViewId,
    },
    ProjectId, WarehouseId,
};

const _MAX_ASSIGNMENTS_PER_RELATION: i32 = 200;

#[derive(Debug, Deserialize, utoipa::IntoParams)]
#[serde(rename_all = "camelCase")]
struct GetAccessQuery {
    /// The user or role to show access for.
    /// If not specified, shows access for the current user.
    #[serde(default)]
    #[param(required = false, value_type=String)]
    principal_user: Option<UserId>,
    #[serde(default)]
    #[param(required = false, value_type=uuid::Uuid)]
    principal_role: Option<RoleId>,
}

struct ParsedAccessQuery {
    principal: Option<UserOrRole>,
}

impl TryFrom<GetAccessQuery> for ParsedAccessQuery {
    type Error = OpenFGAError;

    fn try_from(query: GetAccessQuery) -> Result<Self, Self::Error> {
        let principal = match (query.principal_user, query.principal_role) {
            (Some(user), None) => Some(UserOrRole::User(user)),
            (None, Some(role)) => Some(UserOrRole::Role(role.into_assignees())),
            (Some(_), Some(_)) => {
                return Err(OpenFGAError::InvalidQuery(
                    "Cannot specify both user and role in GetAccessQuery".to_string(),
                ))
            }
            (None, None) => None,
        };
        Ok(Self { principal })
    }
}

#[derive(Debug, Clone, Serialize, PartialEq, utoipa::ToSchema)]
#[serde(rename_all = "kebab-case")]
struct GetRoleAccessResponse {
    allowed_actions: Vec<RoleAction>,
}

#[derive(Debug, Clone, Serialize, PartialEq, utoipa::ToSchema)]
#[serde(rename_all = "kebab-case")]
struct GetServerAccessResponse {
    allowed_actions: Vec<ServerAction>,
}

#[derive(Debug, Clone, Serialize, PartialEq, utoipa::ToSchema)]
#[serde(rename_all = "kebab-case")]
struct GetProjectAccessResponse {
    allowed_actions: Vec<ProjectAction>,
}

#[derive(Debug, Clone, Serialize, PartialEq, utoipa::ToSchema)]
#[serde(rename_all = "kebab-case")]
struct GetWarehouseAccessResponse {
    allowed_actions: Vec<WarehouseAction>,
}

#[derive(Debug, Clone, Serialize, PartialEq, utoipa::ToSchema)]
#[serde(rename_all = "kebab-case")]
struct GetNamespaceAccessResponse {
    allowed_actions: Vec<NamespaceAction>,
}

#[derive(Debug, Clone, Serialize, PartialEq, utoipa::ToSchema)]
#[serde(rename_all = "kebab-case")]
struct GetTableAccessResponse {
    allowed_actions: Vec<TableAction>,
}

#[derive(Debug, Clone, Serialize, PartialEq, utoipa::ToSchema)]
#[serde(rename_all = "kebab-case")]
struct GetViewAccessResponse {
    allowed_actions: Vec<ViewAction>,
}

#[derive(Debug, Deserialize, utoipa::IntoParams)]
#[serde(rename_all = "camelCase")]
struct GetRoleAssignmentsQuery {
    /// Relations to be loaded. If not specified, all relations are returned.
    #[serde(default)]
    #[param(nullable = false, required = false)]
    relations: Option<Vec<RoleRelation>>,
}

#[derive(Debug, Clone, Serialize, PartialEq, utoipa::ToSchema)]
#[serde(rename_all = "kebab-case")]
struct GetRoleAssignmentsResponse {
    assignments: Vec<RoleAssignment>,
}

#[derive(Debug, Deserialize, utoipa::IntoParams)]
#[serde(rename_all = "camelCase")]
struct GetServerAssignmentsQuery {
    /// Relations to be loaded. If not specified, all relations are returned.
    #[serde(default)]
    #[param(nullable = false, required = false)]
    relations: Option<Vec<ServerRelation>>,
}

#[derive(Debug, Clone, Serialize, PartialEq, utoipa::ToSchema)]
#[serde(rename_all = "kebab-case")]
struct GetServerAssignmentsResponse {
    assignments: Vec<ServerAssignment>,
}

#[derive(Debug, Deserialize, utoipa::IntoParams)]
#[serde(rename_all = "camelCase")]
pub(super) struct GetProjectAssignmentsQuery {
    /// Relations to be loaded. If not specified, all relations are returned.
    #[serde(default)]
    #[param(nullable = false, required = false)]
    relations: Option<Vec<ProjectRelation>>,
}

#[derive(Debug, Clone, Serialize, PartialEq, utoipa::ToSchema)]
#[serde(rename_all = "kebab-case")]
struct GetProjectAssignmentsResponse {
    assignments: Vec<ProjectAssignment>,
    #[schema(value_type = Uuid)]
    project_id: ProjectId,
}

#[derive(Debug, Deserialize, utoipa::IntoParams)]
#[serde(rename_all = "camelCase")]
pub(super) struct GetWarehouseAssignmentsQuery {
    /// Relations to be loaded. If not specified, all relations are returned.
    #[serde(default)]
    #[param(nullable = false, required = false)]
    relations: Option<Vec<WarehouseRelation>>,
}

#[derive(Debug, Clone, Serialize, PartialEq, utoipa::ToSchema)]
#[serde(rename_all = "kebab-case")]
struct GetWarehouseAssignmentsResponse {
    assignments: Vec<WarehouseAssignment>,
}

#[derive(Debug, Deserialize, utoipa::IntoParams)]
#[serde(rename_all = "camelCase")]
pub(super) struct GetNamespaceAssignmentsQuery {
    /// Relations to be loaded. If not specified, all relations are returned.
    #[serde(default)]
    #[param(nullable = false, required = false)]
    relations: Option<Vec<NamespaceRelation>>,
}

#[derive(Debug, Clone, Serialize, PartialEq, utoipa::ToSchema)]
#[serde(rename_all = "kebab-case")]
struct GetNamespaceAssignmentsResponse {
    assignments: Vec<NamespaceAssignment>,
}

#[derive(Debug, Deserialize, utoipa::IntoParams)]
#[serde(rename_all = "camelCase")]
pub(super) struct GetTableAssignmentsQuery {
    /// Relations to be loaded. If not specified, all relations are returned.
    #[serde(default)]
    #[param(nullable = false, required = false)]
    relations: Option<Vec<TableRelation>>,
}

#[derive(Debug, Clone, Serialize, PartialEq, utoipa::ToSchema)]
#[serde(rename_all = "kebab-case")]
struct GetTableAssignmentsResponse {
    assignments: Vec<TableAssignment>,
}

#[derive(Debug, Deserialize, utoipa::IntoParams)]
#[serde(rename_all = "camelCase")]
pub(super) struct GetViewAssignmentsQuery {
    /// Relations to be loaded. If not specified, all relations are returned.
    #[serde(default)]
    #[param(nullable = false, required = false)]
    relations: Option<Vec<ViewRelation>>,
}

#[derive(Debug, Clone, Serialize, PartialEq, utoipa::ToSchema)]
#[serde(rename_all = "kebab-case")]
struct GetViewAssignmentsResponse {
    assignments: Vec<ViewAssignment>,
}

#[derive(Debug, Clone, Serialize, Deserialize, PartialEq, utoipa::ToSchema)]
#[serde(rename_all = "kebab-case")]
struct UpdateServerAssignmentsRequest {
    #[serde(default)]
    writes: Vec<ServerAssignment>,
    #[serde(default)]
    deletes: Vec<ServerAssignment>,
}

#[derive(Debug, Clone, Serialize, Deserialize, PartialEq, utoipa::ToSchema)]
#[serde(rename_all = "kebab-case")]
struct UpdateProjectAssignmentsRequest {
    #[serde(default)]
    writes: Vec<ProjectAssignment>,
    #[serde(default)]
    deletes: Vec<ProjectAssignment>,
}

#[derive(Debug, Clone, Serialize, Deserialize, PartialEq, utoipa::ToSchema)]
#[serde(rename_all = "kebab-case")]
struct UpdateWarehouseAssignmentsRequest {
    #[serde(default)]
    writes: Vec<WarehouseAssignment>,
    #[serde(default)]
    deletes: Vec<WarehouseAssignment>,
}

#[derive(Debug, Clone, Serialize, Deserialize, PartialEq, utoipa::ToSchema)]
#[serde(rename_all = "kebab-case")]
struct UpdateNamespaceAssignmentsRequest {
    #[serde(default)]
    writes: Vec<NamespaceAssignment>,
    #[serde(default)]
    deletes: Vec<NamespaceAssignment>,
}

#[derive(Debug, Clone, Serialize, Deserialize, PartialEq, utoipa::ToSchema)]
#[serde(rename_all = "kebab-case")]
struct UpdateTableAssignmentsRequest {
    #[serde(default)]
    writes: Vec<TableAssignment>,
    #[serde(default)]
    deletes: Vec<TableAssignment>,
}

#[derive(Debug, Clone, Serialize, Deserialize, PartialEq, utoipa::ToSchema)]
#[serde(rename_all = "kebab-case")]
struct UpdateViewAssignmentsRequest {
    #[serde(default)]
    writes: Vec<ViewAssignment>,
    #[serde(default)]
    deletes: Vec<ViewAssignment>,
}

#[derive(Debug, Clone, Serialize, Deserialize, PartialEq, utoipa::ToSchema)]
#[serde(rename_all = "kebab-case")]
struct UpdateRoleAssignmentsRequest {
    #[serde(default)]
    writes: Vec<RoleAssignment>,
    #[serde(default)]
    deletes: Vec<RoleAssignment>,
}

#[derive(Debug, Clone, Serialize, Deserialize, PartialEq, utoipa::ToSchema)]
#[serde(rename_all = "kebab-case")]
struct GetWarehouseAuthPropertiesResponse {
    managed_access: bool,
}

#[derive(Debug, Clone, Serialize, Deserialize, PartialEq, utoipa::ToSchema)]
#[serde(rename_all = "kebab-case")]
struct GetNamespaceAuthPropertiesResponse {
    managed_access: bool,
    managed_access_inherited: bool,
}

#[derive(Debug, Clone, Serialize, Deserialize, PartialEq, utoipa::ToSchema)]
#[serde(rename_all = "kebab-case")]
struct SetManagedAccessRequest {
    managed_access: bool,
}

/// Get my access to the default project
#[utoipa::path(
    get,
    tag = "permissions",
    path = "/management/v1/permissions/role/{role_id}/access",
    params(
        ("role_id" = Uuid, Path, description = "Role ID"),
    ),
    responses(
            (status = 200, body = GetRoleAccessResponse),
    )
)]
async fn get_role_access_by_id<C: Catalog, S: SecretStore>(
    Path(role_id): Path<RoleId>,
    AxumState(api_context): AxumState<ApiContext<State<OpenFGAAuthorizer, C, S>>>,
    Extension(metadata): Extension<RequestMetadata>,
    Query(query): Query<GetAccessQuery>,
) -> Result<(StatusCode, Json<GetRoleAccessResponse>)> {
    let authorizer = api_context.v1_state.authz;
    let query = ParsedAccessQuery::try_from(query)?;
    let relations = get_allowed_actions(
        authorizer,
        metadata.actor(),
        &role_id.to_openfga(),
        query.principal.as_ref(),
    )
    .await?;

    Ok((
        StatusCode::OK,
        Json(GetRoleAccessResponse {
            allowed_actions: relations,
        }),
    ))
}

/// Get my access to the server
#[utoipa::path(
    get,
    tag = "permissions",
    path = "/management/v1/permissions/server/access",
    params(GetAccessQuery),
    responses(
            (status = 200, description = "Server Access", body = GetServerAccessResponse),
    )
)]
async fn get_server_access<C: Catalog, S: SecretStore>(
    AxumState(api_context): AxumState<ApiContext<State<OpenFGAAuthorizer, C, S>>>,
    Extension(metadata): Extension<RequestMetadata>,
    Query(query): Query<GetAccessQuery>,
) -> Result<(StatusCode, Json<GetServerAccessResponse>)> {
    let authorizer = api_context.v1_state.authz;
    let query = ParsedAccessQuery::try_from(query)?;
    let openfga_server = authorizer.openfga_server().to_string();
    let relations = get_allowed_actions(
        authorizer,
        metadata.actor(),
        &openfga_server,
        query.principal.as_ref(),
    )
    .await?;

    Ok((
        StatusCode::OK,
        Json(GetServerAccessResponse {
            allowed_actions: relations,
        }),
    ))
}

/// Get my access to the default project
#[utoipa::path(
    get,
    tag = "permissions",
    path = "/management/v1/permissions/project/access",
    params(GetAccessQuery),
    responses(
            (status = 200, description = "Server Relations", body = GetProjectAccessResponse),
    )
)]
async fn get_project_access<C: Catalog, S: SecretStore>(
    AxumState(api_context): AxumState<ApiContext<State<OpenFGAAuthorizer, C, S>>>,
    Extension(metadata): Extension<RequestMetadata>,
    Query(query): Query<GetAccessQuery>,
) -> Result<(StatusCode, Json<GetProjectAccessResponse>)> {
    let authorizer = api_context.v1_state.authz;
    let query = ParsedAccessQuery::try_from(query)?;
    let project_id = metadata
        .preferred_project_id()
        .ok_or(OpenFGAError::NoProjectId)?;
    let relations = get_allowed_actions(
        authorizer,
        metadata.actor(),
        &project_id.to_openfga(),
        query.principal.as_ref(),
    )
    .await?;

    Ok((
        StatusCode::OK,
        Json(GetProjectAccessResponse {
            allowed_actions: relations,
        }),
    ))
}

/// Get my access to the default project
#[utoipa::path(
    get,
    tag = "permissions",
    path = "/management/v1/permissions/project/{project_id}/access",
    params(
        GetAccessQuery,
        ("project_id" = Uuid, Path, description = "Project ID"),
    ),
    responses(
            (status = 200, description = "Server Relations", body = GetProjectAccessResponse),
    )
)]
async fn get_project_access_by_id<C: Catalog, S: SecretStore>(
    Path(project_id): Path<ProjectId>,
    AxumState(api_context): AxumState<ApiContext<State<OpenFGAAuthorizer, C, S>>>,
    Extension(metadata): Extension<RequestMetadata>,
    Query(query): Query<GetAccessQuery>,
) -> Result<(StatusCode, Json<GetProjectAccessResponse>)> {
    let authorizer = api_context.v1_state.authz;
    let query = ParsedAccessQuery::try_from(query)?;
    let relations = get_allowed_actions(
        authorizer,
        metadata.actor(),
        &project_id.to_openfga(),
        query.principal.as_ref(),
    )
    .await?;

    Ok((
        StatusCode::OK,
        Json(GetProjectAccessResponse {
            allowed_actions: relations,
        }),
    ))
}

/// Get my access to a warehouse
#[utoipa::path(
    get,
    tag = "permissions",
    path = "/management/v1/permissions/warehouse/{warehouse_id}/access",
    params(
        GetAccessQuery,
        ("warehouse_id" = Uuid, Path, description = "Warehouse ID"),
    ),
    responses(
            (status = 200, body = GetWarehouseAccessResponse),
    )
)]
async fn get_warehouse_access_by_id<C: Catalog, S: SecretStore>(
    Path(warehouse_id): Path<WarehouseId>,
    AxumState(api_context): AxumState<ApiContext<State<OpenFGAAuthorizer, C, S>>>,
    Extension(metadata): Extension<RequestMetadata>,
    Query(query): Query<GetAccessQuery>,
) -> Result<(StatusCode, Json<GetWarehouseAccessResponse>)> {
    let authorizer = api_context.v1_state.authz;
    let query = ParsedAccessQuery::try_from(query)?;
    let relations = get_allowed_actions(
        authorizer,
        metadata.actor(),
        &warehouse_id.to_openfga(),
        query.principal.as_ref(),
    )
    .await?;

    Ok((
        StatusCode::OK,
        Json(GetWarehouseAccessResponse {
            allowed_actions: relations,
        }),
    ))
}

/// Get Authorization properties of a warehouse
#[utoipa::path(
    get,
    tag = "permissions",
    path = "/management/v1/permissions/warehouse/{warehouse_id}",
    params(
        ("warehouse_id" = Uuid, Path, description = "Warehouse ID"),
    ),
    responses(
            (status = 200, body = GetWarehouseAuthPropertiesResponse),
    )
)]
async fn get_warehouse_by_id<C: Catalog, S: SecretStore>(
    Path(warehouse_id): Path<WarehouseId>,
    AxumState(api_context): AxumState<ApiContext<State<OpenFGAAuthorizer, C, S>>>,
    Extension(metadata): Extension<RequestMetadata>,
) -> Result<(StatusCode, Json<GetWarehouseAuthPropertiesResponse>)> {
    let authorizer = api_context.v1_state.authz;
    authorizer
        .require_action(
            &metadata,
            AllWarehouseRelation::CanGetMetadata,
            &warehouse_id.to_openfga(),
        )
        .await?;

    let managed_access = get_managed_access(&authorizer, &warehouse_id).await?;

    Ok((
        StatusCode::OK,
        Json(GetWarehouseAuthPropertiesResponse { managed_access }),
    ))
}

/// Set managed access property of a warehouse
#[utoipa::path(
    post,
    tag = "permissions",
    path = "/management/v1/permissions/warehouse/{warehouse_id}/managed-access",
    params(
        ("warehouse_id" = Uuid, Path, description = "Warehouse ID"),
    ),
    responses(
            (status = 200),
    )
)]
async fn set_warehouse_managed_access<C: Catalog, S: SecretStore>(
    Path(warehouse_id): Path<WarehouseId>,
    AxumState(api_context): AxumState<ApiContext<State<OpenFGAAuthorizer, C, S>>>,
    Extension(metadata): Extension<RequestMetadata>,
    Json(request): Json<SetManagedAccessRequest>,
) -> Result<StatusCode> {
    let authorizer = api_context.v1_state.authz;
    authorizer
        .require_action(
            &metadata,
            AllWarehouseRelation::CanSetManagedAccess,
            &warehouse_id.to_openfga(),
        )
        .await?;

    set_managed_access(authorizer, &warehouse_id, request.managed_access).await?;

    Ok(StatusCode::OK)
}

/// Set managed access property of a namespace
#[utoipa::path(
    post,
    tag = "permissions",
    path = "/management/v1/permissions/namespace/{namespace_id}/managed-access",
    params(
        ("namespace_id" = Uuid, Path, description = "Namespace ID"),
    ),
    request_body = SetManagedAccessRequest,
    responses(
            (status = 200),
    )
)]
async fn set_namespace_managed_access<C: Catalog, S: SecretStore>(
    Path(namespace_id): Path<NamespaceId>,
    AxumState(api_context): AxumState<ApiContext<State<OpenFGAAuthorizer, C, S>>>,
    Extension(metadata): Extension<RequestMetadata>,
    Json(request): Json<SetManagedAccessRequest>,
) -> Result<StatusCode> {
    let authorizer = api_context.v1_state.authz;
    authorizer
        .require_action(
            &metadata,
            AllNamespaceRelations::CanSetManagedAccess,
            &namespace_id.to_openfga(),
        )
        .await?;

    set_managed_access(authorizer, &namespace_id, request.managed_access).await?;

    Ok(StatusCode::OK)
}

/// Get Authorization properties of a namespace
#[utoipa::path(
    get,
    tag = "permissions",
    path = "/management/v1/permissions/namespace/{namespace_id}",
    params(
        ("namespace_id" = Uuid, Path, description = "Namespace ID"),
    ),
    responses(
            (status = 200, body = GetNamespaceAuthPropertiesResponse),
    )
)]
async fn get_namespace_by_id<C: Catalog, S: SecretStore>(
    Path(namespace_id): Path<NamespaceId>,
    AxumState(api_context): AxumState<ApiContext<State<OpenFGAAuthorizer, C, S>>>,
    Extension(metadata): Extension<RequestMetadata>,
) -> Result<(StatusCode, Json<GetNamespaceAuthPropertiesResponse>)> {
    let authorizer = api_context.v1_state.authz;
    authorizer
        .require_action(
            &metadata,
            AllNamespaceRelations::CanGetMetadata,
            &namespace_id.to_openfga(),
        )
        .await?;

    let managed_access = get_managed_access(&authorizer, &namespace_id).await?;
    let managed_access_inherited = authorizer
        .check(CheckRequestTupleKey {
            user: "user:*".to_string(),
            relation: AllNamespaceRelations::ManagedAccessInheritance.to_string(),
            object: namespace_id.to_openfga(),
        })
        .await?;

    Ok((
        StatusCode::OK,
        Json(GetNamespaceAuthPropertiesResponse {
            managed_access,
            managed_access_inherited,
        }),
    ))
}

/// Get my access to a namespace
#[utoipa::path(
    get,
    tag = "permissions",
    path = "/management/v1/permissions/namespace/{namespace_id}/access",
    params(
        GetAccessQuery,
        ("namespace_id" = Uuid, Path, description = "Namespace ID")
    ),
    responses(
            (status = 200, description = "Server Relations", body = GetNamespaceAccessResponse),
    )
)]
async fn get_namespace_access_by_id<C: Catalog, S: SecretStore>(
    Path(namespace_id): Path<NamespaceId>,
    AxumState(api_context): AxumState<ApiContext<State<OpenFGAAuthorizer, C, S>>>,
    Extension(metadata): Extension<RequestMetadata>,
    Query(query): Query<GetAccessQuery>,
) -> Result<(StatusCode, Json<GetNamespaceAccessResponse>)> {
    let authorizer = api_context.v1_state.authz;
    let query = ParsedAccessQuery::try_from(query)?;
    let relations = get_allowed_actions(
        authorizer,
        metadata.actor(),
        &namespace_id.to_openfga(),
        query.principal.as_ref(),
    )
    .await?;

    Ok((
        StatusCode::OK,
        Json(GetNamespaceAccessResponse {
            allowed_actions: relations,
        }),
    ))
}

// #1329 will use the `warehouse_id` parameter and remove the corresponding _deprecated endpoint
/// Get my access to a table
#[utoipa::path(
    get,
    tag = "permissions",
    path = "/management/v1/permissions/warehouse/{warehouse_id}/table/{table_id}/access",
    params(
        GetAccessQuery,
        ("warehouse_id" = Uuid, Path, description = "Warehouse ID"),
        ("table_id" = Uuid, Path, description = "Table ID")
    ),
    responses(
            (status = 200, description = "Server Relations", body = GetTableAccessResponse),
    )
)]
async fn get_table_access_by_id<C: Catalog, S: SecretStore>(
<<<<<<< HEAD
    Path((warehouse_id, table_id)): Path<(WarehouseId, TableId)>,
=======
    Path((_warehouse_id, table_id)): Path<(WarehouseId, TableId)>,
    AxumState(api_context): AxumState<ApiContext<State<OpenFGAAuthorizer, C, S>>>,
    Extension(metadata): Extension<RequestMetadata>,
    Query(query): Query<GetAccessQuery>,
) -> Result<(StatusCode, Json<GetTableAccessResponse>)> {
    let authorizer = api_context.v1_state.authz;
    let query = ParsedAccessQuery::try_from(query)?;
    let relations = get_allowed_actions(
        authorizer,
        metadata.actor(),
        &table_id.to_openfga(),
        query.principal.as_ref(),
    )
    .await?;

    Ok((
        StatusCode::OK,
        Json(GetTableAccessResponse {
            allowed_actions: relations,
        }),
    ))
}

/// Get my access to a table
///
/// This endpoint is deprecated and will be removed in a future version.
#[utoipa::path(
    get,
    tag = "permissions",
    path = "/management/v1/permissions/table/{table_id}/access",
    params(
        GetAccessQuery,
        ("table_id" = Uuid, Path, description = "Table ID")
    ),
    responses(
            (status = 200, description = "Server Relations", body = GetTableAccessResponse),
    )
)]
#[deprecated(
    since = "0.10.0",
    note = "This endpoint is deprecated and will be removed in a future version. Use `/management/v1/permissions/warehouse/{warehouse_id}/table/{table_id}/access` instead."
)]
async fn get_table_access_by_id_deprecated<C: Catalog, S: SecretStore>(
    Path(table_id): Path<TableId>,
>>>>>>> c22bfb0c
    AxumState(api_context): AxumState<ApiContext<State<OpenFGAAuthorizer, C, S>>>,
    Extension(metadata): Extension<RequestMetadata>,
    Query(query): Query<GetAccessQuery>,
) -> Result<(StatusCode, Json<GetTableAccessResponse>)> {
    let authorizer = api_context.v1_state.authz;
    let query = ParsedAccessQuery::try_from(query)?;
    let relations = get_allowed_actions(
        authorizer,
        metadata.actor(),
        &(warehouse_id, table_id).to_openfga(),
        query.principal.as_ref(),
    )
    .await?;

    Ok((
        StatusCode::OK,
        Json(GetTableAccessResponse {
            allowed_actions: relations,
        }),
    ))
}

<<<<<<< HEAD
/// Get my access to a table
///
/// This endpoint is deprecated and will be removed in a future version.
#[utoipa::path(
    get,
    tag = "permissions",
    path = "/management/v1/permissions/table/{table_id}/access",
    params(
        GetAccessQuery,
        ("table_id" = Uuid, Path, description = "Table ID")
    ),
    responses(
            (status = 200, description = "Server Relations", body = GetTableAccessResponse),
    )
)]
#[deprecated(
    since = "0.10.0",
    note = "This endpoint is deprecated and will be removed in a future version. Use `/management/v1/permissions/warehouse/{warehouse_id}/table/{table_id}/access` instead."
)]
async fn get_table_access_by_id_deprecated<C: Catalog, S: SecretStore>(
    Path(_table_id): Path<TableId>,
    AxumState(_api_context): AxumState<ApiContext<State<OpenFGAAuthorizer, C, S>>>,
    Extension(_metadata): Extension<RequestMetadata>,
    Query(_query): Query<GetAccessQuery>,
) -> Result<(StatusCode, Json<GetTableAccessResponse>)> {
    Err(ErrorModel::bad_request(
        "This endpoint is deprecated and will be removed in a future version. Use `/management/v1/permissions/warehouse/{warehouse_id}/table/{table_id}/access` instead.",
        "DeprecatedEndpoint",
        None).into()
    )
}

=======
// #1329 will use the `warehouse_id` parameter and remove the corresponding _deprecated endpoint
>>>>>>> c22bfb0c
/// Get my access to a view
#[utoipa::path(
    get,
    tag = "permissions",
    path = "/management/v1/permissions/warehouse/{warehouse_id}/view/{view_id}/access",
    params(
        GetAccessQuery,
        ("warehouse_id" = Uuid, Path, description = "Warehouse ID"),
        ("view_id" = Uuid, Path, description = "View ID"),
    ),
    responses(
            (status = 200, body = GetViewAccessResponse),
    )
)]
async fn get_view_access_by_id<C: Catalog, S: SecretStore>(
<<<<<<< HEAD
    Path((warehouse_id, view_id)): Path<(WarehouseId, ViewId)>,
=======
    Path((_warehouse_id, view_id)): Path<(WarehouseId, ViewId)>,
    AxumState(api_context): AxumState<ApiContext<State<OpenFGAAuthorizer, C, S>>>,
    Extension(metadata): Extension<RequestMetadata>,
    Query(query): Query<GetAccessQuery>,
) -> Result<(StatusCode, Json<GetViewAccessResponse>)> {
    let authorizer = api_context.v1_state.authz;
    let query = ParsedAccessQuery::try_from(query)?;
    let relations = get_allowed_actions(
        authorizer,
        metadata.actor(),
        &view_id.to_openfga(),
        query.principal.as_ref(),
    )
    .await?;

    Ok((
        StatusCode::OK,
        Json(GetViewAccessResponse {
            allowed_actions: relations,
        }),
    ))
}

/// Get my access to a view
///
/// This endpoint is deprecated and will be removed in a future version.
#[utoipa::path(
    get,
    tag = "permissions",
    path = "/management/v1/permissions/view/{view_id}/access",
    params(
        GetAccessQuery,
        ("view_id" = Uuid, Path, description = "View ID"),
    ),
    responses(
            (status = 200, body = GetViewAccessResponse),
    )
)]
#[deprecated(
    since = "0.10.0",
    note = "This endpoint is deprecated and will be removed in a future version. Use `/management/v1/permissions/warehouse/{warehouse_id}/view/{view_id}/access` instead."
)]
async fn get_view_access_by_id_deprecated<C: Catalog, S: SecretStore>(
    Path(view_id): Path<ViewId>,
>>>>>>> c22bfb0c
    AxumState(api_context): AxumState<ApiContext<State<OpenFGAAuthorizer, C, S>>>,
    Extension(metadata): Extension<RequestMetadata>,
    Query(query): Query<GetAccessQuery>,
) -> Result<(StatusCode, Json<GetViewAccessResponse>)> {
    let authorizer = api_context.v1_state.authz;
    let query = ParsedAccessQuery::try_from(query)?;
    let relations = get_allowed_actions(
        authorizer,
        metadata.actor(),
        &(warehouse_id, view_id).to_openfga(),
        query.principal.as_ref(),
    )
    .await?;

    Ok((
        StatusCode::OK,
        Json(GetViewAccessResponse {
            allowed_actions: relations,
        }),
    ))
}

/// Get my access to a view
///
/// This endpoint is deprecated and will be removed in a future version.
#[utoipa::path(
    get,
    tag = "permissions",
    path = "/management/v1/permissions/view/{view_id}/access",
    params(
        GetAccessQuery,
        ("warehouse_id" = Uuid, Path, description = "Warehouse ID"),
        ("view_id" = Uuid, Path, description = "View ID"),
    ),
    responses(
            (status = 200, body = GetViewAccessResponse),
    )
)]
#[deprecated(
    since = "0.10.0",
    note = "This endpoint is deprecated and will be removed in a future version. Use `/management/v1/permissions/warehouse/{warehouse_id}/view/{view_id}/access` instead."
)]
async fn get_view_access_by_id_deprecated<C: Catalog, S: SecretStore>(
    Path(_view_id): Path<ViewId>,
    AxumState(_api_context): AxumState<ApiContext<State<OpenFGAAuthorizer, C, S>>>,
    Extension(_metadata): Extension<RequestMetadata>,
    Query(_query): Query<GetAccessQuery>,
) -> Result<(StatusCode, Json<GetViewAccessResponse>)> {
    Err(ErrorModel::bad_request(
        "This endpoint is deprecated and will be removed in a future version. Use `/management/v1/permissions/warehouse/{warehouse_id}/view/{view_id}/access` instead.",
        "DeprecatedEndpoint",
        None).into()
    )
}
/// Get user and role assignments of a role
#[utoipa::path(
    get,
    tag = "permissions",
    path = "/management/v1/permissions/role/{role_id}/assignments",
    params(
        GetRoleAssignmentsQuery,
        ("role_id" = Uuid, Path, description = "Role ID"),
    ),
    responses(
            (status = 200, body = GetRoleAssignmentsResponse),
    )
)]
async fn get_role_assignments_by_id<C: Catalog, S: SecretStore>(
    Path(role_id): Path<RoleId>,
    AxumState(api_context): AxumState<ApiContext<State<OpenFGAAuthorizer, C, S>>>,
    Extension(metadata): Extension<RequestMetadata>,
    Query(query): Query<GetRoleAssignmentsQuery>,
) -> Result<(StatusCode, Json<GetRoleAssignmentsResponse>)> {
    let authorizer = api_context.v1_state.authz;
    authorizer
        .require_action(
            &metadata,
            AllRoleRelations::CanReadAssignments,
            &role_id.to_openfga(),
        )
        .await?;
    let assignments = get_relations(authorizer, query.relations, &role_id.to_openfga()).await?;

    Ok((
        StatusCode::OK,
        Json(GetRoleAssignmentsResponse { assignments }),
    ))
}

/// Get user and role assignments of the server
#[utoipa::path(
    get,
    tag = "permissions",
    path = "/management/v1/permissions/server/assignments",
    params(GetServerAssignmentsQuery),
    responses(
            (status = 200, body = GetServerAssignmentsResponse),
    )
)]
async fn get_server_assignments<C: Catalog, S: SecretStore>(
    AxumState(api_context): AxumState<ApiContext<State<OpenFGAAuthorizer, C, S>>>,
    Extension(metadata): Extension<RequestMetadata>,
    Query(query): Query<GetServerAssignmentsQuery>,
) -> Result<(StatusCode, Json<GetServerAssignmentsResponse>)> {
    let authorizer = api_context.v1_state.authz;
    let server_id = authorizer.openfga_server().to_string();
    authorizer
        .require_action(&metadata, AllServerAction::CanReadAssignments, &server_id)
        .await?;
    let assignments = get_relations(authorizer, query.relations, &server_id).await?;

    Ok((
        StatusCode::OK,
        Json(GetServerAssignmentsResponse { assignments }),
    ))
}

/// Get user and role assignments of a project
#[utoipa::path(
    get,
    tag = "permissions",
    path = "/management/v1/permissions/project/assignments",
    params(GetProjectAssignmentsQuery),
    responses(
            (status = 200, body = GetProjectAssignmentsResponse),
    )
)]
async fn get_project_assignments<C: Catalog, S: SecretStore>(
    AxumState(api_context): AxumState<ApiContext<State<OpenFGAAuthorizer, C, S>>>,
    Extension(metadata): Extension<RequestMetadata>,
    Query(query): Query<GetProjectAssignmentsQuery>,
) -> Result<(StatusCode, Json<GetProjectAssignmentsResponse>)> {
    let authorizer = api_context.v1_state.authz;
    let project_id = metadata
        .preferred_project_id()
        .ok_or(OpenFGAError::NoProjectId)?;
    authorizer
        .require_action(
            &metadata,
            AllProjectRelations::CanReadAssignments,
            &project_id.to_openfga(),
        )
        .await?;
    let assignments = get_relations(authorizer, query.relations, &project_id.to_openfga()).await?;

    Ok((
        StatusCode::OK,
        Json(GetProjectAssignmentsResponse {
            assignments,
            project_id,
        }),
    ))
}

/// Get user and role assignments to a project
#[utoipa::path(
    get,
    tag = "permissions",
    path = "/management/v1/permissions/project/{project_id}/assignments",
    params(
        GetProjectAssignmentsQuery,
        ("project_id" = Uuid, Path, description = "Project ID"),
    ),
    responses(
            (status = 200, body = GetProjectAssignmentsResponse),
    )
)]
async fn get_project_assignments_by_id<C: Catalog, S: SecretStore>(
    Path(project_id): Path<ProjectId>,
    AxumState(api_context): AxumState<ApiContext<State<OpenFGAAuthorizer, C, S>>>,
    Extension(metadata): Extension<RequestMetadata>,
    Query(query): Query<GetProjectAssignmentsQuery>,
) -> Result<(StatusCode, Json<GetProjectAssignmentsResponse>)> {
    let authorizer = api_context.v1_state.authz;
    authorizer
        .require_action(
            &metadata,
            AllProjectRelations::CanReadAssignments,
            &project_id.to_openfga(),
        )
        .await?;
    let assignments = get_relations(authorizer, query.relations, &project_id.to_openfga()).await?;

    Ok((
        StatusCode::OK,
        Json(GetProjectAssignmentsResponse {
            assignments,
            project_id,
        }),
    ))
}

/// Get user and role assignments for a warehouse
#[utoipa::path(
    get,
    tag = "permissions",
    path = "/management/v1/permissions/warehouse/{warehouse_id}/assignments",
    params(
        GetWarehouseAssignmentsQuery,
        ("warehouse_id" = Uuid, Path, description = "Warehouse ID"),
    ),
    responses(
            (status = 200, body = GetWarehouseAssignmentsResponse),
    )
)]
async fn get_warehouse_assignments_by_id<C: Catalog, S: SecretStore>(
    Path(warehouse_id): Path<WarehouseId>,
    AxumState(api_context): AxumState<ApiContext<State<OpenFGAAuthorizer, C, S>>>,
    Extension(metadata): Extension<RequestMetadata>,
    Query(query): Query<GetWarehouseAssignmentsQuery>,
) -> Result<(StatusCode, Json<GetWarehouseAssignmentsResponse>)> {
    let authorizer = api_context.v1_state.authz;
    let object = warehouse_id.to_openfga();
    authorizer
        .require_action(&metadata, AllWarehouseRelation::CanReadAssignments, &object)
        .await?;
    let assignments = get_relations(authorizer, query.relations, &object).await?;

    Ok((
        StatusCode::OK,
        Json(GetWarehouseAssignmentsResponse { assignments }),
    ))
}

/// Get user and role assignments for a namespace
#[utoipa::path(
    get,
    tag = "permissions",
    path = "/management/v1/permissions/namespace/{namespace_id}/assignments",
    params(
        GetNamespaceAssignmentsQuery,
        ("namespace_id" = Uuid, Path, description = "Namespace ID"),
    ),
    responses(
            (status = 200, body = GetNamespaceAssignmentsResponse),
    )
)]
async fn get_namespace_assignments_by_id<C: Catalog, S: SecretStore>(
    Path(namespace_id): Path<NamespaceId>,
    AxumState(api_context): AxumState<ApiContext<State<OpenFGAAuthorizer, C, S>>>,
    Extension(metadata): Extension<RequestMetadata>,
    Query(query): Query<GetNamespaceAssignmentsQuery>,
) -> Result<(StatusCode, Json<GetNamespaceAssignmentsResponse>)> {
    let authorizer = api_context.v1_state.authz;
    let object = namespace_id.to_openfga();
    authorizer
        .require_action(
            &metadata,
            AllNamespaceRelations::CanReadAssignments,
            &object,
        )
        .await?;
    let assignments = get_relations(authorizer, query.relations, &object).await?;

    Ok((
        StatusCode::OK,
        Json(GetNamespaceAssignmentsResponse { assignments }),
    ))
}

// #1329 will use the `warehouse_id` parameter and remove the corresponding _deprecated endpoint
/// Get user and role assignments for a table
#[utoipa::path(
    get,
    tag = "permissions",
    path = "/management/v1/permissions/warehouse/{warehouse_id}/table/{table_id}/assignments",
    params(
        GetTableAssignmentsQuery,
        ("warehouse_id" = Uuid, Path, description = "Warehouse ID"),
        ("table_id" = Uuid, Path, description = "Table ID"),
    ),
    responses(
            (status = 200, body = GetTableAssignmentsResponse),
    )
)]
async fn get_table_assignments_by_id<C: Catalog, S: SecretStore>(
<<<<<<< HEAD
    Path((warehouse_id, table_id)): Path<(WarehouseId, TableId)>,
=======
    Path((_warehouse_id, table_id)): Path<(WarehouseId, TableId)>,
    AxumState(api_context): AxumState<ApiContext<State<OpenFGAAuthorizer, C, S>>>,
    Extension(metadata): Extension<RequestMetadata>,
    Query(query): Query<GetTableAssignmentsQuery>,
) -> Result<(StatusCode, Json<GetTableAssignmentsResponse>)> {
    let authorizer = api_context.v1_state.authz;
    let object = table_id.to_openfga();
    authorizer
        .require_action(&metadata, AllTableRelations::CanReadAssignments, &object)
        .await?;
    let assignments = get_relations(authorizer, query.relations, &object).await?;

    Ok((
        StatusCode::OK,
        Json(GetTableAssignmentsResponse { assignments }),
    ))
}

/// Get user and role assignments for a table
///
/// This endpoint is deprecated and will be removed in a future version.
#[utoipa::path(
    get,
    tag = "permissions",
    path = "/management/v1/permissions/table/{table_id}/assignments",
    params(
        GetTableAssignmentsQuery,
        ("table_id" = Uuid, Path, description = "Table ID"),
    ),
    responses(
            (status = 200, body = GetTableAssignmentsResponse),
    )
)]
#[deprecated(
    since = "0.10.0",
    note = "This endpoint is deprecated and will be removed in a future version. Use `/management/v1/permissions/warehouse/{warehouse_id}/table/{table_id}/assignments` instead."
)]
async fn get_table_assignments_by_id_deprecated<C: Catalog, S: SecretStore>(
    Path(table_id): Path<TableId>,
>>>>>>> c22bfb0c
    AxumState(api_context): AxumState<ApiContext<State<OpenFGAAuthorizer, C, S>>>,
    Extension(metadata): Extension<RequestMetadata>,
    Query(query): Query<GetTableAssignmentsQuery>,
) -> Result<(StatusCode, Json<GetTableAssignmentsResponse>)> {
    let authorizer = api_context.v1_state.authz;
    let object = (warehouse_id, table_id).to_openfga();
    authorizer
        .require_action(&metadata, AllTableRelations::CanReadAssignments, &object)
        .await?;
    let assignments = get_relations(authorizer, query.relations, &object).await?;

    Ok((
        StatusCode::OK,
        Json(GetTableAssignmentsResponse { assignments }),
    ))
}

<<<<<<< HEAD
/// Get user and role assignments for a table
///
/// This endpoint is deprecated and will be removed in a future version.
#[utoipa::path(
    get,
    tag = "permissions",
    path = "/management/v1/permissions/table/{table_id}/assignments",
    params(
        GetTableAssignmentsQuery,
        ("table_id" = Uuid, Path, description = "Table ID"),
    ),
    responses(
            (status = 200, body = GetTableAssignmentsResponse),
    )
)]
#[deprecated(
    since = "0.10.0",
    note = "This endpoint is deprecated and will be removed in a future version. Use `/management/v1/permissions/warehouse/{warehouse_id}/table/{table_id}/assignments` instead."
)]
async fn get_table_assignments_by_id_deprecated<C: Catalog, S: SecretStore>(
    Path(_table_id): Path<TableId>,
    AxumState(_api_context): AxumState<ApiContext<State<OpenFGAAuthorizer, C, S>>>,
    Extension(_metadata): Extension<RequestMetadata>,
    Query(_query): Query<GetTableAssignmentsQuery>,
) -> Result<(StatusCode, Json<GetTableAssignmentsResponse>)> {
    Err(ErrorModel::bad_request(
        "This endpoint is deprecated and will be removed in a future version. Use `/management/v1/permissions/warehouse/{warehouse_id}/table/{table_id}/assignments` instead.",
        "DeprecatedEndpoint",
        None).into()
    )
}

=======
// #1329 will use the `warehouse_id` parameter and remove the corresponding _deprecated endpoint
>>>>>>> c22bfb0c
/// Get user and role assignments for a view
#[utoipa::path(
    get,
    tag = "permissions",
    path = "/management/v1/permissions/warehouse/{warehouse_id}/view/{view_id}/assignments",
    params(
        GetViewAssignmentsQuery,
        ("warehouse_id" = Uuid, Path, description = "Warehouse ID"),
        ("view_id" = Uuid, Path, description = "View ID"),
    ),
    responses(
            (status = 200, body = GetViewAssignmentsResponse),
    )
)]
async fn get_view_assignments_by_id<C: Catalog, S: SecretStore>(
<<<<<<< HEAD
    Path((warehouse_id, view_id)): Path<(WarehouseId, ViewId)>,
=======
    Path((_warehouse_id, view_id)): Path<(WarehouseId, ViewId)>,
    AxumState(api_context): AxumState<ApiContext<State<OpenFGAAuthorizer, C, S>>>,
    Extension(metadata): Extension<RequestMetadata>,
    Query(query): Query<GetViewAssignmentsQuery>,
) -> Result<(StatusCode, Json<GetViewAssignmentsResponse>)> {
    let authorizer = api_context.v1_state.authz;
    let object = view_id.to_openfga();
    authorizer
        .require_action(&metadata, AllViewRelations::CanReadAssignments, &object)
        .await?;
    let assignments = get_relations(authorizer, query.relations, &object).await?;

    Ok((
        StatusCode::OK,
        Json(GetViewAssignmentsResponse { assignments }),
    ))
}

/// Get user and role assignments for a view
///
/// This endpoint is deprecated and will be removed in a future version.
#[utoipa::path(
    get,
    tag = "permissions",
    path = "/management/v1/permissions/view/{view_id}/assignments",
    params(
        GetViewAssignmentsQuery,
        ("view_id" = Uuid, Path, description = "View ID"),
    ),
    responses(
            (status = 200, body = GetViewAssignmentsResponse),
    )
)]
#[deprecated(
    since = "0.10.0",
    note = "This endpoint is deprecated and will be removed in a future version. Use `/management/v1/permissions/warehouse/{warehouse_id}/view/{view_id}/assignments` instead."
)]
async fn get_view_assignments_by_id_deprecated<C: Catalog, S: SecretStore>(
    Path(view_id): Path<ViewId>,
>>>>>>> c22bfb0c
    AxumState(api_context): AxumState<ApiContext<State<OpenFGAAuthorizer, C, S>>>,
    Extension(metadata): Extension<RequestMetadata>,
    Query(query): Query<GetViewAssignmentsQuery>,
) -> Result<(StatusCode, Json<GetViewAssignmentsResponse>)> {
    let authorizer = api_context.v1_state.authz;
    let object = (warehouse_id, view_id).to_openfga();
    authorizer
        .require_action(&metadata, AllViewRelations::CanReadAssignments, &object)
        .await?;
    let assignments = get_relations(authorizer, query.relations, &object).await?;

    Ok((
        StatusCode::OK,
        Json(GetViewAssignmentsResponse { assignments }),
    ))
}

/// Get user and role assignments for a view
///
/// This endpoint is deprecated and will be removed in a future version.
#[utoipa::path(
    get,
    tag = "permissions",
    path = "/management/v1/permissions/view/{view_id}/assignments",
    params(
        GetViewAssignmentsQuery,
        ("view_id" = Uuid, Path, description = "View ID"),
    ),
    responses(
            (status = 200, body = GetViewAssignmentsResponse),
    )
)]
#[deprecated(
    since = "0.10.0",
    note = "This endpoint is deprecated and will be removed in a future version. Use `/management/v1/permissions/warehouse/{warehouse_id}/view/{view_id}/assignments` instead."
)]
async fn get_view_assignments_by_id_deprecated<C: Catalog, S: SecretStore>(
    Path(_view_id): Path<ViewId>,
    AxumState(_api_context): AxumState<ApiContext<State<OpenFGAAuthorizer, C, S>>>,
    Extension(_metadata): Extension<RequestMetadata>,
    Query(_query): Query<GetViewAssignmentsQuery>,
) -> Result<(StatusCode, Json<GetViewAssignmentsResponse>)> {
    Err(ErrorModel::bad_request(
        "This endpoint is deprecated and will be removed in a future version. Use `/management/v1/permissions/warehouse/{warehouse_id}/view/{view_id}/assignments` instead.",
        "DeprecatedEndpoint",
        None,
    )
    .into())
}

/// Update permissions for this server
#[utoipa::path(
    post,
    tag = "permissions",
    path = "/management/v1/permissions/server/assignments",
    request_body = UpdateServerAssignmentsRequest,
    responses(
            (status = 204, description = "Permissions updated successfully"),
    )
)]
async fn update_server_assignments<C: Catalog, S: SecretStore>(
    AxumState(api_context): AxumState<ApiContext<State<OpenFGAAuthorizer, C, S>>>,
    Extension(metadata): Extension<RequestMetadata>,
    Json(request): Json<UpdateServerAssignmentsRequest>,
) -> Result<StatusCode> {
    let authorizer = api_context.v1_state.authz;
    let server_id = authorizer.openfga_server().to_string();
    checked_write(
        authorizer,
        metadata.actor(),
        request.writes,
        request.deletes,
        &server_id,
    )
    .await?;

    Ok(StatusCode::NO_CONTENT)
}

/// Update permissions for the default project
#[utoipa::path(
    post,
    tag = "permissions",
    path = "/management/v1/permissions/project/assignments",
    request_body = UpdateProjectAssignmentsRequest,
    responses(
            (status = 204, description = "Permissions updated successfully"),
    )
)]
async fn update_project_assignments<C: Catalog, S: SecretStore>(
    AxumState(api_context): AxumState<ApiContext<State<OpenFGAAuthorizer, C, S>>>,
    Extension(metadata): Extension<RequestMetadata>,
    Json(request): Json<UpdateProjectAssignmentsRequest>,
) -> Result<StatusCode> {
    let authorizer = api_context.v1_state.authz;
    let project_id = metadata
        .preferred_project_id()
        .ok_or(OpenFGAError::NoProjectId)?;
    checked_write(
        authorizer,
        metadata.actor(),
        request.writes,
        request.deletes,
        &project_id.to_openfga(),
    )
    .await?;

    Ok(StatusCode::NO_CONTENT)
}

/// Update permissions for a project
#[utoipa::path(
    post,
    tag = "permissions",
    path = "/management/v1/permissions/project/{project_id}/assignments",
    request_body = UpdateProjectAssignmentsRequest,
    params(
        ("project_id" = Uuid, Path, description = "Project ID"),
    ),
    responses(
            (status = 204, description = "Permissions updated successfully"),
    )
)]
async fn update_project_assignments_by_id<C: Catalog, S: SecretStore>(
    Path(project_id): Path<ProjectId>,
    AxumState(api_context): AxumState<ApiContext<State<OpenFGAAuthorizer, C, S>>>,
    Extension(metadata): Extension<RequestMetadata>,
    Json(request): Json<UpdateProjectAssignmentsRequest>,
) -> Result<StatusCode> {
    let authorizer = api_context.v1_state.authz;
    checked_write(
        authorizer,
        metadata.actor(),
        request.writes,
        request.deletes,
        &project_id.to_openfga(),
    )
    .await?;

    Ok(StatusCode::NO_CONTENT)
}

/// Update permissions for a warehouse
#[utoipa::path(
    post,
    tag = "permissions",
    path = "/management/v1/permissions/warehouse/{warehouse_id}/assignments",
    request_body = UpdateWarehouseAssignmentsRequest,
    params(
        ("warehouse_id" = Uuid, Path, description = "Warehouse ID"),
    ),
    responses(
            (status = 204, description = "Permissions updated successfully"),
    )
)]
async fn update_warehouse_assignments_by_id<C: Catalog, S: SecretStore>(
    Path(warehouse_id): Path<WarehouseId>,
    AxumState(api_context): AxumState<ApiContext<State<OpenFGAAuthorizer, C, S>>>,
    Extension(metadata): Extension<RequestMetadata>,
    Json(request): Json<UpdateWarehouseAssignmentsRequest>,
) -> Result<StatusCode> {
    let authorizer = api_context.v1_state.authz;
    checked_write(
        authorizer,
        metadata.actor(),
        request.writes,
        request.deletes,
        &warehouse_id.to_openfga(),
    )
    .await?;

    Ok(StatusCode::NO_CONTENT)
}

/// Update permissions for a namespace
#[utoipa::path(
    post,
    tag = "permissions",
    path = "/management/v1/permissions/namespace/{namespace_id}/assignments",
    request_body = UpdateNamespaceAssignmentsRequest,
    params(
        ("namespace_id" = Uuid, Path, description = "Namespace ID"),
    ),
    responses(
            (status = 204, description = "Permissions updated successfully"),
    )
)]
async fn update_namespace_assignments_by_id<C: Catalog, S: SecretStore>(
    Path(namespace_id): Path<NamespaceId>,
    AxumState(api_context): AxumState<ApiContext<State<OpenFGAAuthorizer, C, S>>>,
    Extension(metadata): Extension<RequestMetadata>,
    Json(request): Json<UpdateNamespaceAssignmentsRequest>,
) -> Result<StatusCode> {
    let authorizer = api_context.v1_state.authz;
    checked_write(
        authorizer,
        metadata.actor(),
        request.writes,
        request.deletes,
        &namespace_id.to_openfga(),
    )
    .await?;

    Ok(StatusCode::NO_CONTENT)
}

// #1329 will use the `warehouse_id` parameter and remove the corresponding _deprecated endpoint
/// Update permissions for a table
#[utoipa::path(
    post,
    tag = "permissions",
    path = "/management/v1/permissions/warehouse/{warehouse_id}/table/{table_id}/assignments",
    request_body = UpdateTableAssignmentsRequest,
    params(
        ("warehouse_id" = Uuid, Path, description = "Warehouse ID"),
        ("table_id" = Uuid, Path, description = "Table ID"),
    ),
    responses(
            (status = 204, description = "Permissions updated successfully"),
    )
)]
async fn update_table_assignments_by_id<C: Catalog, S: SecretStore>(
<<<<<<< HEAD
    Path((warehouse_id, table_id)): Path<(WarehouseId, TableId)>,
=======
    Path((_warehouse_id, table_id)): Path<(WarehouseId, TableId)>,
    AxumState(api_context): AxumState<ApiContext<State<OpenFGAAuthorizer, C, S>>>,
    Extension(metadata): Extension<RequestMetadata>,
    Json(request): Json<UpdateTableAssignmentsRequest>,
) -> Result<StatusCode> {
    let authorizer = api_context.v1_state.authz;
    checked_write(
        authorizer,
        metadata.actor(),
        request.writes,
        request.deletes,
        &table_id.to_openfga(),
    )
    .await?;

    Ok(StatusCode::NO_CONTENT)
}

/// Update permissions for a table
///
/// This endpoint is deprecated and will be removed in a future version.
#[utoipa::path(
    post,
    tag = "permissions",
    path = "/management/v1/permissions/table/{table_id}/assignments",
    request_body = UpdateTableAssignmentsRequest,
    params(
        ("table_id" = Uuid, Path, description = "Table ID"),
    ),
    responses(
            (status = 204, description = "Permissions updated successfully"),
    )
)]
#[deprecated(
    since = "0.10.0",
    note = "This endpoint is deprecated and will be removed in a future version. Use `/management/v1/permissions/warehouse/{warehouse_id}/table/{table_id}/assignments` instead."
)]
async fn update_table_assignments_by_id_deprecated<C: Catalog, S: SecretStore>(
    Path(table_id): Path<TableId>,
>>>>>>> c22bfb0c
    AxumState(api_context): AxumState<ApiContext<State<OpenFGAAuthorizer, C, S>>>,
    Extension(metadata): Extension<RequestMetadata>,
    Json(request): Json<UpdateTableAssignmentsRequest>,
) -> Result<StatusCode> {
    let authorizer = api_context.v1_state.authz;
    checked_write(
        authorizer,
        metadata.actor(),
        request.writes,
        request.deletes,
        &(warehouse_id, table_id).to_openfga(),
    )
    .await?;

    Ok(StatusCode::NO_CONTENT)
}

<<<<<<< HEAD
/// Update permissions for a table
///
/// This endpoint is deprecated and will be removed in a future version.
#[utoipa::path(
    post,
    tag = "permissions",
    path = "/management/v1/permissions/table/{table_id}/assignments",
    request_body = UpdateTableAssignmentsRequest,
    params(
        ("table_id" = Uuid, Path, description = "Table ID"),
    ),
    responses(
            (status = 204, description = "Permissions updated successfully"),
    )
)]
#[deprecated(
    since = "0.10.0",
    note = "This endpoint is deprecated and will be removed in a future version. Use `/management/v1/permissions/warehouse/{warehouse_id}/table/{table_id}/assignments` instead."
)]
async fn update_table_assignments_by_id_deprecated<C: Catalog, S: SecretStore>(
    Path(_table_id): Path<TableId>,
    AxumState(_api_context): AxumState<ApiContext<State<OpenFGAAuthorizer, C, S>>>,
    Extension(_metadata): Extension<RequestMetadata>,
    Json(_request): Json<UpdateTableAssignmentsRequest>,
) -> Result<StatusCode> {
    Err(ErrorModel::bad_request(
        "This endpoint is deprecated and will be removed in a future version. Use `/management/v1/permissions/warehouse/{warehouse_id}/table/{table_id}/assignments` instead.",
        "DeprecatedEndpoint",
        None).into()
    )
}

=======
// #1329 will use the `warehouse_id` parameter and remove the corresponding _deprecated endpoint
>>>>>>> c22bfb0c
/// Update permissions for a view
#[utoipa::path(
    post,
    tag = "permissions",
    path = "/management/v1/permissions/warehouse/{warehouse_id}/view/{view_id}/assignments",
    request_body = UpdateViewAssignmentsRequest,
    params(
        ("warehouse_id" = Uuid, Path, description = "Warehouse ID"),
        ("view_id" = Uuid, Path, description = "View ID"),
    ),
    responses(
            (status = 204, description = "Permissions updated successfully"),
    )
)]
async fn update_view_assignments_by_id<C: Catalog, S: SecretStore>(
<<<<<<< HEAD
    Path((warehouse_id, view_id)): Path<(WarehouseId, ViewId)>,
=======
    Path((_warehouse_id, view_id)): Path<(WarehouseId, ViewId)>,
    AxumState(api_context): AxumState<ApiContext<State<OpenFGAAuthorizer, C, S>>>,
    Extension(metadata): Extension<RequestMetadata>,
    Json(request): Json<UpdateViewAssignmentsRequest>,
) -> Result<StatusCode> {
    let authorizer = api_context.v1_state.authz;
    checked_write(
        authorizer,
        metadata.actor(),
        request.writes,
        request.deletes,
        &view_id.to_openfga(),
    )
    .await?;

    Ok(StatusCode::NO_CONTENT)
}

/// Update permissions for a view
///
/// This endpoint is deprecated and will be removed in a future version.
#[utoipa::path(
    post,
    tag = "permissions",
    path = "/management/v1/permissions/view/{view_id}/assignments",
    request_body = UpdateViewAssignmentsRequest,
    params(
        ("view_id" = Uuid, Path, description = "View ID"),
    ),
    responses(
            (status = 204, description = "Permissions updated successfully"),
    )
)]
#[deprecated(
    since = "0.10.0",
    note = "This endpoint is deprecated and will be removed in a future version. Use `/management/v1/permissions/warehouse/{warehouse_id}/view/{view_id}/assignments` instead."
)]
async fn update_view_assignments_by_id_deprecated<C: Catalog, S: SecretStore>(
    Path(view_id): Path<ViewId>,
>>>>>>> c22bfb0c
    AxumState(api_context): AxumState<ApiContext<State<OpenFGAAuthorizer, C, S>>>,
    Extension(metadata): Extension<RequestMetadata>,
    Json(request): Json<UpdateViewAssignmentsRequest>,
) -> Result<StatusCode> {
    let authorizer = api_context.v1_state.authz;
    checked_write(
        authorizer,
        metadata.actor(),
        request.writes,
        request.deletes,
        &(warehouse_id, view_id).to_openfga(),
    )
    .await?;

    Ok(StatusCode::NO_CONTENT)
}

/// Update permissions for a view
///
/// This endpoint is deprecated and will be removed in a future version.
#[utoipa::path(
    post,
    tag = "permissions",
    path = "/management/v1/permissions/view/{view_id}/assignments",
    request_body = UpdateViewAssignmentsRequest,
    params(
        ("view_id" = Uuid, Path, description = "View ID"),
    ),
    responses(
            (status = 204, description = "Permissions updated successfully"),
    )
)]
#[deprecated(
    since = "0.10.0",
    note = "This endpoint is deprecated and will be removed in a future version. Use `/management/v1/permissions/warehouse/{warehouse_id}/view/{view_id}/assignments` instead."
)]
async fn update_view_assignments_by_id_deprecated<C: Catalog, S: SecretStore>(
    Path(_view_id): Path<ViewId>,
    AxumState(_api_context): AxumState<ApiContext<State<OpenFGAAuthorizer, C, S>>>,
    Extension(_metadata): Extension<RequestMetadata>,
    Json(_request): Json<UpdateViewAssignmentsRequest>,
) -> Result<StatusCode> {
    Err(ErrorModel::bad_request(
        "This endpoint is deprecated and will be removed in a future version. Use `/management/v1/permissions/warehouse/{warehouse_id}/view/{view_id}/assignments` instead.",
        "DeprecatedEndpoint",
        None).into()
    )
}

/// Update permissions for a role
#[utoipa::path(
    post,
    tag = "permissions",
    path = "/management/v1/permissions/role/{role_id}/assignments",
    request_body = UpdateRoleAssignmentsRequest,
    params(
        ("role_id" = Uuid, Path, description = "Role ID"),
    ),
    responses(
            (status = 204, description = "Permissions updated successfully"),
    )
)]
async fn update_role_assignments_by_id<C: Catalog, S: SecretStore>(
    Path(role_id): Path<RoleId>,
    AxumState(api_context): AxumState<ApiContext<State<OpenFGAAuthorizer, C, S>>>,
    Extension(metadata): Extension<RequestMetadata>,
    Json(request): Json<UpdateRoleAssignmentsRequest>,
) -> Result<StatusCode> {
    let authorizer = api_context.v1_state.authz;
    // Improve error message of role being assigned to itself
    for assignment in &request.writes {
        let assignee = match assignment {
            RoleAssignment::Ownership(r) | RoleAssignment::Assignee(r) => r,
        };
        if assignee == &UserOrRole::Role(role_id.into_assignees()) {
            return Err(OpenFGAError::SelfAssignment(role_id.to_string()).into());
        }
    }
    checked_write(
        authorizer,
        metadata.actor(),
        request.writes,
        request.deletes,
        &role_id.to_openfga(),
    )
    .await?;

    Ok(StatusCode::NO_CONTENT)
}

#[derive(Debug, OpenApi)]
#[openapi(
    servers(
        (
            url = "{scheme}://{host}/{basePath}",
            description = "Lakekeeper Management API",
            variables(
                ("scheme" = (default = "https", description = "The scheme of the URI, either http or https")),
                ("host" = (default = "localhost", description = "The host address for the specified server")),
                ("basePath" = (default = "", description = "Optional prefix to be appended to all routes"))
            )
        )
    ),
    tags(
        (name = "permissions", description = "Manage Permissions"),
    ),
    paths(
        check,
        get_namespace_access_by_id,
        get_namespace_assignments_by_id,
        get_namespace_by_id,
        get_project_access_by_id,
        get_project_access,
        get_project_assignments_by_id,
        get_project_assignments,
        get_role_access_by_id,
        get_role_assignments_by_id,
        get_server_access,
        get_server_assignments,
        get_table_access_by_id,
        get_table_access_by_id_deprecated,
        get_table_assignments_by_id,
        get_table_assignments_by_id_deprecated,
        get_view_access_by_id,
        get_view_access_by_id_deprecated,
        get_view_assignments_by_id,
        get_view_assignments_by_id_deprecated,
        get_warehouse_access_by_id,
        get_warehouse_assignments_by_id,
        get_warehouse_by_id,
        set_namespace_managed_access,
        set_warehouse_managed_access,
        update_namespace_assignments_by_id,
        update_project_assignments_by_id,
        update_project_assignments,
        update_role_assignments_by_id,
        update_server_assignments,
        update_table_assignments_by_id,
        update_table_assignments_by_id_deprecated,
        update_view_assignments_by_id,
        update_view_assignments_by_id_deprecated,
        update_warehouse_assignments_by_id,
    ),
    // auto-discovery seems to be broken for these
    components(schemas(NamespaceRelation,
                       ProjectRelation,
                       RoleRelation,
                       ServerRelation,
                       TableRelation,
                       ViewRelation,
                       WarehouseRelation))
)]
pub(crate) struct ApiDoc;

pub(super) fn new_v1_router<C: Catalog, S: SecretStore>(
) -> Router<ApiContext<State<OpenFGAAuthorizer, C, S>>> {
    Router::new()
        .route(
            "/permissions/role/{role_id}/access",
            get(get_role_access_by_id),
        )
        .route("/permissions/server/access", get(get_server_access))
        .route("/permissions/project/access", get(get_project_access))
        .route(
            "/permissions/warehouse/{warehouse_id}/access",
            get(get_warehouse_access_by_id),
        )
        .route(
            "/permissions/warehouse/{warehouse_id}",
            get(get_warehouse_by_id),
        )
        .route(
            "/permissions/warehouse/{warehouse_id}/managed-access",
            post(set_warehouse_managed_access),
        )
        .route(
            "/permissions/project/{project_id}/access",
            get(get_project_access_by_id),
        )
        .route(
            "/permissions/namespace/{namespace_id}/access",
            get(get_namespace_access_by_id),
        )
        .route(
            "/permissions/namespace/{namespace_id}",
            get(get_namespace_by_id),
        )
        .route(
            "/permissions/namespace/{namespace_id}/managed-access",
            post(set_namespace_managed_access),
        )
        .route(
            "/permissions/warehouse/{warehouse_id}/table/{table_id}/access",
            get(get_table_access_by_id),
        )
        .route(
            "/permissions/table/{table_id}/access",
            #[allow(deprecated)]
            get(get_table_access_by_id_deprecated),
        )
        .route(
            "/permissions/warehouse/{warehouse_id}/view/{view_id}/access",
            get(get_view_access_by_id),
        )
        .route(
            "/permissions/view/{view_id}/access",
            #[allow(deprecated)]
            get(get_view_access_by_id_deprecated),
        )
        .route(
            "/permissions/role/{role_id}/assignments",
            get(get_role_assignments_by_id).post(update_role_assignments_by_id),
        )
        .route(
            "/permissions/server/assignments",
            get(get_server_assignments).post(update_server_assignments),
        )
        .route(
            "/permissions/project/assignments",
            get(get_project_assignments).post(update_project_assignments),
        )
        .route(
            "/permissions/project/{project_id}/assignments",
            get(get_project_assignments_by_id).post(update_project_assignments_by_id),
        )
        .route(
            "/permissions/warehouse/{warehouse_id}/assignments",
            get(get_warehouse_assignments_by_id).post(update_warehouse_assignments_by_id),
        )
        .route(
            "/permissions/namespace/{namespace_id}/assignments",
            get(get_namespace_assignments_by_id).post(update_namespace_assignments_by_id),
        )
        .route(
            "/permissions/warehouse/{warehouse_id}/table/{table_id}/assignments",
            get(get_table_assignments_by_id).post(update_table_assignments_by_id),
        )
        .route(
            "/permissions/table/{table_id}/assignments",
            #[allow(deprecated)]
            get(get_table_assignments_by_id_deprecated)
                .post(update_table_assignments_by_id_deprecated),
        )
        .route(
            "/permissions/warehouse/{warehouse_id}/view/{view_id}/assignments",
            get(get_view_assignments_by_id).post(update_view_assignments_by_id),
        )
        .route(
            "/permissions/view/{view_id}/assignments",
            #[allow(deprecated)]
            get(get_view_assignments_by_id_deprecated)
                .post(update_view_assignments_by_id_deprecated),
        )
        .route("/permissions/check", post(check))
}

async fn get_relations<RA: Assignment>(
    authorizer: OpenFGAAuthorizer,
    query_relations: Option<Vec<RA::Relation>>,
    object: &str,
) -> Result<Vec<RA>> {
    let relations = query_relations.unwrap_or_else(|| RA::Relation::iter().collect());

    let relations = relations.iter().map(|relation| async {
        authorizer
            .clone()
            .read_all(Some(ReadRequestTupleKey {
                user: String::new(),
                relation: relation.to_openfga().to_string(),
                object: object.to_string(),
            }))
            .await?
            .into_iter()
            .filter_map(|t| t.key)
            .map(|t| RA::try_from_user(&t.user, relation))
            .collect::<OpenFGAResult<Vec<RA>>>()
    });

    let relations = futures::future::try_join_all(relations)
        .await?
        .into_iter()
        .flatten()
        .collect();

    Ok(relations)
}

async fn get_allowed_actions<A: ReducedRelation + IntoEnumIterator>(
    authorizer: OpenFGAAuthorizer,
    actor: &Actor,
    object: &str,
    for_principal: Option<&UserOrRole>,
) -> OpenFGAResult<Vec<A>> {
    let openfga_actor = actor.to_openfga();
    let openfga_object = object.to_string();

    if for_principal.is_some() || actor == &Actor::Anonymous {
        // AuthZ
        let key = CheckRequestTupleKey {
            user: openfga_actor.clone(),
            // This is identical for all entities and checked in unittests. Hence we use `RoleAction`
            relation: RoleAction::ReadAssignments.to_openfga().to_string(),
            object: openfga_object.clone(),
        };

        let allowed = authorizer.clone().check(key).await?;
        if !allowed {
            return Err(OpenFGAError::Unauthorized {
                user: openfga_actor.clone(),
                relation: RoleAction::ReadAssignments.to_openfga().to_string(),
                object: object.to_string(),
            });
        }
    }

    let actions = A::iter().collect::<Vec<_>>();
    let for_principal = for_principal
        .map(super::entities::OpenFgaEntity::to_openfga)
        .unwrap_or(openfga_actor.to_string());

    let actions = actions.iter().map(|action| async {
        let key = CheckRequestTupleKey {
            user: for_principal.clone(),
            relation: action.to_openfga().to_string(),
            object: openfga_object.clone(),
        };

        let allowed = authorizer.clone().check(key).await?;

        OpenFGAResult::Ok(Some(*action).filter(|_| allowed))
    });
    let actions = futures::future::try_join_all(actions)
        .await?
        .into_iter()
        .flatten()
        .collect();

    Ok(actions)
}

async fn checked_write<RA: Assignment>(
    authorizer: OpenFGAAuthorizer,
    actor: &Actor,
    writes: Vec<RA>,
    deletes: Vec<RA>,
    object: &str,
) -> OpenFGAResult<()> {
    // Fail fast
    if actor == &Actor::Anonymous {
        return Err(OpenFGAError::AuthenticationRequired);
    }
    let all_modifications = writes.iter().chain(deletes.iter()).collect::<Vec<_>>();
    // ---------------------------- AUTHZ CHECKS ----------------------------
    let openfga_actor = actor.to_openfga();

    let grant_relations = all_modifications
        .iter()
        .map(|action| action.relation().grant_relation())
        .collect::<HashSet<_>>();

    futures::future::try_join_all(grant_relations.iter().map(|relation| async {
        let key = CheckRequestTupleKey {
            user: openfga_actor.clone(),
            relation: relation.to_string(),
            object: object.to_string(),
        };

        let allowed = authorizer.clone().check(key).await?;
        if allowed {
            Ok(())
        } else {
            Err(OpenFGAError::Unauthorized {
                user: openfga_actor.clone(),
                relation: relation.to_string(),
                object: object.to_string(),
            })
        }
    }))
    .await?;

    // ---------------------- APPLY WRITE OPERATIONS -----------------------
    let writes = writes
        .into_iter()
        .map(|ra| TupleKey {
            user: ra.openfga_user(),
            relation: ra.relation().to_openfga().to_string(),
            object: object.to_string(),
            condition: None,
        })
        .collect();
    let deletes = deletes
        .into_iter()
        .map(|ra| TupleKeyWithoutCondition {
            user: ra.openfga_user(),
            relation: ra.relation().to_openfga().to_string(),
            object: object.to_string(),
        })
        .collect();
    authorizer.write(Some(writes), Some(deletes)).await
}

async fn get_managed_access<T: OpenFgaEntity>(
    authorizer: &OpenFGAAuthorizer,
    entity: &T,
) -> OpenFGAResult<bool> {
    let tuples = authorizer
        .read(
            2,
            ReadRequestTupleKey {
                user: String::new(),
                relation: AllNamespaceRelations::ManagedAccess.to_string(),
                object: entity.to_openfga(),
            },
            None,
        )
        .await?;

    Ok(!tuples.tuples.is_empty())
}

async fn set_managed_access<T: OpenFgaEntity>(
    authorizer: OpenFGAAuthorizer,
    entity: &T,
    managed: bool,
) -> OpenFGAResult<()> {
    let has_managed_access = get_managed_access(&authorizer, entity).await?;
    if managed == has_managed_access {
        return Ok(());
    }

    let tuples = vec![
        TupleKey {
            user: "user:*".to_string(),
            relation: AllNamespaceRelations::ManagedAccess.to_string(),
            object: entity.to_openfga(),
            condition: None,
        },
        TupleKey {
            user: "role:*".to_string(),
            relation: AllNamespaceRelations::ManagedAccess.to_string(),
            object: entity.to_openfga(),
            condition: None,
        },
    ];

    if managed {
        authorizer.write(Some(tuples), None).await?;
    } else {
        let tuples_without_condition = tuples
            .into_iter()
            .map(|t| TupleKeyWithoutCondition {
                user: t.user,
                relation: t.relation,
                object: t.object,
            })
            .collect();
        authorizer
            .write(None, Some(tuples_without_condition))
            .await?;
    }

    Ok(())
}

#[cfg(test)]
mod tests {
    use super::*;

    #[test]
    fn test_namespace_manage_access_is_equal_to_warehouse_manage_access() {
        // Required for set_managed_access / get_managed_access
        assert_eq!(
            AllNamespaceRelations::ManagedAccess.to_string(),
            AllWarehouseRelation::_ManagedAccess.to_string()
        );
    }

    mod openfga_integration_tests {
        use openfga_client::client::TupleKey;
        use uuid::Uuid;

        use super::super::*;
        use crate::service::{
            authn::UserId,
            authz::{
                implementations::openfga::migration::tests::authorizer_for_empty_store, Authorizer,
                CatalogNamespaceAction,
            },
        };

        #[tokio::test]
        async fn test_cannot_assign_role_to_itself() {
            let (_, authorizer) = authorizer_for_empty_store().await;

            let user_id = UserId::new_unchecked("oidc", &Uuid::now_v7().to_string());
            let role_id = RoleId::new(Uuid::nil());

            authorizer
                .write(
                    Some(vec![TupleKey {
                        user: user_id.to_openfga(),
                        relation: RoleRelation::Ownership.to_openfga().to_string(),
                        object: role_id.to_openfga(),
                        condition: None,
                    }]),
                    None,
                )
                .await
                .unwrap();

            let result = checked_write(
                authorizer.clone(),
                &Actor::Principal(user_id.clone()),
                vec![RoleAssignment::Assignee(role_id.into())],
                vec![],
                &role_id.to_openfga(),
            )
            .await;
            result.unwrap_err();
        }

        #[tokio::test]
        #[tracing_test::traced_test]
        async fn test_get_relations() {
            let (_, authorizer) = authorizer_for_empty_store().await;
            let openfga_server = authorizer.openfga_server();
            let relations: Vec<ServerAssignment> =
                get_relations(authorizer.clone(), None, openfga_server)
                    .await
                    .unwrap();
            assert!(
                relations.is_empty(),
                "Expected no relations, found: {relations:?}",
            );

            let user_id = UserId::new_unchecked("oidc", &Uuid::now_v7().to_string());
            authorizer
                .write(
                    Some(vec![TupleKey {
                        user: user_id.to_openfga(),
                        relation: ServerRelation::Admin.to_openfga().to_string(),
                        object: openfga_server.to_string(),
                        condition: None,
                    }]),
                    None,
                )
                .await
                .unwrap();

            let relations: Vec<ServerAssignment> =
                get_relations(authorizer.clone(), None, openfga_server)
                    .await
                    .unwrap();
            assert_eq!(relations.len(), 1);
            assert_eq!(relations, vec![ServerAssignment::Admin(user_id.into())]);
        }

        /// Verifies that [`Authorizer::batch_check`] correctly dis- and reassembles the input.
        ///
        /// Generates a user and a large number of namespaces. For each namespace, it is chosen
        /// randomly whether the user is granted `modify` permissions. Permissions for all of these
        /// namespaces are then queried via `batch_check`. As there are many namespaces with random
        /// `modify` assignments, getting the correct response provides sufficiently high
        /// probability that `batch_check` is implemented correctly.
        #[tokio::test]
        #[tracing_test::traced_test]
        async fn test_batch_check() {
            let (_, authorizer) = authorizer_for_empty_store().await;

            let user_id_assignee = UserId::new_unchecked("kubernetes", &Uuid::now_v7().to_string());

            // Generate namespaces. For each randomly decide if assignee is granted modify.
            let write_chunk_size = 100; // see [`Authorizer::write`]
            let namespace_ids: Vec<_> = (0..1000).map(|_| NamespaceId::new_random()).collect();
            let mut permissions = Vec::with_capacity(namespace_ids.len());
            let mut to_grant = vec![];
            let mut to_check = Vec::with_capacity(namespace_ids.len());
            let mut rng = fastrand::Rng::with_seed(42);
            for ns in &namespace_ids {
                let may_modify: bool = rng.bool();
                permissions.push(may_modify);
                if may_modify {
                    to_grant.push(TupleKey {
                        user: user_id_assignee.to_openfga(),
                        relation: NamespaceRelation::Modify.to_openfga().to_string(),
                        object: ns.to_openfga(),
                        condition: None,
                    });
                }
                to_check.push(CheckRequestTupleKey {
                    user: Actor::Principal(user_id_assignee.clone()).to_openfga(),
                    relation: NamespaceAction::Delete.to_openfga().to_string(),
                    object: ns.to_openfga(),
                });
            }

            // Initially assignee can not delete any of the namespaces.
            let res = authorizer
                .are_allowed_namespace_actions(
                    &RequestMetadata::random_human(user_id_assignee.clone()),
                    namespace_ids
                        .iter()
                        .map(|id| (*id, CatalogNamespaceAction::CanDelete))
                        .collect(),
                )
                .await
                .unwrap()
                .into_inner();
            assert_eq!(res, vec![false; namespace_ids.len()]);

            for grant_chunk in to_grant.chunks(write_chunk_size) {
                authorizer
                    .write(Some(grant_chunk.to_vec()), None)
                    .await
                    .unwrap();
            }

            // The response matches the randomly granted permissions.
            // Note: `are_allowed_namespace_actions` calls `batch_check` internally.
            let res = authorizer
                .are_allowed_namespace_actions(
                    &RequestMetadata::random_human(user_id_assignee.clone()),
                    namespace_ids
                        .iter()
                        .map(|id| (*id, CatalogNamespaceAction::CanDelete))
                        .collect(),
                )
                .await
                .unwrap()
                .into_inner();
            assert_eq!(res, permissions);
        }

        #[test]
        #[tracing_test::traced_test]
        fn test_can_read_assignments_identical() {
            let role_assignment = RoleAction::ReadAssignments.to_openfga().to_string();
            assert_eq!(
                role_assignment,
                ServerAction::ReadAssignments.to_openfga().to_string()
            );
            assert_eq!(
                role_assignment,
                ProjectAction::ReadAssignments.to_openfga().to_string()
            );
            assert_eq!(
                role_assignment,
                WarehouseAction::ReadAssignments.to_openfga().to_string()
            );
            assert_eq!(
                role_assignment,
                NamespaceAction::ReadAssignments.to_openfga().to_string()
            );
            assert_eq!(
                role_assignment,
                TableAction::ReadAssignments.to_openfga().to_string()
            );
            assert_eq!(
                role_assignment,
                ViewAction::ReadAssignments.to_openfga().to_string()
            );
        }

        #[tokio::test]
        async fn test_get_allowed_actions_as_user() {
            let (_, authorizer) = authorizer_for_empty_store().await;
            let user_id = UserId::new_unchecked("oidc", &Uuid::now_v7().to_string());
            let actor = Actor::Principal(user_id.clone());
            let openfga_server = authorizer.openfga_server();
            let access: Vec<ServerAction> =
                get_allowed_actions(authorizer.clone(), &actor, openfga_server, None)
                    .await
                    .unwrap();
            assert!(access.is_empty());

            authorizer
                .write(
                    Some(vec![TupleKey {
                        user: user_id.to_openfga(),
                        relation: ServerRelation::Admin.to_openfga().to_string(),
                        object: openfga_server.to_string(),
                        condition: None,
                    }]),
                    None,
                )
                .await
                .unwrap();

            let access: Vec<ServerAction> =
                get_allowed_actions(authorizer.clone(), &actor, openfga_server, None)
                    .await
                    .unwrap();
            for action in ServerAction::iter() {
                assert!(access.contains(&action));
            }
        }

        #[tokio::test]
        async fn test_get_allowed_actions_as_role() {
            let (_, authorizer) = authorizer_for_empty_store().await;
            let openfga_server = authorizer.openfga_server();
            let role_id = RoleId::new(Uuid::now_v7());
            let user_id = UserId::new_unchecked("oidc", &Uuid::now_v7().to_string());
            let actor = Actor::Role {
                principal: user_id.clone(),
                assumed_role: role_id,
            };
            let access: Vec<ServerAction> =
                get_allowed_actions(authorizer.clone(), &actor, openfga_server, None)
                    .await
                    .unwrap();
            assert!(access.is_empty());

            authorizer
                .write(
                    Some(vec![TupleKey {
                        user: role_id.into_assignees().to_openfga(),
                        relation: ServerRelation::Admin.to_openfga().to_string(),
                        object: openfga_server.to_string(),
                        condition: None,
                    }]),
                    None,
                )
                .await
                .unwrap();

            let access: Vec<ServerAction> =
                get_allowed_actions(authorizer.clone(), &actor, openfga_server, None)
                    .await
                    .unwrap();
            for action in ServerAction::iter() {
                assert!(access.contains(&action));
            }
        }

        #[tokio::test]
        async fn test_get_allowed_actions_for_other_principal() {
            let (_, authorizer) = authorizer_for_empty_store().await;
            let openfga_server = authorizer.openfga_server();
            let user_id = UserId::new_unchecked("oidc", &Uuid::now_v7().to_string());
            let role_id = RoleId::new(Uuid::now_v7());
            let actor = Actor::Principal(user_id.clone());

            authorizer
                .write(
                    Some(vec![TupleKey {
                        user: user_id.to_openfga(),
                        relation: ServerRelation::Admin.to_openfga().to_string(),
                        object: openfga_server.to_string(),
                        condition: None,
                    }]),
                    None,
                )
                .await
                .unwrap();

            let access: Vec<ServerAction> = get_allowed_actions(
                authorizer.clone(),
                &actor,
                openfga_server,
                Some(&role_id.into()),
            )
            .await
            .unwrap();
            assert!(access.is_empty());

            authorizer
                .write(
                    Some(vec![TupleKey {
                        user: role_id.into_assignees().to_openfga(),
                        relation: ServerRelation::Admin.to_openfga().to_string(),
                        object: openfga_server.to_string(),
                        condition: None,
                    }]),
                    None,
                )
                .await
                .unwrap();

            let access: Vec<ServerAction> = get_allowed_actions(
                authorizer.clone(),
                &actor,
                openfga_server,
                Some(&role_id.into()),
            )
            .await
            .unwrap();
            for action in ServerAction::iter() {
                assert!(access.contains(&action));
            }
        }

        #[tokio::test]
        async fn test_checked_write() {
            let (_, authorizer) = authorizer_for_empty_store().await;

            let user1_id = UserId::new_unchecked("oidc", &Uuid::now_v7().to_string());
            let user2_id = UserId::new_unchecked("oidc", &Uuid::now_v7().to_string());

            let openfga_server = authorizer.openfga_server();

            authorizer
                .write(
                    Some(vec![TupleKey {
                        user: user1_id.to_openfga(),
                        relation: ServerRelation::Admin.to_openfga().to_string(),
                        object: openfga_server.to_string(),
                        condition: None,
                    }]),
                    None,
                )
                .await
                .unwrap();

            checked_write(
                authorizer.clone(),
                &Actor::Principal(user1_id.clone()),
                vec![ServerAssignment::Admin(user2_id.into())],
                vec![],
                openfga_server,
            )
            .await
            .unwrap();

            let relations: Vec<ServerAssignment> =
                get_relations(authorizer.clone(), None, openfga_server)
                    .await
                    .unwrap();
            assert_eq!(relations.len(), 2);
        }

        #[tokio::test]
        async fn test_assign_to_role() {
            let (_, authorizer) = authorizer_for_empty_store().await;

            let user_id_owner = UserId::new_unchecked("kubernetes", &Uuid::now_v7().to_string());
            let role_id_1 = RoleId::new(Uuid::nil());
            let role_id_2 = RoleId::new(Uuid::now_v7());

            authorizer
                .write(
                    Some(vec![TupleKey {
                        user: user_id_owner.to_openfga(),
                        relation: RoleRelation::Ownership.to_openfga().to_string(),
                        object: role_id_1.to_openfga(),
                        condition: None,
                    }]),
                    None,
                )
                .await
                .unwrap();

            checked_write(
                authorizer.clone(),
                &Actor::Principal(user_id_owner.clone()),
                vec![
                    RoleAssignment::Assignee(user_id_owner.into()),
                    RoleAssignment::Assignee(role_id_2.into()),
                ],
                vec![],
                &role_id_1.to_openfga(),
            )
            .await
            .unwrap();

            let relations: Vec<RoleAssignment> =
                get_relations(authorizer.clone(), None, &role_id_1.to_openfga())
                    .await
                    .unwrap();
            assert_eq!(relations.len(), 3);
        }

        #[tokio::test]
        async fn test_assign_to_project() {
            let (_, authorizer) = authorizer_for_empty_store().await;

            let user_id_owner = UserId::new_unchecked("oidc", &Uuid::now_v7().to_string());
            let user_id_assignee = UserId::new_unchecked("kubernetes", &Uuid::nil().to_string());
            let role_id = RoleId::new(Uuid::now_v7());
            let project_id = ProjectId::from(Uuid::nil());

            authorizer
                .write(
                    Some(vec![TupleKey {
                        user: user_id_owner.to_openfga(),
                        relation: ProjectRelation::ProjectAdmin.to_openfga().to_string(),
                        object: project_id.to_openfga(),
                        condition: None,
                    }]),
                    None,
                )
                .await
                .unwrap();

            checked_write(
                authorizer.clone(),
                &Actor::Principal(user_id_owner.clone()),
                vec![
                    ProjectAssignment::Describe(UserOrRole::Role(role_id.into_assignees())),
                    ProjectAssignment::DataAdmin(UserOrRole::Role(role_id.into_assignees())),
                    ProjectAssignment::DataAdmin(UserOrRole::User(user_id_assignee.clone())),
                ],
                vec![],
                &project_id.to_openfga(),
            )
            .await
            .unwrap();

            let relations: Vec<ProjectAssignment> =
                get_relations(authorizer.clone(), None, &project_id.to_openfga())
                    .await
                    .unwrap();
            assert_eq!(relations.len(), 4);
        }

        #[tokio::test]
        async fn test_set_namespace_managed_access() {
            let (_, authorizer) = authorizer_for_empty_store().await;

            let namespace_id = NamespaceId::from(Uuid::now_v7());
            let managed = get_managed_access(&authorizer, &namespace_id)
                .await
                .unwrap();
            assert!(!managed);

            set_managed_access(authorizer.clone(), &namespace_id, false)
                .await
                .unwrap();

            let managed = get_managed_access(&authorizer, &namespace_id)
                .await
                .unwrap();
            assert!(!managed);

            set_managed_access(authorizer.clone(), &namespace_id, true)
                .await
                .unwrap();

            let managed = get_managed_access(&authorizer, &namespace_id)
                .await
                .unwrap();
            assert!(managed);

            set_managed_access(authorizer.clone(), &namespace_id, true)
                .await
                .unwrap();
        }

        #[tokio::test]
        async fn test_warehouse_managed_access() {
            let (_, authorizer) = authorizer_for_empty_store().await;

            let warehouse_id = WarehouseId::from(Uuid::now_v7());
            let managed = get_managed_access(&authorizer, &warehouse_id)
                .await
                .unwrap();
            assert!(!managed);

            set_managed_access(authorizer.clone(), &warehouse_id, false)
                .await
                .unwrap();

            let managed = get_managed_access(&authorizer, &warehouse_id)
                .await
                .unwrap();
            assert!(!managed);

            set_managed_access(authorizer.clone(), &warehouse_id, true)
                .await
                .unwrap();

            let managed = get_managed_access(&authorizer, &warehouse_id)
                .await
                .unwrap();
            assert!(managed);

            set_managed_access(authorizer.clone(), &warehouse_id, true)
                .await
                .unwrap();
        }
    }
}<|MERGE_RESOLUTION|>--- conflicted
+++ resolved
@@ -6,7 +6,6 @@
     Extension, Json, Router,
 };
 use http::StatusCode;
-use iceberg_ext::catalog::rest::ErrorModel;
 use openfga_client::client::{
     CheckRequestTupleKey, ReadRequestTupleKey, TupleKey, TupleKeyWithoutCondition,
 };
@@ -673,7 +672,6 @@
     ))
 }
 
-// #1329 will use the `warehouse_id` parameter and remove the corresponding _deprecated endpoint
 /// Get my access to a table
 #[utoipa::path(
     get,
@@ -689,10 +687,7 @@
     )
 )]
 async fn get_table_access_by_id<C: Catalog, S: SecretStore>(
-<<<<<<< HEAD
     Path((warehouse_id, table_id)): Path<(WarehouseId, TableId)>,
-=======
-    Path((_warehouse_id, table_id)): Path<(WarehouseId, TableId)>,
     AxumState(api_context): AxumState<ApiContext<State<OpenFGAAuthorizer, C, S>>>,
     Extension(metadata): Extension<RequestMetadata>,
     Query(query): Query<GetAccessQuery>,
@@ -702,7 +697,7 @@
     let relations = get_allowed_actions(
         authorizer,
         metadata.actor(),
-        &table_id.to_openfga(),
+        &(warehouse_id, table_id).to_openfga(),
         query.principal.as_ref(),
     )
     .await?;
@@ -715,86 +710,6 @@
     ))
 }
 
-/// Get my access to a table
-///
-/// This endpoint is deprecated and will be removed in a future version.
-#[utoipa::path(
-    get,
-    tag = "permissions",
-    path = "/management/v1/permissions/table/{table_id}/access",
-    params(
-        GetAccessQuery,
-        ("table_id" = Uuid, Path, description = "Table ID")
-    ),
-    responses(
-            (status = 200, description = "Server Relations", body = GetTableAccessResponse),
-    )
-)]
-#[deprecated(
-    since = "0.10.0",
-    note = "This endpoint is deprecated and will be removed in a future version. Use `/management/v1/permissions/warehouse/{warehouse_id}/table/{table_id}/access` instead."
-)]
-async fn get_table_access_by_id_deprecated<C: Catalog, S: SecretStore>(
-    Path(table_id): Path<TableId>,
->>>>>>> c22bfb0c
-    AxumState(api_context): AxumState<ApiContext<State<OpenFGAAuthorizer, C, S>>>,
-    Extension(metadata): Extension<RequestMetadata>,
-    Query(query): Query<GetAccessQuery>,
-) -> Result<(StatusCode, Json<GetTableAccessResponse>)> {
-    let authorizer = api_context.v1_state.authz;
-    let query = ParsedAccessQuery::try_from(query)?;
-    let relations = get_allowed_actions(
-        authorizer,
-        metadata.actor(),
-        &(warehouse_id, table_id).to_openfga(),
-        query.principal.as_ref(),
-    )
-    .await?;
-
-    Ok((
-        StatusCode::OK,
-        Json(GetTableAccessResponse {
-            allowed_actions: relations,
-        }),
-    ))
-}
-
-<<<<<<< HEAD
-/// Get my access to a table
-///
-/// This endpoint is deprecated and will be removed in a future version.
-#[utoipa::path(
-    get,
-    tag = "permissions",
-    path = "/management/v1/permissions/table/{table_id}/access",
-    params(
-        GetAccessQuery,
-        ("table_id" = Uuid, Path, description = "Table ID")
-    ),
-    responses(
-            (status = 200, description = "Server Relations", body = GetTableAccessResponse),
-    )
-)]
-#[deprecated(
-    since = "0.10.0",
-    note = "This endpoint is deprecated and will be removed in a future version. Use `/management/v1/permissions/warehouse/{warehouse_id}/table/{table_id}/access` instead."
-)]
-async fn get_table_access_by_id_deprecated<C: Catalog, S: SecretStore>(
-    Path(_table_id): Path<TableId>,
-    AxumState(_api_context): AxumState<ApiContext<State<OpenFGAAuthorizer, C, S>>>,
-    Extension(_metadata): Extension<RequestMetadata>,
-    Query(_query): Query<GetAccessQuery>,
-) -> Result<(StatusCode, Json<GetTableAccessResponse>)> {
-    Err(ErrorModel::bad_request(
-        "This endpoint is deprecated and will be removed in a future version. Use `/management/v1/permissions/warehouse/{warehouse_id}/table/{table_id}/access` instead.",
-        "DeprecatedEndpoint",
-        None).into()
-    )
-}
-
-=======
-// #1329 will use the `warehouse_id` parameter and remove the corresponding _deprecated endpoint
->>>>>>> c22bfb0c
 /// Get my access to a view
 #[utoipa::path(
     get,
@@ -810,10 +725,7 @@
     )
 )]
 async fn get_view_access_by_id<C: Catalog, S: SecretStore>(
-<<<<<<< HEAD
     Path((warehouse_id, view_id)): Path<(WarehouseId, ViewId)>,
-=======
-    Path((_warehouse_id, view_id)): Path<(WarehouseId, ViewId)>,
     AxumState(api_context): AxumState<ApiContext<State<OpenFGAAuthorizer, C, S>>>,
     Extension(metadata): Extension<RequestMetadata>,
     Query(query): Query<GetAccessQuery>,
@@ -823,7 +735,7 @@
     let relations = get_allowed_actions(
         authorizer,
         metadata.actor(),
-        &view_id.to_openfga(),
+        &(warehouse_id, view_id).to_openfga(),
         query.principal.as_ref(),
     )
     .await?;
@@ -836,82 +748,6 @@
     ))
 }
 
-/// Get my access to a view
-///
-/// This endpoint is deprecated and will be removed in a future version.
-#[utoipa::path(
-    get,
-    tag = "permissions",
-    path = "/management/v1/permissions/view/{view_id}/access",
-    params(
-        GetAccessQuery,
-        ("view_id" = Uuid, Path, description = "View ID"),
-    ),
-    responses(
-            (status = 200, body = GetViewAccessResponse),
-    )
-)]
-#[deprecated(
-    since = "0.10.0",
-    note = "This endpoint is deprecated and will be removed in a future version. Use `/management/v1/permissions/warehouse/{warehouse_id}/view/{view_id}/access` instead."
-)]
-async fn get_view_access_by_id_deprecated<C: Catalog, S: SecretStore>(
-    Path(view_id): Path<ViewId>,
->>>>>>> c22bfb0c
-    AxumState(api_context): AxumState<ApiContext<State<OpenFGAAuthorizer, C, S>>>,
-    Extension(metadata): Extension<RequestMetadata>,
-    Query(query): Query<GetAccessQuery>,
-) -> Result<(StatusCode, Json<GetViewAccessResponse>)> {
-    let authorizer = api_context.v1_state.authz;
-    let query = ParsedAccessQuery::try_from(query)?;
-    let relations = get_allowed_actions(
-        authorizer,
-        metadata.actor(),
-        &(warehouse_id, view_id).to_openfga(),
-        query.principal.as_ref(),
-    )
-    .await?;
-
-    Ok((
-        StatusCode::OK,
-        Json(GetViewAccessResponse {
-            allowed_actions: relations,
-        }),
-    ))
-}
-
-/// Get my access to a view
-///
-/// This endpoint is deprecated and will be removed in a future version.
-#[utoipa::path(
-    get,
-    tag = "permissions",
-    path = "/management/v1/permissions/view/{view_id}/access",
-    params(
-        GetAccessQuery,
-        ("warehouse_id" = Uuid, Path, description = "Warehouse ID"),
-        ("view_id" = Uuid, Path, description = "View ID"),
-    ),
-    responses(
-            (status = 200, body = GetViewAccessResponse),
-    )
-)]
-#[deprecated(
-    since = "0.10.0",
-    note = "This endpoint is deprecated and will be removed in a future version. Use `/management/v1/permissions/warehouse/{warehouse_id}/view/{view_id}/access` instead."
-)]
-async fn get_view_access_by_id_deprecated<C: Catalog, S: SecretStore>(
-    Path(_view_id): Path<ViewId>,
-    AxumState(_api_context): AxumState<ApiContext<State<OpenFGAAuthorizer, C, S>>>,
-    Extension(_metadata): Extension<RequestMetadata>,
-    Query(_query): Query<GetAccessQuery>,
-) -> Result<(StatusCode, Json<GetViewAccessResponse>)> {
-    Err(ErrorModel::bad_request(
-        "This endpoint is deprecated and will be removed in a future version. Use `/management/v1/permissions/warehouse/{warehouse_id}/view/{view_id}/access` instead.",
-        "DeprecatedEndpoint",
-        None).into()
-    )
-}
 /// Get user and role assignments of a role
 #[utoipa::path(
     get,
@@ -1118,7 +954,6 @@
     ))
 }
 
-// #1329 will use the `warehouse_id` parameter and remove the corresponding _deprecated endpoint
 /// Get user and role assignments for a table
 #[utoipa::path(
     get,
@@ -1134,49 +969,7 @@
     )
 )]
 async fn get_table_assignments_by_id<C: Catalog, S: SecretStore>(
-<<<<<<< HEAD
     Path((warehouse_id, table_id)): Path<(WarehouseId, TableId)>,
-=======
-    Path((_warehouse_id, table_id)): Path<(WarehouseId, TableId)>,
-    AxumState(api_context): AxumState<ApiContext<State<OpenFGAAuthorizer, C, S>>>,
-    Extension(metadata): Extension<RequestMetadata>,
-    Query(query): Query<GetTableAssignmentsQuery>,
-) -> Result<(StatusCode, Json<GetTableAssignmentsResponse>)> {
-    let authorizer = api_context.v1_state.authz;
-    let object = table_id.to_openfga();
-    authorizer
-        .require_action(&metadata, AllTableRelations::CanReadAssignments, &object)
-        .await?;
-    let assignments = get_relations(authorizer, query.relations, &object).await?;
-
-    Ok((
-        StatusCode::OK,
-        Json(GetTableAssignmentsResponse { assignments }),
-    ))
-}
-
-/// Get user and role assignments for a table
-///
-/// This endpoint is deprecated and will be removed in a future version.
-#[utoipa::path(
-    get,
-    tag = "permissions",
-    path = "/management/v1/permissions/table/{table_id}/assignments",
-    params(
-        GetTableAssignmentsQuery,
-        ("table_id" = Uuid, Path, description = "Table ID"),
-    ),
-    responses(
-            (status = 200, body = GetTableAssignmentsResponse),
-    )
-)]
-#[deprecated(
-    since = "0.10.0",
-    note = "This endpoint is deprecated and will be removed in a future version. Use `/management/v1/permissions/warehouse/{warehouse_id}/table/{table_id}/assignments` instead."
-)]
-async fn get_table_assignments_by_id_deprecated<C: Catalog, S: SecretStore>(
-    Path(table_id): Path<TableId>,
->>>>>>> c22bfb0c
     AxumState(api_context): AxumState<ApiContext<State<OpenFGAAuthorizer, C, S>>>,
     Extension(metadata): Extension<RequestMetadata>,
     Query(query): Query<GetTableAssignmentsQuery>,
@@ -1194,42 +987,6 @@
     ))
 }
 
-<<<<<<< HEAD
-/// Get user and role assignments for a table
-///
-/// This endpoint is deprecated and will be removed in a future version.
-#[utoipa::path(
-    get,
-    tag = "permissions",
-    path = "/management/v1/permissions/table/{table_id}/assignments",
-    params(
-        GetTableAssignmentsQuery,
-        ("table_id" = Uuid, Path, description = "Table ID"),
-    ),
-    responses(
-            (status = 200, body = GetTableAssignmentsResponse),
-    )
-)]
-#[deprecated(
-    since = "0.10.0",
-    note = "This endpoint is deprecated and will be removed in a future version. Use `/management/v1/permissions/warehouse/{warehouse_id}/table/{table_id}/assignments` instead."
-)]
-async fn get_table_assignments_by_id_deprecated<C: Catalog, S: SecretStore>(
-    Path(_table_id): Path<TableId>,
-    AxumState(_api_context): AxumState<ApiContext<State<OpenFGAAuthorizer, C, S>>>,
-    Extension(_metadata): Extension<RequestMetadata>,
-    Query(_query): Query<GetTableAssignmentsQuery>,
-) -> Result<(StatusCode, Json<GetTableAssignmentsResponse>)> {
-    Err(ErrorModel::bad_request(
-        "This endpoint is deprecated and will be removed in a future version. Use `/management/v1/permissions/warehouse/{warehouse_id}/table/{table_id}/assignments` instead.",
-        "DeprecatedEndpoint",
-        None).into()
-    )
-}
-
-=======
-// #1329 will use the `warehouse_id` parameter and remove the corresponding _deprecated endpoint
->>>>>>> c22bfb0c
 /// Get user and role assignments for a view
 #[utoipa::path(
     get,
@@ -1245,49 +1002,7 @@
     )
 )]
 async fn get_view_assignments_by_id<C: Catalog, S: SecretStore>(
-<<<<<<< HEAD
     Path((warehouse_id, view_id)): Path<(WarehouseId, ViewId)>,
-=======
-    Path((_warehouse_id, view_id)): Path<(WarehouseId, ViewId)>,
-    AxumState(api_context): AxumState<ApiContext<State<OpenFGAAuthorizer, C, S>>>,
-    Extension(metadata): Extension<RequestMetadata>,
-    Query(query): Query<GetViewAssignmentsQuery>,
-) -> Result<(StatusCode, Json<GetViewAssignmentsResponse>)> {
-    let authorizer = api_context.v1_state.authz;
-    let object = view_id.to_openfga();
-    authorizer
-        .require_action(&metadata, AllViewRelations::CanReadAssignments, &object)
-        .await?;
-    let assignments = get_relations(authorizer, query.relations, &object).await?;
-
-    Ok((
-        StatusCode::OK,
-        Json(GetViewAssignmentsResponse { assignments }),
-    ))
-}
-
-/// Get user and role assignments for a view
-///
-/// This endpoint is deprecated and will be removed in a future version.
-#[utoipa::path(
-    get,
-    tag = "permissions",
-    path = "/management/v1/permissions/view/{view_id}/assignments",
-    params(
-        GetViewAssignmentsQuery,
-        ("view_id" = Uuid, Path, description = "View ID"),
-    ),
-    responses(
-            (status = 200, body = GetViewAssignmentsResponse),
-    )
-)]
-#[deprecated(
-    since = "0.10.0",
-    note = "This endpoint is deprecated and will be removed in a future version. Use `/management/v1/permissions/warehouse/{warehouse_id}/view/{view_id}/assignments` instead."
-)]
-async fn get_view_assignments_by_id_deprecated<C: Catalog, S: SecretStore>(
-    Path(view_id): Path<ViewId>,
->>>>>>> c22bfb0c
     AxumState(api_context): AxumState<ApiContext<State<OpenFGAAuthorizer, C, S>>>,
     Extension(metadata): Extension<RequestMetadata>,
     Query(query): Query<GetViewAssignmentsQuery>,
@@ -1303,39 +1018,6 @@
         StatusCode::OK,
         Json(GetViewAssignmentsResponse { assignments }),
     ))
-}
-
-/// Get user and role assignments for a view
-///
-/// This endpoint is deprecated and will be removed in a future version.
-#[utoipa::path(
-    get,
-    tag = "permissions",
-    path = "/management/v1/permissions/view/{view_id}/assignments",
-    params(
-        GetViewAssignmentsQuery,
-        ("view_id" = Uuid, Path, description = "View ID"),
-    ),
-    responses(
-            (status = 200, body = GetViewAssignmentsResponse),
-    )
-)]
-#[deprecated(
-    since = "0.10.0",
-    note = "This endpoint is deprecated and will be removed in a future version. Use `/management/v1/permissions/warehouse/{warehouse_id}/view/{view_id}/assignments` instead."
-)]
-async fn get_view_assignments_by_id_deprecated<C: Catalog, S: SecretStore>(
-    Path(_view_id): Path<ViewId>,
-    AxumState(_api_context): AxumState<ApiContext<State<OpenFGAAuthorizer, C, S>>>,
-    Extension(_metadata): Extension<RequestMetadata>,
-    Query(_query): Query<GetViewAssignmentsQuery>,
-) -> Result<(StatusCode, Json<GetViewAssignmentsResponse>)> {
-    Err(ErrorModel::bad_request(
-        "This endpoint is deprecated and will be removed in a future version. Use `/management/v1/permissions/warehouse/{warehouse_id}/view/{view_id}/assignments` instead.",
-        "DeprecatedEndpoint",
-        None,
-    )
-    .into())
 }
 
 /// Update permissions for this server
@@ -1494,7 +1176,6 @@
     Ok(StatusCode::NO_CONTENT)
 }
 
-// #1329 will use the `warehouse_id` parameter and remove the corresponding _deprecated endpoint
 /// Update permissions for a table
 #[utoipa::path(
     post,
@@ -1510,49 +1191,7 @@
     )
 )]
 async fn update_table_assignments_by_id<C: Catalog, S: SecretStore>(
-<<<<<<< HEAD
     Path((warehouse_id, table_id)): Path<(WarehouseId, TableId)>,
-=======
-    Path((_warehouse_id, table_id)): Path<(WarehouseId, TableId)>,
-    AxumState(api_context): AxumState<ApiContext<State<OpenFGAAuthorizer, C, S>>>,
-    Extension(metadata): Extension<RequestMetadata>,
-    Json(request): Json<UpdateTableAssignmentsRequest>,
-) -> Result<StatusCode> {
-    let authorizer = api_context.v1_state.authz;
-    checked_write(
-        authorizer,
-        metadata.actor(),
-        request.writes,
-        request.deletes,
-        &table_id.to_openfga(),
-    )
-    .await?;
-
-    Ok(StatusCode::NO_CONTENT)
-}
-
-/// Update permissions for a table
-///
-/// This endpoint is deprecated and will be removed in a future version.
-#[utoipa::path(
-    post,
-    tag = "permissions",
-    path = "/management/v1/permissions/table/{table_id}/assignments",
-    request_body = UpdateTableAssignmentsRequest,
-    params(
-        ("table_id" = Uuid, Path, description = "Table ID"),
-    ),
-    responses(
-            (status = 204, description = "Permissions updated successfully"),
-    )
-)]
-#[deprecated(
-    since = "0.10.0",
-    note = "This endpoint is deprecated and will be removed in a future version. Use `/management/v1/permissions/warehouse/{warehouse_id}/table/{table_id}/assignments` instead."
-)]
-async fn update_table_assignments_by_id_deprecated<C: Catalog, S: SecretStore>(
-    Path(table_id): Path<TableId>,
->>>>>>> c22bfb0c
     AxumState(api_context): AxumState<ApiContext<State<OpenFGAAuthorizer, C, S>>>,
     Extension(metadata): Extension<RequestMetadata>,
     Json(request): Json<UpdateTableAssignmentsRequest>,
@@ -1570,42 +1209,6 @@
     Ok(StatusCode::NO_CONTENT)
 }
 
-<<<<<<< HEAD
-/// Update permissions for a table
-///
-/// This endpoint is deprecated and will be removed in a future version.
-#[utoipa::path(
-    post,
-    tag = "permissions",
-    path = "/management/v1/permissions/table/{table_id}/assignments",
-    request_body = UpdateTableAssignmentsRequest,
-    params(
-        ("table_id" = Uuid, Path, description = "Table ID"),
-    ),
-    responses(
-            (status = 204, description = "Permissions updated successfully"),
-    )
-)]
-#[deprecated(
-    since = "0.10.0",
-    note = "This endpoint is deprecated and will be removed in a future version. Use `/management/v1/permissions/warehouse/{warehouse_id}/table/{table_id}/assignments` instead."
-)]
-async fn update_table_assignments_by_id_deprecated<C: Catalog, S: SecretStore>(
-    Path(_table_id): Path<TableId>,
-    AxumState(_api_context): AxumState<ApiContext<State<OpenFGAAuthorizer, C, S>>>,
-    Extension(_metadata): Extension<RequestMetadata>,
-    Json(_request): Json<UpdateTableAssignmentsRequest>,
-) -> Result<StatusCode> {
-    Err(ErrorModel::bad_request(
-        "This endpoint is deprecated and will be removed in a future version. Use `/management/v1/permissions/warehouse/{warehouse_id}/table/{table_id}/assignments` instead.",
-        "DeprecatedEndpoint",
-        None).into()
-    )
-}
-
-=======
-// #1329 will use the `warehouse_id` parameter and remove the corresponding _deprecated endpoint
->>>>>>> c22bfb0c
 /// Update permissions for a view
 #[utoipa::path(
     post,
@@ -1621,49 +1224,7 @@
     )
 )]
 async fn update_view_assignments_by_id<C: Catalog, S: SecretStore>(
-<<<<<<< HEAD
     Path((warehouse_id, view_id)): Path<(WarehouseId, ViewId)>,
-=======
-    Path((_warehouse_id, view_id)): Path<(WarehouseId, ViewId)>,
-    AxumState(api_context): AxumState<ApiContext<State<OpenFGAAuthorizer, C, S>>>,
-    Extension(metadata): Extension<RequestMetadata>,
-    Json(request): Json<UpdateViewAssignmentsRequest>,
-) -> Result<StatusCode> {
-    let authorizer = api_context.v1_state.authz;
-    checked_write(
-        authorizer,
-        metadata.actor(),
-        request.writes,
-        request.deletes,
-        &view_id.to_openfga(),
-    )
-    .await?;
-
-    Ok(StatusCode::NO_CONTENT)
-}
-
-/// Update permissions for a view
-///
-/// This endpoint is deprecated and will be removed in a future version.
-#[utoipa::path(
-    post,
-    tag = "permissions",
-    path = "/management/v1/permissions/view/{view_id}/assignments",
-    request_body = UpdateViewAssignmentsRequest,
-    params(
-        ("view_id" = Uuid, Path, description = "View ID"),
-    ),
-    responses(
-            (status = 204, description = "Permissions updated successfully"),
-    )
-)]
-#[deprecated(
-    since = "0.10.0",
-    note = "This endpoint is deprecated and will be removed in a future version. Use `/management/v1/permissions/warehouse/{warehouse_id}/view/{view_id}/assignments` instead."
-)]
-async fn update_view_assignments_by_id_deprecated<C: Catalog, S: SecretStore>(
-    Path(view_id): Path<ViewId>,
->>>>>>> c22bfb0c
     AxumState(api_context): AxumState<ApiContext<State<OpenFGAAuthorizer, C, S>>>,
     Extension(metadata): Extension<RequestMetadata>,
     Json(request): Json<UpdateViewAssignmentsRequest>,
@@ -1681,39 +1242,7 @@
     Ok(StatusCode::NO_CONTENT)
 }
 
-/// Update permissions for a view
-///
-/// This endpoint is deprecated and will be removed in a future version.
-#[utoipa::path(
-    post,
-    tag = "permissions",
-    path = "/management/v1/permissions/view/{view_id}/assignments",
-    request_body = UpdateViewAssignmentsRequest,
-    params(
-        ("view_id" = Uuid, Path, description = "View ID"),
-    ),
-    responses(
-            (status = 204, description = "Permissions updated successfully"),
-    )
-)]
-#[deprecated(
-    since = "0.10.0",
-    note = "This endpoint is deprecated and will be removed in a future version. Use `/management/v1/permissions/warehouse/{warehouse_id}/view/{view_id}/assignments` instead."
-)]
-async fn update_view_assignments_by_id_deprecated<C: Catalog, S: SecretStore>(
-    Path(_view_id): Path<ViewId>,
-    AxumState(_api_context): AxumState<ApiContext<State<OpenFGAAuthorizer, C, S>>>,
-    Extension(_metadata): Extension<RequestMetadata>,
-    Json(_request): Json<UpdateViewAssignmentsRequest>,
-) -> Result<StatusCode> {
-    Err(ErrorModel::bad_request(
-        "This endpoint is deprecated and will be removed in a future version. Use `/management/v1/permissions/warehouse/{warehouse_id}/view/{view_id}/assignments` instead.",
-        "DeprecatedEndpoint",
-        None).into()
-    )
-}
-
-/// Update permissions for a role
+// Update permissions for a role
 #[utoipa::path(
     post,
     tag = "permissions",
@@ -1784,13 +1313,9 @@
         get_server_access,
         get_server_assignments,
         get_table_access_by_id,
-        get_table_access_by_id_deprecated,
         get_table_assignments_by_id,
-        get_table_assignments_by_id_deprecated,
         get_view_access_by_id,
-        get_view_access_by_id_deprecated,
         get_view_assignments_by_id,
-        get_view_assignments_by_id_deprecated,
         get_warehouse_access_by_id,
         get_warehouse_assignments_by_id,
         get_warehouse_by_id,
@@ -1802,9 +1327,7 @@
         update_role_assignments_by_id,
         update_server_assignments,
         update_table_assignments_by_id,
-        update_table_assignments_by_id_deprecated,
         update_view_assignments_by_id,
-        update_view_assignments_by_id_deprecated,
         update_warehouse_assignments_by_id,
     ),
     // auto-discovery seems to be broken for these
@@ -1860,18 +1383,8 @@
             get(get_table_access_by_id),
         )
         .route(
-            "/permissions/table/{table_id}/access",
-            #[allow(deprecated)]
-            get(get_table_access_by_id_deprecated),
-        )
-        .route(
             "/permissions/warehouse/{warehouse_id}/view/{view_id}/access",
             get(get_view_access_by_id),
-        )
-        .route(
-            "/permissions/view/{view_id}/access",
-            #[allow(deprecated)]
-            get(get_view_access_by_id_deprecated),
         )
         .route(
             "/permissions/role/{role_id}/assignments",
@@ -1902,20 +1415,8 @@
             get(get_table_assignments_by_id).post(update_table_assignments_by_id),
         )
         .route(
-            "/permissions/table/{table_id}/assignments",
-            #[allow(deprecated)]
-            get(get_table_assignments_by_id_deprecated)
-                .post(update_table_assignments_by_id_deprecated),
-        )
-        .route(
             "/permissions/warehouse/{warehouse_id}/view/{view_id}/assignments",
             get(get_view_assignments_by_id).post(update_view_assignments_by_id),
-        )
-        .route(
-            "/permissions/view/{view_id}/assignments",
-            #[allow(deprecated)]
-            get(get_view_assignments_by_id_deprecated)
-                .post(update_view_assignments_by_id_deprecated),
         )
         .route("/permissions/check", post(check))
 }
