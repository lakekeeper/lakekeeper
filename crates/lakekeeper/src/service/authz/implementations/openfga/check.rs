use axum::{extract::State as AxumState, Extension, Json};
use http::StatusCode;
use iceberg::{NamespaceIdent, TableIdent};
use openfga_client::client::CheckRequestTupleKey;
use serde::{Deserialize, Serialize};

use super::{
    relations::{
        APINamespaceAction as NamespaceAction, APIProjectAction as ProjectAction, APIProjectAction,
        APIServerAction as ServerAction, APIServerAction, APITableAction as TableAction,
        APIViewAction as ViewAction, APIWarehouseAction as WarehouseAction, APIWarehouseAction,
        NamespaceRelation as AllNamespaceRelations, ProjectRelation as AllProjectRelations,
        ReducedRelation, ServerRelation as AllServerAction, TableRelation as AllTableRelations,
        UserOrRole, ViewRelation as AllViewRelations, WarehouseRelation as AllWarehouseRelation,
    },
    OpenFGAAuthorizer, OpenFGAError,
};
use crate::{
    api::ApiContext,
    catalog::{
        namespace::authorized_namespace_ident_to_id, tables::authorized_table_ident_to_id,
        views::authorized_view_ident_to_id,
    },
    request_metadata::RequestMetadata,
    service::{
        authz::{implementations::openfga::entities::OpenFgaEntity, Authorizer},
        Catalog, ListFlags, NamespaceId, Result, SecretStore, State, TableId, Transaction, ViewId,
    },
    ProjectId, WarehouseId,
};

/// Check if a specific action is allowed on the given object
#[utoipa::path(
    post,
    tag = "permissions",
    path = "/management/v1/permissions/check",
    request_body = CheckRequest,
    responses(
            (status = 200, body = CheckResponse),
    )
)]
pub(super) async fn check<C: Catalog, S: SecretStore>(
    AxumState(api_context): AxumState<ApiContext<State<OpenFGAAuthorizer, C, S>>>,
    Extension(metadata): Extension<RequestMetadata>,
    Json(request): Json<CheckRequest>,
) -> Result<(StatusCode, Json<CheckResponse>)> {
    let allowed = check_internal(api_context, &metadata, request).await?;
    Ok((StatusCode::OK, Json(CheckResponse { allowed })))
}

async fn check_internal<C: Catalog, S: SecretStore>(
    api_context: ApiContext<State<OpenFGAAuthorizer, C, S>>,
    metadata: &RequestMetadata,
    request: CheckRequest,
) -> Result<bool> {
    let authorizer = api_context.v1_state.authz.clone();
    let CheckRequest {
        // If for_principal is specified, the user needs to have the
        // CanReadAssignments relation
        identity: mut for_principal,
        operation: action_request,
    } = request;
    // Set for_principal to None if the user is checking their own access
    let user_or_role = metadata.actor().to_user_or_role();
    if let Some(user_or_role) = &user_or_role {
        for_principal = for_principal.filter(|p| p != user_or_role);
    }

    let (action, object) = match &action_request {
        CheckOperation::Server { action } => {
            check_server(metadata, &authorizer, &mut for_principal, action).await?
        }
        CheckOperation::Project { action, project_id } => {
            check_project(
                metadata,
                &authorizer,
                for_principal.as_ref(),
                action,
                project_id.as_ref(),
            )
            .await?
        }
        CheckOperation::Warehouse {
            action,
            warehouse_id,
        } => {
            check_warehouse(
                metadata,
                &authorizer,
                for_principal.as_ref(),
                action,
                *warehouse_id,
            )
            .await?
        }
        CheckOperation::Namespace { action, namespace } => (
            action.to_openfga().to_string(),
            check_namespace(
                api_context.clone(),
                metadata,
                namespace,
                for_principal.as_ref(),
            )
            .await?,
        ),
        CheckOperation::Table { action, table } => (action.to_openfga().to_string(), {
            check_table(api_context.clone(), metadata, table, for_principal.as_ref()).await?
        }),
        CheckOperation::View { action, view } => (action.to_openfga().to_string(), {
            check_view(api_context, metadata, view, for_principal.as_ref()).await?
        }),
    };

    let user = if let Some(for_principal) = &for_principal {
        for_principal.to_openfga()
    } else {
        metadata.actor().to_openfga()
    };

    let allowed = authorizer
        .check(CheckRequestTupleKey {
            user,
            relation: action,
            object,
        })
        .await?;

    Ok(allowed)
}

async fn check_warehouse(
    metadata: &RequestMetadata,
    authorizer: &OpenFGAAuthorizer,
    for_principal: Option<&UserOrRole>,
    action: &APIWarehouseAction,
    warehouse_id: WarehouseId,
) -> Result<(String, String)> {
    authorizer
        .require_action(
            metadata,
            for_principal
                .as_ref()
                .map_or(AllWarehouseRelation::CanGetMetadata, |_| {
                    AllWarehouseRelation::CanReadAssignments
                }),
            &warehouse_id.to_openfga(),
        )
        .await?;
    Ok((
        action.to_openfga().to_string(),
        warehouse_id.to_openfga().to_string(),
    ))
}

async fn check_project(
    metadata: &RequestMetadata,
    authorizer: &OpenFGAAuthorizer,
    for_principal: Option<&UserOrRole>,
    action: &APIProjectAction,
    project_id: Option<&ProjectId>,
) -> Result<(String, String)> {
    let project_id = project_id
        .or(metadata.preferred_project_id().as_ref())
        .ok_or(OpenFGAError::NoProjectId)?
        .to_openfga();
    authorizer
        .require_action(
            metadata,
            for_principal
                .as_ref()
                .map_or(AllProjectRelations::CanGetMetadata, |_| {
                    AllProjectRelations::CanReadAssignments
                }),
            &project_id,
        )
        .await?;
    Ok((action.to_openfga().to_string(), project_id))
}

async fn check_server(
    metadata: &RequestMetadata,
    authorizer: &OpenFGAAuthorizer,
    for_principal: &mut Option<UserOrRole>,
    action: &APIServerAction,
) -> Result<(String, String)> {
    let openfga_server = authorizer.openfga_server().to_string();
    if for_principal.is_some() {
        authorizer
            .require_action(
                metadata,
                AllServerAction::CanReadAssignments,
                &openfga_server,
            )
            .await?;
    } else {
        authorizer.check_actor(metadata.actor()).await?;
    }
    Ok((action.to_openfga().to_string(), openfga_server))
}

async fn check_namespace<C: Catalog, S: SecretStore>(
    api_context: ApiContext<State<OpenFGAAuthorizer, C, S>>,
    metadata: &RequestMetadata,
    namespace: &NamespaceIdentOrUuid,
    for_principal: Option<&UserOrRole>,
) -> Result<String> {
    let authorizer = api_context.v1_state.authz;
    let action = for_principal.map_or(AllNamespaceRelations::CanGetMetadata, |_| {
        AllNamespaceRelations::CanReadAssignments
    });
    Ok(match namespace {
        NamespaceIdentOrUuid::Id {
            namespace_id: identifier,
        } => {
            authorizer
                .require_namespace_action(metadata, Ok(Some(*identifier)), action)
                .await?;
            *identifier
        }
        NamespaceIdentOrUuid::Name {
            namespace: name,
            warehouse_id,
        } => {
            let mut t = C::Transaction::begin_read(api_context.v1_state.catalog).await?;
            let namespace_id = authorized_namespace_ident_to_id::<C, _>(
                authorizer.clone(),
                metadata,
                warehouse_id,
                name,
                action,
                t.transaction(),
            )
            .await?;
            t.commit().await.ok();
            namespace_id
        }
    }
    .to_openfga())
}

async fn check_table<C: Catalog, S: SecretStore>(
    api_context: ApiContext<State<OpenFGAAuthorizer, C, S>>,
    metadata: &RequestMetadata,
    table: &TabularIdentOrUuid,
    for_principal: Option<&UserOrRole>,
) -> Result<String> {
    let authorizer = api_context.v1_state.authz;
    let action = for_principal.map_or(AllTableRelations::CanGetMetadata, |_| {
        AllTableRelations::CanReadAssignments
    });
    Ok(match table {
<<<<<<< HEAD
        TabularIdentOrUuid::IdInWarehouse {
            warehouse_id,
            table_id,
=======
        TabularIdentOrUuid::Id {
            table_id,
            warehouse_id: _,
>>>>>>> c22bfb0c
        } => {
            let table_id = TableId::from(*table_id);
            authorizer
                .require_table_action(metadata, *warehouse_id, Ok(Some(table_id)), action)
                .await?;
            (*warehouse_id, table_id).to_openfga()
        }
        TabularIdentOrUuid::Name {
            namespace,
            table,
            warehouse_id,
        } => {
            let mut t = C::Transaction::begin_read(api_context.v1_state.catalog).await?;
            let table_id = authorized_table_ident_to_id::<C, _>(
                authorizer.clone(),
                metadata,
                *warehouse_id,
                &TableIdent {
                    namespace: namespace.clone(),
                    name: table.clone(),
                },
                ListFlags {
                    include_active: true,
                    include_staged: false,
                    include_deleted: false,
                },
                action,
                t.transaction(),
            )
            .await?;
            t.commit().await.ok();
            (*warehouse_id, table_id).to_openfga()
        }
    })
}

async fn check_view<C: Catalog, S: SecretStore>(
    api_context: ApiContext<State<OpenFGAAuthorizer, C, S>>,
    metadata: &RequestMetadata,
    view: &TabularIdentOrUuid,
    for_principal: Option<&UserOrRole>,
) -> Result<String> {
    let authorizer = api_context.v1_state.authz;
    let action = for_principal.map_or(AllViewRelations::CanGetMetadata, |_| {
        AllViewRelations::CanReadAssignments
    });
    Ok(match view {
<<<<<<< HEAD
        TabularIdentOrUuid::IdInWarehouse {
            warehouse_id,
            table_id,
=======
        TabularIdentOrUuid::Id {
            table_id,
            warehouse_id: _,
>>>>>>> c22bfb0c
        } => {
            let view_id = ViewId::from(*table_id);
            authorizer
                .require_view_action(metadata, *warehouse_id, Ok(Some(view_id)), action)
                .await?;
            (*warehouse_id, view_id).to_openfga()
        }
        TabularIdentOrUuid::Name {
            namespace,
            table,
            warehouse_id,
        } => {
            let mut t = C::Transaction::begin_read(api_context.v1_state.catalog).await?;
            let view_id = authorized_view_ident_to_id::<C, _>(
                authorizer.clone(),
                metadata,
                *warehouse_id,
                &TableIdent {
                    namespace: namespace.clone(),
                    name: table.clone(),
                },
                action,
                t.transaction(),
            )
            .await?;
            t.commit().await.ok();
            (*warehouse_id, view_id).to_openfga()
        }
    })
}

#[derive(Debug, Clone, Serialize, Deserialize, PartialEq, utoipa::ToSchema)]
#[serde(rename_all = "kebab-case")]
/// Represents an action on an object
pub(super) enum CheckOperation {
    Server {
        action: ServerAction,
    },
    #[serde(rename_all = "kebab-case")]
    Project {
        action: ProjectAction,
        #[schema(value_type = Option<uuid::Uuid>)]
        project_id: Option<ProjectId>,
    },
    #[serde(rename_all = "kebab-case")]
    Warehouse {
        action: WarehouseAction,
        #[schema(value_type = uuid::Uuid)]
        warehouse_id: WarehouseId,
    },
    Namespace {
        action: NamespaceAction,
        #[serde(flatten)]
        namespace: NamespaceIdentOrUuid,
    },
    Table {
        action: TableAction,
        #[serde(flatten)]
        table: TabularIdentOrUuid,
    },
    View {
        action: ViewAction,
        #[serde(flatten)]
        view: TabularIdentOrUuid,
    },
}

#[derive(Debug, Clone, Serialize, Deserialize, PartialEq, utoipa::ToSchema)]
#[serde(rename_all = "kebab-case", untagged)]
/// Identifier for a namespace, either a UUID or its name and warehouse ID
pub(super) enum NamespaceIdentOrUuid {
    #[serde(rename_all = "kebab-case")]
    Id {
        #[schema(value_type = uuid::Uuid)]
        namespace_id: NamespaceId,
    },
    #[serde(rename_all = "kebab-case")]
    Name {
        #[schema(value_type = Vec<String>)]
        namespace: NamespaceIdent,
        #[schema(value_type = uuid::Uuid)]
        warehouse_id: WarehouseId,
    },
}

#[derive(Debug, Clone, Serialize, Deserialize, PartialEq, utoipa::ToSchema)]
#[serde(rename_all = "kebab-case", untagged)]
/// Identifier for a table or view, either a UUID or its name and namespace
pub(super) enum TabularIdentOrUuid {
    #[serde(rename_all = "kebab-case")]
    IdInWarehouse {
        #[schema(value_type = uuid::Uuid)]
        warehouse_id: WarehouseId,
        #[serde(alias = "view_id")]
        table_id: uuid::Uuid,
        #[schema(value_type = uuid::Uuid)]
        warehouse_id: WarehouseId,
    },
    #[serde(rename_all = "kebab-case")]
    Name {
        #[schema(value_type = Vec<String>)]
        namespace: NamespaceIdent,
        /// Name of the table or view
        #[serde(alias = "view")]
        table: String,
        #[schema(value_type = uuid::Uuid)]
        warehouse_id: WarehouseId,
    },
}

#[derive(Debug, Clone, Serialize, Deserialize, PartialEq, utoipa::ToSchema)]
#[serde(rename_all = "kebab-case")]
/// Check if a specific action is allowed on the given object
pub(super) struct CheckRequest {
    /// The user or role to check access for.
    identity: Option<UserOrRole>,
    /// The operation to check.
    operation: CheckOperation,
}

#[derive(Debug, Clone, Serialize, Deserialize, PartialEq, utoipa::ToSchema)]
#[serde(rename_all = "kebab-case")]
pub(super) struct CheckResponse {
    /// Whether the action is allowed.
    allowed: bool,
}

#[cfg(test)]
mod tests {
    use std::str::FromStr;

    use super::*;
    use crate::service::UserId;

    #[test]
    fn test_serde_check_action_namespace_id() {
        let action = CheckOperation::Namespace {
            action: NamespaceAction::CreateTable,
            namespace: NamespaceIdentOrUuid::Id {
                namespace_id: NamespaceId::from_str("00000000-0000-0000-0000-000000000000")
                    .unwrap(),
            },
        };
        let json = serde_json::to_value(&action).unwrap();
        assert_eq!(
            json,
            serde_json::json!({
                "namespace": {
                    "action": "create_table",
                    "namespace-id": "00000000-0000-0000-0000-000000000000"
                }
            })
        );
    }

    #[test]
    fn test_serde_check_action_table_id_variant() {
        let action = CheckOperation::Table {
            action: TableAction::GetMetadata,
            table: TabularIdentOrUuid::Id {
                table_id: uuid::Uuid::parse_str("00000000-0000-0000-0000-000000000001").unwrap(),
                warehouse_id: WarehouseId::from_str("490cbf7a-cbfe-11ef-84c5-178606d4cab3")
                    .unwrap(),
            },
        };
        let json = serde_json::to_value(&action).unwrap();
        assert_eq!(
            json,
            serde_json::json!({
                "table": {
                    "action": "get_metadata",
                    "table-id": "00000000-0000-0000-0000-000000000001",
                    "warehouse-id": "490cbf7a-cbfe-11ef-84c5-178606d4cab3"
                }
            })
        );
    }

    #[test]
    fn test_serde_check_action_view_id_alias() {
        let action = CheckOperation::View {
            action: ViewAction::GetMetadata,
            view: TabularIdentOrUuid::Id {
                table_id: uuid::Uuid::parse_str("00000000-0000-0000-0000-000000000002").unwrap(),
                warehouse_id: WarehouseId::from_str("490cbf7a-cbfe-11ef-84c5-178606d4cab3")
                    .unwrap(),
            },
        };
        let json = serde_json::to_value(&action).unwrap();
        // Accepts "view_id" as alias on input; on output it should be "table-id".
        assert_eq!(
            json,
            serde_json::json!({
                "view": {
                    "action": "get_metadata",
                    "table-id": "00000000-0000-0000-0000-000000000002",
                    "warehouse-id": "490cbf7a-cbfe-11ef-84c5-178606d4cab3"
                }
            })
        );
    }

    #[test]
    fn test_serde_check_action_table_name() {
        let action = CheckOperation::Table {
            action: TableAction::GetMetadata,
            table: TabularIdentOrUuid::Name {
                namespace: NamespaceIdent::from_vec(vec!["trino_namespace".to_string()]).unwrap(),
                table: "trino_table".to_string(),
                warehouse_id: WarehouseId::from_str("490cbf7a-cbfe-11ef-84c5-178606d4cab3")
                    .unwrap(),
            },
        };
        let json = serde_json::to_value(&action).unwrap();
        assert_eq!(
            json,
            serde_json::json!({
                "table": {
                    "action": "get_metadata",
                    "namespace": ["trino_namespace"],
                    "table": "trino_table",
                    "warehouse-id": "490cbf7a-cbfe-11ef-84c5-178606d4cab3"
                }
            })
        );
    }

    #[test]
    fn test_serde_check_request_namespace() {
        let operation = CheckOperation::Namespace {
            action: NamespaceAction::GetMetadata,
            namespace: NamespaceIdentOrUuid::Name {
                namespace: NamespaceIdent::from_vec(vec!["trino_namespace".to_string()]).unwrap(),
                warehouse_id: WarehouseId::from_str("490cbf7a-cbfe-11ef-84c5-178606d4cab3")
                    .unwrap(),
            },
        };
        let check = CheckRequest {
            identity: Some(UserOrRole::User(UserId::new_unchecked(
                "oidc",
                "cfb55bf6-fcbb-4a1e-bfec-30c6649b52f8",
            ))),
            operation,
        };
        let json = serde_json::to_value(&check).unwrap();
        assert_eq!(
            json,
            serde_json::json!({
                    "identity": {
                        "user": "oidc~cfb55bf6-fcbb-4a1e-bfec-30c6649b52f8"
                    },
                    "operation": {
                        "namespace": {
                            "action": "get_metadata",
                            "namespace": ["trino_namespace"],
                            "warehouse-id": "490cbf7a-cbfe-11ef-84c5-178606d4cab3"
                        }
                    }
                }
            )
        );
    }

    mod openfga_integration_tests {
        use std::str::FromStr;

        use iceberg_ext::catalog::rest::{CreateNamespaceRequest, CreateNamespaceResponse};
        use openfga_client::client::TupleKey;
        use strum::IntoEnumIterator;
        use uuid::Uuid;

        use super::super::{super::relations::*, *};
        use crate::{
            api::{
                iceberg::v1::{namespace::NamespaceService, Prefix},
                management::v1::{
                    role::{CreateRoleRequest, Service as RoleService},
                    warehouse::TabularDeleteProfile,
                    ApiServer,
                },
            },
            catalog::{CatalogServer, NAMESPACE_ID_PROPERTY},
            implementations::postgres::{PostgresCatalog, SecretsState},
            service::{
                authn::UserId,
                authz::implementations::openfga::{
                    migration::tests::authorizer_for_empty_store, RoleAssignee,
                },
            },
            tests::TestWarehouseResponse,
        };

        async fn setup(
            operator_id: UserId,
            pool: sqlx::PgPool,
        ) -> (
            ApiContext<State<OpenFGAAuthorizer, PostgresCatalog, SecretsState>>,
            TestWarehouseResponse,
            CreateNamespaceResponse,
        ) {
            let prof = crate::catalog::test::memory_io_profile();
            let authorizer = authorizer_for_empty_store().await.1;
            let (ctx, warehouse) = crate::catalog::test::setup(
                pool.clone(),
                prof,
                None,
                authorizer.clone(),
                TabularDeleteProfile::Hard {},
                Some(operator_id.clone()),
            )
            .await;

            let namespace = CatalogServer::create_namespace(
                Some(Prefix(warehouse.warehouse_id.to_string())),
                CreateNamespaceRequest {
                    namespace: NamespaceIdent::from_vec(vec!["ns1".to_string()]).unwrap(),
                    properties: None,
                },
                ctx.clone(),
                RequestMetadata::random_human(operator_id.clone()),
            )
            .await
            .unwrap();

            (ctx, warehouse, namespace)
        }

        #[sqlx::test]
        async fn test_check_assume_role(pool: sqlx::PgPool) {
            let operator_id = UserId::new_unchecked("oidc", &Uuid::now_v7().to_string());
            let (ctx, _warehouse, _namespace) = setup(operator_id.clone(), pool).await;
            let user_id = UserId::new_unchecked("oidc", &Uuid::now_v7().to_string());
            let user_metadata = RequestMetadata::random_human(user_id.clone());
            let operator_metadata = RequestMetadata::random_human(operator_id.clone());

            let role_id = ApiServer::create_role(
                CreateRoleRequest {
                    name: "test_role".to_string(),
                    description: None,
                    project_id: None,
                },
                ctx.clone(),
                operator_metadata.clone(),
            )
            .await
            .unwrap()
            .id;
            let role = UserOrRole::Role(RoleAssignee::from_role(role_id));

            // User cannot check access for role without beeing a member
            let request = CheckRequest {
                identity: Some(role.clone()),
                operation: CheckOperation::Server {
                    action: ServerAction::ProvisionUsers,
                },
            };
            check_internal(ctx.clone(), &user_metadata, request.clone())
                .await
                .unwrap_err();
            // Admin can check access for role
            let request = CheckRequest {
                identity: Some(role.clone()),
                operation: CheckOperation::Server {
                    action: ServerAction::ProvisionUsers,
                },
            };
            let allowed = check_internal(ctx.clone(), &operator_metadata, request)
                .await
                .unwrap();
            assert!(!allowed);
        }

        #[sqlx::test]
        async fn test_check(pool: sqlx::PgPool) {
            let operator_id = UserId::new_unchecked("oidc", &Uuid::now_v7().to_string());
            let (ctx, warehouse, namespace) = setup(operator_id.clone(), pool).await;
            let namespace_id = NamespaceId::from_str(
                namespace
                    .properties
                    .unwrap()
                    .get(NAMESPACE_ID_PROPERTY)
                    .unwrap(),
            )
            .unwrap();

            let nobody_id = UserId::new_unchecked("oidc", &Uuid::now_v7().to_string());
            let nobody_metadata = RequestMetadata::random_human(nobody_id.clone());
            let user_1_id = UserId::new_unchecked("oidc", &Uuid::now_v7().to_string());
            let user_1_metadata = RequestMetadata::random_human(user_1_id.clone());

            ctx.v1_state
                .authz
                .write(
                    Some(vec![TupleKey {
                        condition: None,
                        object: namespace_id.clone().to_openfga(),
                        relation: AllNamespaceRelations::Select.to_string(),
                        user: user_1_id.to_openfga(),
                    }]),
                    None,
                )
                .await
                .unwrap();

            let server_operations =
                ServerAction::iter().map(|a| CheckOperation::Server { action: a });
            let project_operations = ProjectAction::iter().map(|a| CheckOperation::Project {
                action: a,
                project_id: None,
            });
            let warehouse_operations = WarehouseAction::iter().map(|a| CheckOperation::Warehouse {
                action: a,
                warehouse_id: warehouse.warehouse_id,
            });
            let namespace_ids = &[
                NamespaceIdentOrUuid::Id { namespace_id },
                NamespaceIdentOrUuid::Name {
                    namespace: namespace.namespace,
                    warehouse_id: warehouse.warehouse_id,
                },
            ];
            let namespace_operations = NamespaceAction::iter().flat_map(|a| {
                namespace_ids
                    .iter()
                    .map(move |n| CheckOperation::Namespace {
                        action: a,
                        namespace: n.clone(),
                    })
            });

            for action in itertools::chain!(
                server_operations,
                project_operations,
                warehouse_operations,
                namespace_operations
            ) {
                let request = CheckRequest {
                    identity: None,
                    operation: action.clone(),
                };

                // Nobody & anonymous can check own access on server level
                if let CheckOperation::Server { .. } = &action {
                    let allowed = check_internal(ctx.clone(), &nobody_metadata, request.clone())
                        .await
                        .unwrap();
                    assert!(!allowed);
                    // Anonymous can check his own access
                    let allowed = check_internal(
                        ctx.clone(),
                        &RequestMetadata::new_unauthenticated(),
                        request,
                    )
                    .await
                    .unwrap();
                    assert!(!allowed);
                } else {
                    check_internal(ctx.clone(), &nobody_metadata, request.clone())
                        .await
                        .unwrap_err();
                }

                // User 1 can check own access
                let request = CheckRequest {
                    identity: None,
                    operation: action.clone(),
                };
                check_internal(ctx.clone(), &user_1_metadata, request.clone())
                    .await
                    .unwrap();
                // User 1 can check own access with principal
                let request = CheckRequest {
                    identity: Some(UserOrRole::User(user_1_id.clone())),
                    operation: action.clone(),
                };
                check_internal(ctx.clone(), &user_1_metadata, request.clone())
                    .await
                    .unwrap();
                // User 1 cannot check operator access
                let request = CheckRequest {
                    identity: Some(UserOrRole::User(operator_id.clone())),
                    operation: action.clone(),
                };
                check_internal(ctx.clone(), &user_1_metadata, request.clone())
                    .await
                    .unwrap_err();
                // Anonymous cannot check operator access
                let request = CheckRequest {
                    identity: Some(UserOrRole::User(operator_id.clone())),
                    operation: action.clone(),
                };
                check_internal(
                    ctx.clone(),
                    &RequestMetadata::new_unauthenticated(),
                    request.clone(),
                )
                .await
                .unwrap_err();
                // Operator can check own access
                let request = CheckRequest {
                    identity: Some(UserOrRole::User(operator_id.clone())),
                    operation: action.clone(),
                };
                let allowed = check_internal(
                    ctx.clone(),
                    &RequestMetadata::random_human(operator_id.clone()),
                    request,
                )
                .await
                .unwrap();
                assert!(allowed);
                // Operator can check access of other user
                let request = CheckRequest {
                    identity: Some(UserOrRole::User(nobody_id.clone())),
                    operation: action.clone(),
                };
                check_internal(
                    ctx.clone(),
                    &RequestMetadata::random_human(operator_id.clone()),
                    request,
                )
                .await
                .unwrap();
            }
        }
    }
}<|MERGE_RESOLUTION|>--- conflicted
+++ resolved
@@ -249,15 +249,9 @@
         AllTableRelations::CanReadAssignments
     });
     Ok(match table {
-<<<<<<< HEAD
         TabularIdentOrUuid::IdInWarehouse {
             warehouse_id,
             table_id,
-=======
-        TabularIdentOrUuid::Id {
-            table_id,
-            warehouse_id: _,
->>>>>>> c22bfb0c
         } => {
             let table_id = TableId::from(*table_id);
             authorizer
@@ -305,15 +299,9 @@
         AllViewRelations::CanReadAssignments
     });
     Ok(match view {
-<<<<<<< HEAD
         TabularIdentOrUuid::IdInWarehouse {
             warehouse_id,
             table_id,
-=======
-        TabularIdentOrUuid::Id {
-            table_id,
-            warehouse_id: _,
->>>>>>> c22bfb0c
         } => {
             let view_id = ViewId::from(*table_id);
             authorizer
@@ -409,8 +397,6 @@
         warehouse_id: WarehouseId,
         #[serde(alias = "view_id")]
         table_id: uuid::Uuid,
-        #[schema(value_type = uuid::Uuid)]
-        warehouse_id: WarehouseId,
     },
     #[serde(rename_all = "kebab-case")]
     Name {
@@ -473,7 +459,7 @@
     fn test_serde_check_action_table_id_variant() {
         let action = CheckOperation::Table {
             action: TableAction::GetMetadata,
-            table: TabularIdentOrUuid::Id {
+            table: TabularIdentOrUuid::IdInWarehouse {
                 table_id: uuid::Uuid::parse_str("00000000-0000-0000-0000-000000000001").unwrap(),
                 warehouse_id: WarehouseId::from_str("490cbf7a-cbfe-11ef-84c5-178606d4cab3")
                     .unwrap(),
@@ -496,7 +482,7 @@
     fn test_serde_check_action_view_id_alias() {
         let action = CheckOperation::View {
             action: ViewAction::GetMetadata,
-            view: TabularIdentOrUuid::Id {
+            view: TabularIdentOrUuid::IdInWarehouse {
                 table_id: uuid::Uuid::parse_str("00000000-0000-0000-0000-000000000002").unwrap(),
                 warehouse_id: WarehouseId::from_str("490cbf7a-cbfe-11ef-84c5-178606d4cab3")
                     .unwrap(),
