pub mod table;
pub(crate) mod view;

use std::{
    collections::{HashMap, HashSet},
    default::Default,
    fmt::Debug,
};

use chrono::Utc;
use http::StatusCode;
use iceberg::ErrorKind;
use iceberg_ext::NamespaceIdent;
use lakekeeper_io::Location;
use sqlx::FromRow;
use uuid::Uuid;

use super::dbutils::DBErrorHandler as _;
use crate::{
    api::{
        iceberg::v1::{PaginatedMapping, PaginationQuery},
        management::v1::ProtectionResponse,
    },
    catalog::tables::CONCURRENT_UPDATE_ERROR_TYPE,
    implementations::postgres::pagination::{PaginateToken, V1PaginateToken},
    service::{
        storage::{join_location, split_location},
        task_queue::TaskId,
        DeletionDetails, ErrorModel, NamespaceId, Result, TableId, TableIdent, TabularId,
        TabularIdentBorrowed, TabularIdentOwned, TabularInfo, UndropTabularResponse,
    },
    WarehouseId, CONFIG,
};

#[derive(Debug, sqlx::Type, Copy, Clone, strum::Display)]
#[sqlx(type_name = "tabular_type", rename_all = "kebab-case")]
pub(crate) enum TabularType {
    Table,
    View,
}

pub(crate) async fn set_tabular_protected(
    warehouse_id: WarehouseId,
    tabular_id: TabularId,
    protected: bool,
    transaction: &mut sqlx::Transaction<'_, sqlx::Postgres>,
) -> Result<ProtectionResponse> {
    tracing::debug!(
        "Setting tabular protection for {} ({}) to {}",
        tabular_id,
        tabular_id.typ_str(),
        protected
    );
    let row = sqlx::query!(
        r#"
        UPDATE tabular
        SET protected = $3
        WHERE warehouse_id = $1 AND tabular_id = $2
        RETURNING protected, updated_at
        "#,
        *warehouse_id,
        *tabular_id,
        protected
    )
    .fetch_one(&mut **transaction)
    .await
    .map_err(|e| {
        if let sqlx::Error::RowNotFound = e {
            ErrorModel::not_found(
                format!("{} not found", tabular_id.typ_str()),
                "NoSuchTabularError".to_string(),
                Some(Box::new(e)),
            )
        } else {
            tracing::warn!("Error setting tabular as protected: {}", e);
            e.into_error_model(format!(
                "Error setting {} as protected",
                tabular_id.typ_str()
            ))
        }
    })?;
    Ok(ProtectionResponse {
        protected: row.protected,
        updated_at: row.updated_at,
    })
}

pub(crate) async fn get_tabular_protected(
    warehouse_id: WarehouseId,
    tabular_id: TabularId,
    transaction: &mut sqlx::Transaction<'_, sqlx::Postgres>,
) -> Result<ProtectionResponse> {
    tracing::debug!(
        "Getting tabular protection status for {tabular_id} ({}) in {warehouse_id}",
        tabular_id.typ_str()
    );

    let row = sqlx::query!(
        r#"
        SELECT protected, updated_at
        FROM tabular
        WHERE warehouse_id = $1 AND tabular_id = $2
        "#,
        *warehouse_id,
        *tabular_id
    )
    .fetch_one(&mut **transaction)
    .await
    .map_err(|e| {
        if let sqlx::Error::RowNotFound = e {
            ErrorModel::not_found(
                format!("{} not found", tabular_id.typ_str()),
                "NoSuchTabularError".to_string(),
                Some(Box::new(e)),
            )
        } else {
            tracing::warn!("Error getting tabular protection status: {}", e);
            e.into_error_model(format!(
                "Error getting protection status for {}",
                tabular_id.typ_str()
            ))
        }
    })?;

    Ok(ProtectionResponse {
        protected: row.protected,
        updated_at: row.updated_at,
    })
}

pub(crate) async fn tabular_ident_to_id<'a, 'e, 'c: 'e, E>(
    warehouse_id: WarehouseId,
    table: &TabularIdentBorrowed<'a>,
    list_flags: crate::service::ListFlags,
    transaction: E,
) -> Result<Option<(TabularId, String)>>
where
    E: 'e + sqlx::Executor<'c, Database = sqlx::Postgres>,
{
    let t = table.to_table_ident_tuple();
    let typ: TabularType = table.into();

    let rows = sqlx::query!(
        r#"
        SELECT t.tabular_id, t.typ as "typ: TabularType", fs_protocol, fs_location
        FROM tabular t
        INNER JOIN namespace n
            ON n.warehouse_id = $3 AND t.namespace_id = n.namespace_id
        INNER JOIN warehouse w ON w.warehouse_id = $3
        WHERE t.warehouse_id = $3 
        AND n.namespace_name = $1 
        AND t.name = $2
        AND w.status = 'active'
        AND t.typ = $4
        AND (t.deleted_at IS NULL OR $5)
        AND (t.metadata_location IS NOT NULL OR $6)
        "#,
        t.namespace.as_ref(),
        t.name,
        *warehouse_id,
        typ as _,
        list_flags.include_deleted,
        list_flags.include_staged
    )
    .fetch_one(transaction)
    .await
    .map(|r| {
        let location = join_location(&r.fs_protocol, &r.fs_location);
        Some(match r.typ {
            TabularType::Table => (TabularId::Table(r.tabular_id), location),
            TabularType::View => (TabularId::View(r.tabular_id), location),
        })
    });

    match rows {
        Err(e) => match e {
            sqlx::Error::RowNotFound => Ok(None),
            _ => Err(e
                .into_error_model(format!("Error fetching {}", table.typ_str()))
                .into()),
        },
        Ok(opt) => Ok(opt),
    }
}

#[derive(Debug, FromRow)]
struct TabularRow {
    tabular_id: Uuid,
    // Despite `IS NOT NULL` filter sqlx thinks column selected from input is nullable.
    namespace: Option<Vec<String>>,
    // Despite `IS NOT NULL` filter sqlx thinks column selected from input is nullable.
    tabular_name: Option<String>,
    // apparently this is needed, we need 'as "typ: TabularType"' in the query else the select won't
    // work, but that apparently aliases the whole column to "typ: TabularType"
    #[sqlx(rename = "typ: TabularType")]
    typ: TabularType,
}

/// The keys in the returned map correspond to the input identifiers in the `tables` parameter.
///
/// These may differ in case from identifiers stored in the db, since case insensitivity is achieved
/// by collation. For example:
///
/// - Table name in the db is `table1`
/// - The input parameter is `TABLE1`
/// - `table1` and `TABLE1` match due to collation and the key in the returned map is `TABLE1`
///
/// In line with that, querying both `table1` and `TABLE1` returns a map with two entries,
/// both mapping to the same table id.
#[allow(clippy::too_many_lines)]
pub(crate) async fn tabular_idents_to_ids<'e, 'c: 'e, E>(
    warehouse_id: WarehouseId,
    tables: HashSet<TabularIdentBorrowed<'_>>,
    list_flags: crate::service::ListFlags,
    catalog_state: E,
) -> Result<HashMap<TabularIdentOwned, Option<TabularId>>>
where
    E: 'e + sqlx::Executor<'c, Database = sqlx::Postgres>,
{
    if tables.is_empty() {
        return Ok(HashMap::new());
    }
    let (ns_names, t_names, t_typs) = tables.iter().fold(
        (
            Vec::with_capacity(tables.len()),
            Vec::with_capacity(tables.len()),
            Vec::with_capacity(tables.len()),
        ),
        |(mut ns_names, mut t_names, mut t_typs), t| {
            let TableIdent { namespace, name } = t.to_table_ident_tuple();
            let typ: TabularType = t.into();
            ns_names.push(namespace.as_ref());
            t_names.push(name);
            t_typs.push(typ);
            (ns_names, t_names, t_typs)
        },
    );

<<<<<<< HEAD
    // Encoding `ns_names` as json is a workaround for `sqlx` not supporting `Vec<Vec<String>>`.
    let ns_names_json = serde_json::to_value(&ns_names).map_err(|e| {
        ErrorModel::internal(
            "Error json encoding namespace names",
            "EncodingError",
            Some(Box::new(e)),
=======
    if batch_tables.len() > (MAX_PARAMETERS / 3) {
        return Err(ErrorModel::bad_request(
            "Too many tables or views to fetch",
            "TooManyTablesOrViews",
            None,
>>>>>>> 1b808e39
        )
    })?;

    // For columns with collation, the query must return the value as in input `tables`.
    let rows = sqlx::query_as!(
        TabularRow,
        r#"
        SELECT t.tabular_id,
<<<<<<< HEAD
            in_ns.name as "namespace",
            in_t.name as tabular_name,
            t.typ as "typ: TabularType"
        FROM LATERAL (
            SELECT jsonb_to_textarr(name) AS name, idx
            FROM jsonb_array_elements($2) WITH ORDINALITY AS t(name, idx)
        ) in_ns
        INNER JOIN LATERAL UNNEST($3::text[], $4::tabular_type[])
            WITH ORDINALITY AS in_t(name, typ, idx)
            ON in_ns.idx = in_t.idx
        INNER JOIN tabular t ON t.name = in_t.name AND t.typ = in_t.typ
        INNER JOIN namespace n ON t.namespace_id = n.namespace_id AND n.namespace_name = in_ns.name
        INNER JOIN warehouse w ON n.warehouse_id = w.warehouse_id
        WHERE in_t.name IS NOT NULL AND in_ns.name IS NOT NULL
            AND w.status = 'active' and n."warehouse_id" = $1
            AND (t.deleted_at is NULL OR $5)
            AND (t.metadata_location is not NULL OR $6) "#,
=======
               n.namespace_name as "namespace",
               t.name as tabular_name,
               t.typ as "typ: TabularType"
        FROM tabular t
        INNER JOIN namespace n
            ON n.warehouse_id = $1 AND t.namespace_id = n.namespace_id
        INNER JOIN warehouse w ON w.warehouse_id = $1
        WHERE t.warehouse_id = $1 AND w.status = 'active'
            AND (t.deleted_at is NULL OR $2)
            AND (t.metadata_location is not NULL OR $3) "#,
>>>>>>> 1b808e39
        *warehouse_id,
        ns_names_json as _,
        t_names.as_slice() as _,
        t_typs.as_slice() as _,
        list_flags.include_deleted,
        list_flags.include_staged
    )
    .fetch_all(catalog_state)
    .await
    .map_err(|e| e.into_error_model("Error fetching tables or views".to_string()))?;

    let mut table_map = HashMap::with_capacity(tables.len());
    for TabularRow {
        tabular_id,
        namespace: in_namespace,
        tabular_name: in_tabular_name,
        typ,
    } in rows
    {
        let namespace = in_namespace.ok_or_else(|| {
            ErrorModel::internal(
                "Namespace name should not be null",
                "InternalDatabaseError",
                None,
            )
        })?;
        let name = in_tabular_name.ok_or_else(|| {
            ErrorModel::internal(
                "Tabular name should not be null",
                "InternalDatabaseError",
                None,
            )
        })?;
        let namespace = try_parse_namespace_ident(namespace)?;

        match typ {
            TabularType::Table => {
                table_map.insert(
                    TabularIdentOwned::Table(TableIdent { namespace, name }),
                    Some(TabularId::Table(tabular_id)),
                );
            }
            TabularType::View => {
                table_map.insert(
                    TabularIdentOwned::View(TableIdent { namespace, name }),
                    Some(TabularId::View(tabular_id)),
                );
            }
        }
    }

    // Missing tables are added with None
    if table_map.len() < tables.len() {
        for table in tables {
            table_map.entry(table.into()).or_insert(None);
        }
    }

    Ok(table_map)
}

pub(crate) struct CreateTabular<'a> {
    pub(crate) id: Uuid,
    pub(crate) name: &'a str,
    pub(crate) namespace_id: Uuid,
    pub(crate) warehouse_id: Uuid,
    pub(crate) typ: TabularType,
    pub(crate) metadata_location: Option<&'a Location>,
    pub(crate) location: &'a Location,
}

pub(crate) fn get_partial_fs_locations(location: &Location) -> Result<Vec<String>> {
    location
        .partial_locations()
        .into_iter()
        // Keep only the last part of the location
        .map(|l| {
            split_location(l)
                .map_err(Into::into)
                .map(|(_, p)| p.to_string())
        })
        .collect::<Result<Vec<_>>>()
}

pub(crate) async fn create_tabular(
    CreateTabular {
        id,
        name,
        namespace_id,
        warehouse_id,
        typ,
        metadata_location,
        location,
    }: CreateTabular<'_>,
    transaction: &mut sqlx::Transaction<'_, sqlx::Postgres>,
) -> Result<Uuid> {
    let (fs_protocol, fs_location) = split_location(location.as_str())?;
    let partial_locations = get_partial_fs_locations(location)?;

    let tabular_id = sqlx::query_scalar!(
        r#"
        INSERT INTO tabular (tabular_id, name, namespace_id, warehouse_id, typ, metadata_location, fs_protocol, fs_location)
        VALUES ($1, $2, $3, $4, $5, $6, $7, $8)
        RETURNING tabular_id
        "#,
        id,
        name,
        namespace_id,
        warehouse_id,
        typ as _,
        metadata_location.map(Location::as_str),
        fs_protocol,
        fs_location
    )
    .fetch_one(&mut **transaction)
    .await
    .map_err(|e| {
        tracing::warn!(?e, "Error creating new {typ}");
        e.into_error_model(format!("Error creating {typ}"))
    })?;

    let location_is_taken = sqlx::query_scalar!(
        r#"SELECT EXISTS (
               SELECT 1
               FROM tabular ta
               WHERE ta.warehouse_id = $1 AND (fs_location = ANY($2) OR
                      -- TODO: revisit this after knowing performance impact, may need an index
                      (length($4) < length(fs_location) AND ((TRIM(TRAILING '/' FROM fs_location) || '/') LIKE $4 || '/%'))
               ) AND tabular_id != $3
           ) as "exists!""#,
        warehouse_id,
        &partial_locations,
        id,
        fs_location
    )
    .fetch_one(&mut **transaction)
    .await
    .map_err(|e| {
        tracing::warn!(?e, "Error checking for conflicting locations");
        e.into_error_model("Error checking for conflicting locations".to_string())
    })?;

    if location_is_taken {
        return Err(ErrorModel::bad_request(
            "Location is already taken by another table or view",
            "LocationAlreadyTaken",
            None,
        )
        .into());
    }

    Ok(tabular_id)
}

#[allow(clippy::too_many_lines, clippy::too_many_arguments)]
pub(crate) async fn list_tabulars<'e, 'c, E>(
    warehouse_id: WarehouseId,
    namespace: Option<&NamespaceIdent>,
    namespace_id: Option<NamespaceId>,
    list_flags: crate::service::ListFlags,
    catalog_state: E,
    typ: Option<TabularType>,
    pagination_query: PaginationQuery,
) -> Result<PaginatedMapping<TabularId, TabularInfo>>
where
    E: 'e + sqlx::Executor<'c, Database = sqlx::Postgres>,
{
    let page_size = CONFIG.page_size_or_pagination_max(pagination_query.page_size);

    let token = pagination_query
        .page_token
        .as_option()
        .map(PaginateToken::try_from)
        .transpose()?;

    let (token_ts, token_id) = token
        .as_ref()
        .map(
            |PaginateToken::V1(V1PaginateToken { created_at, id }): &PaginateToken<Uuid>| {
                (created_at, id)
            },
        )
        .unzip();

    let tables = sqlx::query!(
        r#"
        SELECT
            t.tabular_id,
            t.name as "tabular_name",
            namespace_name,
            t.typ as "typ: TabularType",
            t.created_at,
            t.deleted_at,
            tt.scheduled_for as "cleanup_at?",
            tt.task_id as "cleanup_task_id?",
            t.protected
        FROM tabular t
        INNER JOIN namespace n ON n.warehouse_id = $1 AND t.namespace_id = n.namespace_id
        INNER JOIN warehouse w ON w.warehouse_id = $1
        LEFT JOIN task tt ON (t.tabular_id = tt.entity_id AND tt.entity_type = 'tabular' AND queue_name = 'tabular_expiration' AND tt.warehouse_id = $1)
        WHERE t.warehouse_id = $1 AND (tt.queue_name = 'tabular_expiration' OR tt.queue_name is NULL)
            AND (namespace_name = $2 OR $2 IS NULL)
            AND (n.namespace_id = $10 OR $10 IS NULL)
            AND w.status = 'active'
            AND (t.typ = $3 OR $3 IS NULL)
            -- active tables are tables that are not staged and not deleted
            AND ((t.deleted_at IS NOT NULL OR t.metadata_location IS NULL) OR $4)
            AND (t.deleted_at IS NULL OR $5)
            AND (t.metadata_location IS NOT NULL OR $6)
            AND ((t.created_at > $7 OR $7 IS NULL) OR (t.created_at = $7 AND t.tabular_id > $8))
            ORDER BY t.created_at, t.tabular_id ASC
            LIMIT $9
        "#,
        *warehouse_id,
        namespace.as_deref().map(|n| n.as_ref().as_slice()),
        typ as _,
        list_flags.include_active,
        list_flags.include_deleted,
        list_flags.include_staged,
        token_ts,
        token_id,
        page_size,
        namespace_id.map(|n| *n),
    )
    .fetch_all(catalog_state)
    .await
    .map_err(|e| e.into_error_model("Error fetching tables or views".to_string()))?;

    let mut tabulars = PaginatedMapping::with_capacity(tables.len());
    for table in tables {
        let namespace = try_parse_namespace_ident(table.namespace_name)?;
        let name = table.tabular_name;

        let deletion_details = if let Some(deleted_at) = table.deleted_at {
            Some(DeletionDetails {
                expiration_date: table.cleanup_at.ok_or(ErrorModel::internal(
                    "Cleanup date missing for deleted tabular",
                    "InternalDatabaseError",
                    None,
                ))?,
                expiration_task_id: table.cleanup_task_id.ok_or(ErrorModel::internal(
                    "Cleanup task ID missing for deleted tabular",
                    "InternalDatabaseError",
                    None,
                ))?,
                deleted_at,
                created_at: table.created_at,
            })
        } else {
            None
        };

        match table.typ {
            TabularType::Table => {
                tabulars.insert(
                    TabularId::Table(table.tabular_id),
                    TabularInfo {
                        table_ident: TabularIdentOwned::Table(TableIdent { namespace, name }),
                        deletion_details,
                        protected: table.protected,
                    },
                    PaginateToken::V1(V1PaginateToken {
                        created_at: table.created_at,
                        id: table.tabular_id,
                    })
                    .to_string(),
                );
            }
            TabularType::View => {
                tabulars.insert(
                    TabularId::View(table.tabular_id),
                    TabularInfo {
                        table_ident: TabularIdentOwned::View(TableIdent { namespace, name }),
                        deletion_details,
                        protected: table.protected,
                    },
                    PaginateToken::V1(V1PaginateToken {
                        created_at: table.created_at,
                        id: table.tabular_id,
                    })
                    .to_string(),
                );
            }
        }
    }

    Ok(tabulars)
}

/// Rename a tabular. Tabulars may be moved across namespaces.
#[allow(clippy::too_many_lines)]
pub(crate) async fn rename_tabular(
    warehouse_id: WarehouseId,
    source_id: TabularId,
    source: &TableIdent,
    destination: &TableIdent,
    transaction: &mut sqlx::Transaction<'_, sqlx::Postgres>,
) -> Result<()> {
    if source == destination {
        return Ok(());
    }

    let TableIdent {
        namespace: source_namespace,
        name: source_name,
    } = source;
    let TableIdent {
        namespace: dest_namespace,
        name: dest_name,
    } = destination;

    if source_namespace == dest_namespace {
        let _ = sqlx::query_scalar!(
            r#"
            WITH locked_tabular AS (
                SELECT tabular_id, name, namespace_id
                FROM tabular
                WHERE tabular_id = $2
                    AND warehouse_id = $4
                    AND typ = $3
                    AND metadata_location IS NOT NULL
                    AND deleted_at IS NULL
                FOR UPDATE
            ),
            locked_source_namespace AS ( -- source namespace of the tabular
                SELECT n.namespace_id
                FROM namespace n
                JOIN locked_tabular lt ON lt.namespace_id = n.namespace_id
                WHERE n.warehouse_id = $4
                FOR UPDATE
            ),
            warehouse_check AS (
                SELECT warehouse_id
                FROM warehouse
                WHERE warehouse_id = $4 AND status = 'active'
            ),
            conflict_check AS (
                SELECT 1
                FROM tabular t
                JOIN locked_source_namespace ln ON t.namespace_id = ln.namespace_id AND t.warehouse_id = $4
                WHERE t.name = $1
                FOR UPDATE
            )
            UPDATE tabular
            SET name = $1
            FROM locked_tabular lt, warehouse_check wc, locked_source_namespace lsn
            WHERE tabular.tabular_id = lt.tabular_id
                AND tabular.warehouse_id = $4
                AND wc.warehouse_id = $4
                AND lsn.namespace_id IS NOT NULL
                AND NOT EXISTS (SELECT 1 FROM conflict_check)
            RETURNING tabular.tabular_id
            "#,
            &**dest_name,
            *source_id,
            TabularType::from(source_id) as _,
            *warehouse_id,
        )
        .fetch_one(&mut **transaction)
        .await
        .map_err(|e| match e {
            sqlx::Error::RowNotFound => ErrorModel::builder()
                .code(StatusCode::NOT_FOUND.into())
                .message(format!("ID of {} to rename not found", source_id.typ_str()))
                .r#type(format!("Rename{}IdNotFound", source_id.typ_str()))
                .build(),
            _ => e.into_error_model(format!("Error renaming {}", source_id.typ_str())),
        })?;
    } else {
        let _ = sqlx::query_scalar!(
            r#"
            WITH locked_tabular AS (
                SELECT tabular_id, name, namespace_id
                FROM tabular
                WHERE tabular_id = $4
                    AND warehouse_id = $2
                    AND typ = $5
                    AND metadata_location IS NOT NULL
                    AND name = $6
                    AND deleted_at IS NULL
                FOR UPDATE
            ),
            locked_namespace AS ( -- target namespace
                SELECT namespace_id
                FROM namespace
                WHERE warehouse_id = $2 AND namespace_name = $3
                FOR UPDATE
            ),
            locked_source_namespace AS ( -- source namespace of the tabular
                SELECT n.namespace_id
                FROM namespace n
                JOIN locked_tabular lt ON lt.namespace_id = n.namespace_id
                WHERE n.warehouse_id = $2
                FOR UPDATE
            ),
            warehouse_check AS (
                SELECT warehouse_id FROM warehouse
                WHERE warehouse_id = $2 AND status = 'active'
            ),
            conflict_check AS (
                SELECT 1
                FROM tabular t
                JOIN locked_namespace ln ON t.namespace_id = ln.namespace_id AND t.warehouse_id = $2
                WHERE t.name = $1
                FOR UPDATE
            )
            UPDATE tabular t
            SET name = $1, namespace_id = ln.namespace_id
            FROM locked_tabular lt, locked_namespace ln, locked_source_namespace lsn, warehouse_check wc
            WHERE t.tabular_id = lt.tabular_id
            AND t.warehouse_id = $2
            AND ln.namespace_id IS NOT NULL
            AND wc.warehouse_id = $2
            AND lsn.namespace_id IS NOT NULL
            AND NOT EXISTS (SELECT 1 FROM conflict_check)
            RETURNING t.tabular_id;
            "#,
            &**dest_name,
            *warehouse_id,
            &**dest_namespace,
            *source_id,
            TabularType::from(source_id) as _,
            &**source_name,
        )
        .fetch_one(&mut **transaction)
        .await
        .map_err(|e| match e {
            sqlx::Error::RowNotFound => ErrorModel::builder()
                .code(StatusCode::NOT_FOUND.into())
                .message(format!(
                    "ID of {} to rename not found or destination namespace not found",
                    source_id.typ_str()
                ))
                .r#type(format!(
                    "Rename{}IdOrNamespaceNotFound",
                    source_id.typ_str()
                ))
                .build(),
            _ => e.into_error_model(format!("Error renaming {}", source_id.typ_str())),
        })?;
    }

    Ok(())
}

#[derive(Debug, Copy, Clone, sqlx::Type, PartialEq, Eq)]
#[sqlx(type_name = "deletion_kind", rename_all = "kebab-case")]
pub enum DeletionKind {
    Default,
    Purge,
}

impl From<DeletionKind> for crate::api::management::v1::DeleteKind {
    fn from(kind: DeletionKind) -> Self {
        match kind {
            DeletionKind::Default => crate::api::management::v1::DeleteKind::Default,
            DeletionKind::Purge => crate::api::management::v1::DeleteKind::Purge,
        }
    }
}

impl From<TabularType> for crate::api::management::v1::TabularType {
    fn from(typ: TabularType) -> Self {
        match typ {
            TabularType::Table => crate::api::management::v1::TabularType::Table,
            TabularType::View => crate::api::management::v1::TabularType::View,
        }
    }
}

pub(crate) async fn clear_tabular_deleted_at(
    tabular_ids: &[Uuid],
    warehouse_id: WarehouseId,
    transaction: &mut sqlx::Transaction<'_, sqlx::Postgres>,
) -> Result<Vec<UndropTabularResponse>> {
    let undrop_tabular_informations = sqlx::query!(
        r#"WITH locked_tabulars AS (
            SELECT t.tabular_id, t.name, t.namespace_id, n.namespace_name
            FROM tabular t 
            JOIN namespace n ON t.namespace_id = n.namespace_id
            WHERE n.warehouse_id = $2
                AND t.warehouse_id = $2
                AND t.tabular_id = ANY($1::uuid[])
            FOR UPDATE OF t
        ),
        validation AS (
            SELECT NOT EXISTS (
                SELECT 1 FROM unnest($1::uuid[]) AS id
                WHERE id NOT IN (SELECT tabular_id FROM locked_tabulars)
            ) AS all_found
        ),
        locked_tasks AS (
            SELECT ta.task_id, ta.entity_id
            FROM task ta
            JOIN locked_tabulars lt ON ta.entity_id = lt.tabular_id
            WHERE ta.entity_type = 'tabular' 
                AND ta.warehouse_id = $2
                AND ta.queue_name = 'tabular_expiration'
            FOR UPDATE OF ta
        )
        UPDATE tabular
        SET deleted_at = NULL
        FROM locked_tabulars lt
        LEFT JOIN locked_tasks lta ON lt.tabular_id = lta.entity_id
        WHERE tabular.tabular_id = lt.tabular_id AND tabular.warehouse_id = $2
        RETURNING
            tabular.name,
            tabular.tabular_id,
            lta.task_id as "task_id?",
            lt.namespace_name,
            (SELECT all_found FROM validation) as "all_found!";"#,
        tabular_ids,
        *warehouse_id,
    )
    .fetch_all(&mut **transaction)
    .await
    .map_err(|e| {
        tracing::warn!("Error marking tabular as undeleted: {e}");
        match &e {
            sqlx::Error::Database(db_err) => match db_err.constraint() {
                Some("unique_name_per_namespace_id") => ErrorModel::bad_request(
                    "Tabular with the same name already exists in the namespace.",
                    "TabularNameAlreadyExists",
                    Some(Box::new(e)),
                ),
                _ => e.into_error_model("Error marking tabulars as undeleted".to_string()),
            },
            _ => e.into_error_model("Error marking tabulars as undeleted".to_string()),
        }
    })?;

    let all_found = undrop_tabular_informations
        .first()
        .map_or(tabular_ids.is_empty(), |r| r.all_found);
    if !all_found {
        return Err(ErrorModel::not_found(
            "One or more tabular IDs to undrop not found",
            "NoSuchTabularError",
            None,
        )
        .into());
    }

    let undrop_tabular_informations = undrop_tabular_informations
        .into_iter()
        .map(|undrop_tabular_information| UndropTabularResponse {
            table_id: TableId::from(undrop_tabular_information.tabular_id),
            expiration_task_id: undrop_tabular_information.task_id.map(TaskId::from),
            name: undrop_tabular_information.name,
            namespace: NamespaceIdent::from_vec(undrop_tabular_information.namespace_name)
                .unwrap_or(NamespaceIdent::new("unknown".into())),
        })
        .collect::<Vec<UndropTabularResponse>>();

    Ok(undrop_tabular_informations)
}

pub(crate) async fn mark_tabular_as_deleted(
    warehouse_id: WarehouseId,
    tabular_id: TabularId,
    force: bool,
    delete_date: Option<chrono::DateTime<Utc>>,
    transaction: &mut sqlx::Transaction<'_, sqlx::Postgres>,
) -> Result<()> {
    let r = sqlx::query!(
        r#"
        WITH locked_tabular AS (
            SELECT tabular_id, protected
            FROM tabular
            WHERE tabular_id = $2 AND warehouse_id = $1
            FOR UPDATE
        ),
        marked AS (
            UPDATE tabular
            SET deleted_at = $3
            FROM locked_tabular lt
            WHERE tabular.tabular_id = lt.tabular_id
                AND tabular.warehouse_id = $1
                AND ((NOT lt.protected) OR $4)
            RETURNING tabular.tabular_id
        )
        SELECT 
            lt.protected as "protected!",
            (SELECT tabular_id FROM marked) IS NOT NULL as "was_marked!"
        FROM locked_tabular lt
        "#,
        *warehouse_id,
        *tabular_id,
        delete_date.unwrap_or(Utc::now()),
        force,
    )
    .fetch_one(&mut **transaction)
    .await
    .map_err(|e| {
        if let sqlx::Error::RowNotFound = e {
            ErrorModel::not_found(
                format!("Table with id {} not found", tabular_id.typ_str()),
                "NoSuchTabularError".to_string(),
                Some(Box::new(e)),
            )
        } else {
            tracing::warn!("Error marking tabular as deleted: {}", e);
            e.into_error_model(format!(
                "Error marking {} in {warehouse_id} as deleted",
                tabular_id.typ_str()
            ))
        }
    })?;

    if r.protected && !force {
        return Err(ErrorModel::conflict(
            format!(
                "{} in warehouse {warehouse_id} is protected and cannot be deleted",
                tabular_id.typ_str()
            ),
            "ProtectedTabularError",
            None,
        )
        .into());
    }

    Ok(())
}

pub(crate) async fn drop_tabular(
    warehouse_id: WarehouseId,
    tabular_id: TabularId,
    force: bool,
    required_metadata_location: Option<&Location>,
    transaction: &mut sqlx::Transaction<'_, sqlx::Postgres>,
) -> Result<String> {
    let location = sqlx::query!(
        r#"WITH locked_tabular AS (
            SELECT tabular_id, protected, metadata_location, fs_location, fs_protocol
            FROM tabular
            WHERE tabular_id = $2
                AND warehouse_id = $1
                AND typ = $3
                AND tabular_id in (SELECT tabular_id FROM active_tabulars WHERE warehouse_id = $1 AND tabular_id = $2)
            FOR UPDATE
        ),
        deleted AS (
            DELETE FROM tabular
            WHERE tabular_id IN (
                SELECT tabular_id FROM locked_tabular 
                WHERE ((NOT protected) OR $4)
                AND ($5::text IS NULL OR metadata_location = $5)
            )
            AND warehouse_id = $1
            RETURNING tabular_id
        )
        SELECT 
            lt.protected as "protected!",
            lt.metadata_location,
            lt.fs_protocol,
            lt.fs_location,
            (SELECT tabular_id FROM deleted) IS NOT NULL as "was_deleted!"
        FROM locked_tabular lt"#,
        *warehouse_id,
        *tabular_id,
        TabularType::from(tabular_id) as _,
        force,
        required_metadata_location.map(ToString::to_string)
    )
    .fetch_one(&mut **transaction)
    .await
    .map_err(|e| {
        if let sqlx::Error::RowNotFound = e {
            ErrorModel::not_found(
                format!(
                    "{} with ID {} not found",
                    tabular_id.typ_str(),
                    tabular_id.as_ref()
                ),
                ErrorKind::TableNotFound.to_string(),
                Some(Box::new(e)),
            )
        } else {
            tracing::warn!("Error dropping tabular: {}", e);
            e.into_error_model(format!("Error dropping {}", tabular_id.typ_str()))
        }
    })?;

    tracing::trace!(
        "Dropped Tabular with ID {tabular_id}. Protected: {}, Location: {:?}, Protocol: {:?}",
        location.protected,
        location.fs_location,
        location.fs_protocol
    );

    if location.protected && !force {
        return Err(ErrorModel::conflict(
            format!(
                "{} is protected and cannot be dropped",
                tabular_id.typ_str()
            ),
            "ProtectedTabularError",
            None,
        )
        .into());
    }

    if let Some(required_metadata_location) = required_metadata_location {
        if location.metadata_location != Some(required_metadata_location.to_string()) {
            return Err(ErrorModel::bad_request(
                format!("Concurrent update on tabular with id {tabular_id}"),
                CONCURRENT_UPDATE_ERROR_TYPE,
                None,
            )
            .into());
        }
    }

    debug_assert!(
        location.was_deleted,
        "If we didn't delete anything, we should have errored out earlier"
    );

    Ok(join_location(&location.fs_protocol, &location.fs_location))
}

fn try_parse_namespace_ident(namespace: Vec<String>) -> Result<NamespaceIdent> {
    NamespaceIdent::from_vec(namespace).map_err(|e| {
        ErrorModel::internal(
            "Error parsing namespace",
            "NamespaceParseError",
            Some(Box::new(e)),
        )
        .into()
    })
}

impl<'a, 'b> From<&'b TabularIdentBorrowed<'a>> for TabularType {
    fn from(ident: &'b TabularIdentBorrowed<'a>) -> Self {
        match ident {
            TabularIdentBorrowed::Table(_) => TabularType::Table,
            TabularIdentBorrowed::View(_) => TabularType::View,
        }
    }
}

impl<'a> From<&'a TabularId> for TabularType {
    fn from(ident: &'a TabularId) -> Self {
        match ident {
            TabularId::Table(_) => TabularType::Table,
            TabularId::View(_) => TabularType::View,
        }
    }
}

impl From<TabularId> for TabularType {
    fn from(ident: TabularId) -> Self {
        match ident {
            TabularId::Table(_) => TabularType::Table,
            TabularId::View(_) => TabularType::View,
        }
    }
}

#[cfg(test)]
mod tests {
    use std::str::FromStr as _;

    use iceberg::ErrorKind;
    use lakekeeper_io::Location;
    use uuid::Uuid;

    use super::*;
    use crate::{
        catalog::tables::CONCURRENT_UPDATE_ERROR_TYPE,
        implementations::postgres::{
            namespace::tests::initialize_namespace, warehouse::test::initialize_warehouse,
            CatalogState,
        },
        service::NamespaceId,
    };

    async fn setup_test_table(
        pool: &sqlx::PgPool,
        protected: bool,
    ) -> (WarehouseId, TabularId, Location, NamespaceId) {
        let state = CatalogState::from_pools(pool.clone(), pool.clone());
        let warehouse_id = initialize_warehouse(state.clone(), None, None, None, true).await;
        let namespace =
            iceberg_ext::NamespaceIdent::from_vec(vec!["test_namespace".to_string()]).unwrap();
        let (namespace_id, _) =
            initialize_namespace(state.clone(), warehouse_id, &namespace, None).await;

        let table_name = format!("test_table_{}", Uuid::now_v7());
        let location = Location::from_str(&format!("s3://test-bucket/{table_name}/")).unwrap();
        let metadata_location =
            Location::from_str(&format!("s3://test-bucket/{table_name}/metadata/v1.json")).unwrap();

        let mut transaction = pool.begin().await.unwrap();

        let table_id = Uuid::now_v7();
        let tabular_id = create_tabular(
            CreateTabular {
                id: table_id,
                name: &table_name,
                namespace_id: *namespace_id,
                warehouse_id: *warehouse_id,
                typ: TabularType::Table,
                metadata_location: Some(&metadata_location),
                location: &location,
            },
            &mut transaction,
        )
        .await
        .unwrap();

        // Set protection status if needed
        if protected {
            set_tabular_protected(
                warehouse_id,
                TabularId::Table(tabular_id),
                true,
                &mut transaction,
            )
            .await
            .unwrap();
        }

        transaction.commit().await.unwrap();

        (
            warehouse_id,
            TabularId::Table(tabular_id),
            metadata_location,
            namespace_id,
        )
    }

    #[sqlx::test]
    async fn test_drop_tabular_table_not_found_returns_404(pool: sqlx::PgPool) {
        let state = CatalogState::from_pools(pool.clone(), pool.clone());
        let warehouse_id = initialize_warehouse(state.clone(), None, None, None, true).await;

        let mut transaction = pool.begin().await.unwrap();
        let nonexistent_table_id = TabularId::Table(Uuid::now_v7());

        let result = drop_tabular(
            warehouse_id,
            nonexistent_table_id,
            false,
            None,
            &mut transaction,
        )
        .await;

        assert!(result.is_err());
        let error = result.unwrap_err();
        assert_eq!(error.error.code, 404);
        assert_eq!(error.error.r#type, ErrorKind::TableNotFound.to_string());
        assert!(error.error.message.contains("Table with ID"));
        assert!(error.error.message.contains("not found"));
    }

    #[sqlx::test]
    async fn test_drop_tabular_protected_table_without_force_returns_protected_error(
        pool: sqlx::PgPool,
    ) {
        let (warehouse_id, tabular_id, metadata_location, _) = setup_test_table(&pool, true).await;

        let mut transaction = pool.begin().await.unwrap();

        let result = drop_tabular(
            warehouse_id,
            tabular_id,
            false, // force = false
            Some(&metadata_location),
            &mut transaction,
        )
        .await;

        assert!(result.is_err());
        let error = result.unwrap_err();
        assert_eq!(error.error.code, 409);
        assert_eq!(error.error.r#type, "ProtectedTabularError");
        assert!(error
            .error
            .message
            .contains("is protected and cannot be dropped"));
    }

    #[sqlx::test]
    async fn test_drop_tabular_protected_table_with_force_succeeds(pool: sqlx::PgPool) {
        let (warehouse_id, tabular_id, metadata_location, _) = setup_test_table(&pool, true).await;

        let mut transaction = pool.begin().await.unwrap();

        let result = drop_tabular(
            warehouse_id,
            tabular_id,
            true, // force = true
            Some(&metadata_location),
            &mut transaction,
        )
        .await;

        assert!(result.is_ok());
        let location = result.unwrap();
        assert!(location.starts_with("s3://test-bucket/"));
    }

    #[sqlx::test]
    async fn test_drop_tabular_concurrent_update_error_wrong_metadata_location(pool: sqlx::PgPool) {
        let (warehouse_id, tabular_id, _actual_metadata_location, _) =
            setup_test_table(&pool, false).await;

        let wrong_metadata_location =
            Location::from_str("s3://wrong-bucket/wrong/metadata/v1.json").unwrap();

        let mut transaction = pool.begin().await.unwrap();

        let result = drop_tabular(
            warehouse_id,
            tabular_id,
            false,
            Some(&wrong_metadata_location),
            &mut transaction,
        )
        .await;

        assert!(result.is_err());
        let error = result.unwrap_err();
        assert_eq!(error.error.code, 400);
        assert_eq!(error.error.r#type, CONCURRENT_UPDATE_ERROR_TYPE);
        assert!(error
            .error
            .message
            .contains("Concurrent update on tabular with id"));
    }

    #[sqlx::test]
    async fn test_drop_tabular_with_correct_metadata_location_succeeds(pool: sqlx::PgPool) {
        let (warehouse_id, tabular_id, metadata_location, _) = setup_test_table(&pool, false).await;

        let mut transaction = pool.begin().await.unwrap();

        let result = drop_tabular(
            warehouse_id,
            tabular_id,
            false,
            Some(&metadata_location),
            &mut transaction,
        )
        .await;

        assert!(result.is_ok());
        let location = result.unwrap();
        assert!(location.starts_with("s3://test-bucket/"));
    }

    #[sqlx::test]
    async fn test_drop_tabular_without_metadata_location_check_succeeds(pool: sqlx::PgPool) {
        let (warehouse_id, tabular_id, _metadata_location, _) =
            setup_test_table(&pool, false).await;

        let mut transaction = pool.begin().await.unwrap();

        let result = drop_tabular(
            warehouse_id,
            tabular_id,
            false,
            None, // No metadata location check
            &mut transaction,
        )
        .await;

        assert!(result.is_ok());
        let location = result.unwrap();
        assert!(location.starts_with("s3://test-bucket/"));
    }

    #[sqlx::test]
    async fn test_drop_tabular_view_not_found_returns_404(pool: sqlx::PgPool) {
        let state = CatalogState::from_pools(pool.clone(), pool.clone());
        let warehouse_id = initialize_warehouse(state.clone(), None, None, None, true).await;

        let mut transaction = pool.begin().await.unwrap();
        let nonexistent_view_id = TabularId::View(Uuid::now_v7());

        let result = drop_tabular(
            warehouse_id,
            nonexistent_view_id,
            false,
            None,
            &mut transaction,
        )
        .await;

        assert!(result.is_err());
        let error = result.unwrap_err();
        assert_eq!(error.error.code, 404);
        assert_eq!(error.error.r#type, ErrorKind::TableNotFound.to_string());
        assert!(error.error.message.contains("View with ID"));
        assert!(error.error.message.contains("not found"));
    }

    #[sqlx::test]
    async fn test_drop_tabular_inactive_warehouse_returns_404(pool: sqlx::PgPool) {
        let (warehouse_id, tabular_id, metadata_location, _) = setup_test_table(&pool, false).await;

        // Deactivate the warehouse
        let mut transaction = pool.begin().await.unwrap();
        crate::implementations::postgres::warehouse::set_warehouse_status(
            warehouse_id,
            crate::api::management::v1::warehouse::WarehouseStatus::Inactive,
            &mut transaction,
        )
        .await
        .unwrap();
        transaction.commit().await.unwrap();

        let mut transaction = pool.begin().await.unwrap();

        let result = drop_tabular(
            warehouse_id,
            tabular_id,
            false,
            Some(&metadata_location),
            &mut transaction,
        )
        .await;

        assert!(result.is_err());
        let error = result.unwrap_err();
        assert_eq!(error.error.code, 404);
        assert_eq!(error.error.r#type, ErrorKind::TableNotFound.to_string());
    }
}<|MERGE_RESOLUTION|>--- conflicted
+++ resolved
@@ -236,20 +236,12 @@
         },
     );
 
-<<<<<<< HEAD
     // Encoding `ns_names` as json is a workaround for `sqlx` not supporting `Vec<Vec<String>>`.
     let ns_names_json = serde_json::to_value(&ns_names).map_err(|e| {
         ErrorModel::internal(
             "Error json encoding namespace names",
             "EncodingError",
             Some(Box::new(e)),
-=======
-    if batch_tables.len() > (MAX_PARAMETERS / 3) {
-        return Err(ErrorModel::bad_request(
-            "Too many tables or views to fetch",
-            "TooManyTablesOrViews",
-            None,
->>>>>>> 1b808e39
         )
     })?;
 
@@ -258,7 +250,6 @@
         TabularRow,
         r#"
         SELECT t.tabular_id,
-<<<<<<< HEAD
             in_ns.name as "namespace",
             in_t.name as tabular_name,
             t.typ as "typ: TabularType"
@@ -269,25 +260,15 @@
         INNER JOIN LATERAL UNNEST($3::text[], $4::tabular_type[])
             WITH ORDINALITY AS in_t(name, typ, idx)
             ON in_ns.idx = in_t.idx
-        INNER JOIN tabular t ON t.name = in_t.name AND t.typ = in_t.typ
-        INNER JOIN namespace n ON t.namespace_id = n.namespace_id AND n.namespace_name = in_ns.name
-        INNER JOIN warehouse w ON n.warehouse_id = w.warehouse_id
+        INNER JOIN tabular t ON t.warehouse_id = $1 AND
+            t.name = in_t.name AND t.typ = in_t.typ
+        INNER JOIN namespace n ON n.warehouse_id = $1
+            AND t.namespace_id = n.namespace_id AND n.namespace_name = in_ns.name
+        INNER JOIN warehouse w ON w.warehouse_id = $1
         WHERE in_t.name IS NOT NULL AND in_ns.name IS NOT NULL
-            AND w.status = 'active' and n."warehouse_id" = $1
+            AND w.status = 'active'
             AND (t.deleted_at is NULL OR $5)
             AND (t.metadata_location is not NULL OR $6) "#,
-=======
-               n.namespace_name as "namespace",
-               t.name as tabular_name,
-               t.typ as "typ: TabularType"
-        FROM tabular t
-        INNER JOIN namespace n
-            ON n.warehouse_id = $1 AND t.namespace_id = n.namespace_id
-        INNER JOIN warehouse w ON w.warehouse_id = $1
-        WHERE t.warehouse_id = $1 AND w.status = 'active'
-            AND (t.deleted_at is NULL OR $2)
-            AND (t.metadata_location is not NULL OR $3) "#,
->>>>>>> 1b808e39
         *warehouse_id,
         ns_names_json as _,
         t_names.as_slice() as _,
