use std::{collections::HashMap, ops::Range};

use iceberg::spec::{
    MetadataLog, PartitionSpecRef, PartitionStatisticsFile, SchemaRef, SnapshotLog, SnapshotRef,
    SortOrderRef, StatisticsFile, TableMetadata,
};
use iceberg_ext::catalog::rest::ErrorModel;
use sqlx::{PgConnection, Postgres, Transaction};
use uuid::Uuid;

use crate::{api, implementations::postgres::dbutils::DBErrorHandler, WarehouseId};

pub(super) async fn remove_schemas(
    warehouse_id: WarehouseId,
    table_id: Uuid,
    schema_ids: Vec<i32>,
    transaction: &mut Transaction<'_, Postgres>,
) -> api::Result<()> {
    let _ = sqlx::query!(
        r#"DELETE FROM table_schema
           WHERE warehouse_id = $1 AND table_id = $2 AND schema_id = ANY($3::INT[])"#,
        *warehouse_id,
        table_id,
        &schema_ids,
    )
    .execute(&mut **transaction)
    .await
    .map_err(|err| {
        tracing::warn!("Error deleting table schema: {}", err);
        err.into_error_model("Error deleting table schemas".to_string())
    })?;

    Ok(())
}

pub(super) async fn insert_schemas(
    schema_iter: impl ExactSizeIterator<Item = &SchemaRef>,
    transaction: &mut Transaction<'_, Postgres>,
    warehouse_id: WarehouseId,
    tabular_id: Uuid,
) -> api::Result<()> {
    let num_schemas = schema_iter.len();
    let mut ids = Vec::with_capacity(num_schemas);
    let mut schemas = Vec::with_capacity(num_schemas);
    let warehouse_ids = vec![*warehouse_id; num_schemas];
    let table_ids = vec![tabular_id; num_schemas];

    for s in schema_iter {
        ids.push(s.schema_id());
        schemas.push(serde_json::to_value(s).map_err(|er| {
            ErrorModel::internal(
                "Error serializing schema",
                "SchemaSerializationError",
                Some(Box::new(er)),
            )
        })?);
    }

    let _ = sqlx::query!(
        r#"INSERT INTO table_schema(schema_id, table_id, warehouse_id, schema)
           SELECT * FROM UNNEST($1::INT[], $2::UUID[], $3::UUID[], $4::JSONB[])"#,
        &ids,
        &table_ids,
        &warehouse_ids,
        &schemas
    )
    .execute(&mut **transaction)
    .await
    .map_err(|err| {
        tracing::warn!("Error inserting table schema: {}", err);
        err.into_error_model("Error inserting table schema".to_string())
    })?;

    Ok(())
}

pub(super) async fn set_current_schema(
    new_schema_id: i32,
    transaction: &mut Transaction<'_, Postgres>,
    warehouse_id: WarehouseId,
    tabular_id: Uuid,
) -> api::Result<()> {
    let _ = sqlx::query!(
        r#"INSERT INTO table_current_schema (warehouse_id, table_id, schema_id) VALUES ($1, $2, $3)
           ON CONFLICT (warehouse_id, table_id) DO UPDATE SET schema_id = EXCLUDED.schema_id
        "#,
        *warehouse_id,
        tabular_id,
        new_schema_id
    )
    .execute(&mut **transaction)
    .await
    .map_err(|err| {
        tracing::warn!("Error inserting table current schema: {}", err);
        err.into_error_model("Error inserting table current schema".to_string())
    })?;
    Ok(())
}

pub(super) async fn remove_partition_specs(
    warehouse_id: WarehouseId,
    table_id: Uuid,
    spec_ids: Vec<i32>,
    transaction: &mut Transaction<'_, Postgres>,
) -> api::Result<()> {
    let _ = sqlx::query!(
        r#"DELETE FROM table_partition_spec
           WHERE warehouse_id = $1 AND table_id = $2 AND partition_spec_id = ANY($3::INT[])"#,
        *warehouse_id,
        table_id,
        &spec_ids,
    )
    .execute(&mut **transaction)
    .await
    .map_err(|err| {
        tracing::warn!("Error deleting table partition specs: {}", err);
        err.into_error_model("Error deleting table partition specs".to_string())
    })?;

    Ok(())
}

pub(crate) async fn insert_partition_specs(
    partition_specs: impl ExactSizeIterator<Item = &PartitionSpecRef>,
    transaction: &mut Transaction<'_, Postgres>,
    warehouse_id: WarehouseId,
    tabular_id: Uuid,
) -> api::Result<()> {
    let mut spec_ids = Vec::with_capacity(partition_specs.len());
    let mut specs = Vec::with_capacity(partition_specs.len());

    for part_spec in partition_specs {
        spec_ids.push(part_spec.spec_id());
        specs.push(serde_json::to_value(part_spec).map_err(|er| {
            ErrorModel::internal(
                "Error serializing partition spec",
                "PartitionSpecSerializationError",
                Some(Box::new(er)),
            )
        })?);
    }

    let _ = sqlx::query!(
        r#"INSERT INTO table_partition_spec(partition_spec_id, table_id, warehouse_id, partition_spec)
           SELECT UNNEST($1::INT[]), $2, $3, UNNEST($4::JSONB[])"#,
        &spec_ids,
        tabular_id,
        *warehouse_id,
        &specs
    )
    .execute(&mut **transaction)
    .await
    .map_err(|err| {
        tracing::warn!("Error inserting table partition spec: {}", err);
        err.into_error_model("Error inserting table partition spec".to_string())
    })?;

    Ok(())
}

pub(crate) async fn set_default_partition_spec(
    transaction: &mut Transaction<'_, Postgres>,
    warehouse_id: WarehouseId,
    tabular_id: Uuid,
    default_spec_id: i32,
) -> api::Result<()> {
    let _ = sqlx::query!(
        r#"INSERT INTO table_default_partition_spec(partition_spec_id, table_id, warehouse_id)
           VALUES ($1, $2, $3)
           ON CONFLICT (table_id, warehouse_id)
           DO UPDATE SET partition_spec_id = EXCLUDED.partition_spec_id"#,
        default_spec_id,
        tabular_id,
        *warehouse_id,
    )
    .execute(&mut **transaction)
    .await
    .map_err(|err| {
        tracing::warn!("Error inserting table default partition spec: {}", err);
        err.into_error_model("Error inserting table default partition spec".to_string())
    })?;
    Ok(())
}

pub(crate) async fn remove_sort_orders(
    warehouse_id: WarehouseId,
    table_id: Uuid,
    order_ids: Vec<i64>,
    transaction: &mut Transaction<'_, Postgres>,
) -> api::Result<()> {
    let _ = sqlx::query!(
        r#"DELETE FROM table_sort_order
           WHERE warehouse_id = $1 AND table_id = $2 AND sort_order_id = ANY($3::BIGINT[])"#,
        *warehouse_id,
        table_id,
        &order_ids,
    )
    .execute(&mut **transaction)
    .await
    .map_err(|err| {
        tracing::warn!("Error deleting table sort orders: {}", err);
        err.into_error_model("Error deleting table sort orders".to_string())
    })?;

    Ok(())
}

pub(crate) async fn insert_sort_orders(
    sort_orders_iter: impl ExactSizeIterator<Item = &SortOrderRef>,
    transaction: &mut Transaction<'_, Postgres>,
    warehouse_id: WarehouseId,
    tabular_id: Uuid,
) -> api::Result<()> {
    let n_orders = sort_orders_iter.len();
    let mut sort_order_ids = Vec::with_capacity(n_orders);
    let mut sort_orders = Vec::with_capacity(n_orders);

    for sort_order in sort_orders_iter {
        sort_order_ids.push(sort_order.order_id);
        sort_orders.push(serde_json::to_value(sort_order).map_err(|er| {
            ErrorModel::internal(
                "Error serializing sort order",
                "SortOrderSerializationError",
                Some(Box::new(er)),
            )
        })?);
    }

    let _ = sqlx::query!(
        r#"INSERT INTO table_sort_order(sort_order_id, table_id, warehouse_id, sort_order)
           SELECT UNNEST($1::BIGINT[]), $2, $3, UNNEST($4::JSONB[])"#,
        &sort_order_ids,
        tabular_id,
        *warehouse_id,
        &sort_orders
    )
    .execute(&mut **transaction)
    .await
    .map_err(|err| {
        tracing::warn!("Error inserting table sort order: {}", err);
        err.into_error_model("Error inserting table sort order".to_string())
    })?;

    Ok(())
}

pub(crate) async fn set_default_sort_order(
    default_sort_order_id: i64,
    transaction: &mut Transaction<'_, Postgres>,
    warehouse_id: WarehouseId,
    tabular_id: Uuid,
) -> api::Result<()> {
    let _ = sqlx::query!(
        r#"INSERT INTO table_default_sort_order(warehouse_id, table_id, sort_order_id)
           VALUES ($1, $2, $3)
           ON CONFLICT (warehouse_id, table_id)
           DO UPDATE SET sort_order_id = EXCLUDED.sort_order_id"#,
        *warehouse_id,
        tabular_id,
        default_sort_order_id,
    )
    .execute(&mut **transaction)
    .await
    .map_err(|err| {
        tracing::warn!("Error inserting table sort order: {}", err);
        err.into_error_model("Error inserting table sort order".to_string())
    })?;
    Ok(())
}

pub(crate) async fn remove_snapshot_log_entries(
    n_entries: usize,
    transaction: &mut Transaction<'_, Postgres>,
    warehouse_id: WarehouseId,
    tabular_id: Uuid,
) -> api::Result<()> {
    let i: i64 = n_entries.try_into().map_err(|e| {
        ErrorModel::internal(
            "Too many snapshot log entries to expire.",
            "TooManySnapshotLogEntries",
            Some(Box::new(e)),
        )
    })?;
    let exec = sqlx::query!(
        r#"DELETE FROM table_snapshot_log WHERE warehouse_id = $1 AND table_id = $2
           AND sequence_number
           IN (SELECT sequence_number FROM table_snapshot_log
                   WHERE warehouse_id = $1 AND table_id =  $2
                   ORDER BY sequence_number ASC LIMIT $3)"#,
        *warehouse_id,
        tabular_id,
        i
    )
    .execute(&mut **transaction)
    .await
    .map_err(|err| {
        tracing::warn!("Error expiring table snapshot log entries: {}", err);
        err.into_error_model("Error expiring table snapshot log entries".to_string())
    })?;

    tracing::debug!(
        "Expired {} snapshot log entries for table_id {} in warehouse_id {}",
        exec.rows_affected(),
        tabular_id,
        warehouse_id,
    );
    Ok(())
}

pub(crate) async fn insert_snapshot_log(
    snapshots: impl ExactSizeIterator<Item = &SnapshotLog>,
    transaction: &mut Transaction<'_, Postgres>,
    warehouse_id: WarehouseId,
    tabular_id: Uuid,
) -> api::Result<()> {
    let (snap, stamp): (Vec<_>, Vec<_>) = snapshots
        .map(|log| (log.snapshot_id, log.timestamp_ms))
        .unzip();
    let seq = 0i64..snap.len().try_into().map_err(|e| {
        ErrorModel::internal(
            "Too many snapshot log entries.",
            "TooManySnapshotLogEntries",
            Some(Box::new(e)),
        )
    })?;
    let _ = sqlx::query!(
        r#"INSERT INTO table_snapshot_log(warehouse_id, table_id, snapshot_id, timestamp)
           SELECT $2, $3, UNNEST($1::BIGINT[]), UNNEST($4::BIGINT[])
               ORDER BY UNNEST($5::BIGINT[]) ASC"#,
        &snap,
        *warehouse_id,
        &tabular_id,
        &stamp,
        &seq.collect::<Vec<_>>()
    )
    .execute(&mut **transaction)
    .await
    .map_err(|err| {
        tracing::warn!("Error inserting table snapshot log: {}", err);
        err.into_error_model("Error inserting table snapshot log".to_string())
    })?;
    Ok(())
}

pub(super) async fn expire_metadata_log_entries(
    warehouse_id: WarehouseId,
    tabular_id: Uuid,
    n_entries: usize,
    transaction: &mut Transaction<'_, Postgres>,
) -> api::Result<()> {
    let i: i64 = n_entries.try_into().map_err(|e| {
        ErrorModel::internal(
            "Too many metadata log entries to expire.",
            "TooManyMetadataLogEntries",
            Some(Box::new(e)),
        )
    })?;
    let exec = sqlx::query!(
        r#"DELETE FROM table_metadata_log WHERE warehouse_id = $1 AND table_id = $2
           AND sequence_number
           IN (SELECT sequence_number FROM table_metadata_log
                   WHERE warehouse_id = $1 AND table_id = $2
                   ORDER BY sequence_number ASC LIMIT $3)"#,
        *warehouse_id,
        tabular_id,
        i
    )
    .execute(&mut **transaction)
    .await
    .map_err(|err| {
        tracing::warn!("Error expiring table metadata log entries: {}", err);
        err.into_error_model("Error expiring table metadata log entries".to_string())
    })?;

    tracing::debug!(
        "Expired {} metadata log entries for table_id {} in warehouse_id {}",
        exec.rows_affected(),
        tabular_id,
        warehouse_id,
    );
    Ok(())
}

pub(super) async fn insert_metadata_log(
    warehouse_id: WarehouseId,
    tabular_id: Uuid,
    log: impl ExactSizeIterator<Item = MetadataLog>,
    transaction: &mut Transaction<'_, Postgres>,
) -> api::Result<()> {
    let mut timestamps = Vec::with_capacity(log.len());
    let mut metadata_files = Vec::with_capacity(log.len());
    let seqs: Range<i64> = 0..log.len().try_into().map_err(|e| {
        ErrorModel::internal(
            "Too many metadata log entries.",
            "TooManyMetadataLogEntries",
            Some(Box::new(e)),
        )
    })?;
    for MetadataLog {
        timestamp_ms,
        metadata_file,
    } in log
    {
        timestamps.push(timestamp_ms);
        metadata_files.push(metadata_file);
    }

    let _ = sqlx::query!(
        r#"INSERT INTO table_metadata_log(warehouse_id, table_id, timestamp, metadata_file)
           SELECT $1, $2, UNNEST($3::BIGINT[]), UNNEST($4::TEXT[])
               ORDER BY UNNEST($5::BIGINT[]) ASC"#,
        *warehouse_id,
        tabular_id,
        &timestamps,
        &metadata_files,
        &seqs.collect::<Vec<_>>(),
    )
    .execute(&mut **transaction)
    .await
    .map_err(|err| {
        tracing::warn!("Error inserting table metadata log: {}", err);
        err.into_error_model("Error inserting table metadata log".to_string())
    })?;
    Ok(())
}

pub(super) async fn insert_snapshot_refs(
    warehouse_id: WarehouseId,
    table_metadata: &TableMetadata,
    transaction: &mut Transaction<'_, Postgres>,
) -> api::Result<()> {
    let mut refnames = Vec::new();
    let mut snapshot_ids = Vec::new();
    let mut retentions = Vec::new();

    for (refname, snapshot_ref) in table_metadata.refs() {
        refnames.push(refname.clone());
        snapshot_ids.push(snapshot_ref.snapshot_id);
        retentions.push(serde_json::to_value(&snapshot_ref.retention).map_err(|er| {
            ErrorModel::internal(
                "Error serializing retention",
                "RetentionSerializationError",
                Some(Box::new(er)),
            )
        })?);
    }

    let _ = sqlx::query!(
        r#"
        WITH deleted AS (
            DELETE FROM table_refs
            WHERE warehouse_id = $1 AND table_id = $2
            AND table_ref_name NOT IN (SELECT unnest($3::TEXT[]))
        )
        INSERT INTO table_refs(warehouse_id,
                              table_id,
                              table_ref_name,
                              snapshot_id,
                              retention)
        SELECT $1, $2, unnest($3::TEXT[]), unnest($4::BIGINT[]), unnest($5::JSONB[])
        ON CONFLICT (warehouse_id, table_id, table_ref_name)
        DO UPDATE SET snapshot_id = EXCLUDED.snapshot_id, retention = EXCLUDED.retention"#,
        *warehouse_id,
        table_metadata.uuid(),
        &refnames,
        &snapshot_ids,
        &retentions,
    )
    .execute(&mut **transaction)
    .await
    .map_err(|err| {
        tracing::warn!("Error inserting table refs: {}", err);
        err.into_error_model("Error inserting table refs".to_string())
    })?;

    Ok(())
}

pub(super) async fn remove_snapshots(
    warehouse_id: WarehouseId,
    table_id: Uuid,
    snapshot_ids: Vec<i64>,
    transaction: &mut Transaction<'_, Postgres>,
) -> api::Result<()> {
    let _ = sqlx::query!(
        r#"DELETE FROM table_snapshot
           WHERE warehouse_id = $1 AND table_id = $2 AND snapshot_id = ANY($3::BIGINT[])"#,
        *warehouse_id,
        table_id,
        &snapshot_ids,
    )
    .execute(&mut **transaction)
    .await
    .map_err(|err| {
        tracing::warn!("Error deleting table snapshots: {}", err);
        err.into_error_model("Error deleting table snapshots".to_string())
    })?;

    Ok(())
}

pub(super) async fn insert_snapshots(
    warehouse_id: WarehouseId,
    tabular_id: Uuid,
    snapshots: impl ExactSizeIterator<Item = &SnapshotRef>,
    transaction: &mut Transaction<'_, Postgres>,
) -> api::Result<()> {
    let snap_cnt = snapshots.len();

    // Column values changing for every row.
    let mut ids = Vec::with_capacity(snap_cnt);
    let mut parents = Vec::with_capacity(snap_cnt);
    let mut seqs = Vec::with_capacity(snap_cnt);
    let mut manifs = Vec::with_capacity(snap_cnt);
    let mut summaries = Vec::with_capacity(snap_cnt);
    let mut schemas = Vec::with_capacity(snap_cnt);
    let mut timestamps = Vec::with_capacity(snap_cnt);

    // Column values the same for every row.
    let warehouses = vec![*warehouse_id; snap_cnt];
    let tabs = vec![tabular_id; snap_cnt];

    for snap in snapshots {
        ids.push(snap.snapshot_id());
        parents.push(snap.parent_snapshot_id());
        seqs.push(snap.sequence_number());
        manifs.push(snap.manifest_list().to_string());
        summaries.push(serde_json::to_value(snap.summary()).map_err(|er| {
            ErrorModel::internal(
                "Error serializing snapshot summary",
                "SnapshotSummarySerializationError",
                Some(Box::new(er)),
            )
        })?);
        schemas.push(snap.schema_id());
        timestamps.push(snap.timestamp_ms());
    }
    let _ = sqlx::query!(
        r#"INSERT INTO table_snapshot(snapshot_id,
                                          table_id,
                                          warehouse_id,
                                          parent_snapshot_id,
                                          sequence_number,
                                          manifest_list,
                                          summary,
                                          schema_id,
                                          timestamp_ms)
            SELECT * FROM UNNEST(
                $1::BIGINT[],
                $2::UUID[],
                $3::UUID[],
                $4::BIGINT[],
                $5::BIGINT[],
                $6::TEXT[],
                $7::JSONB[],
                $8::INT[],
                $9::BIGINT[]
            )"#,
        &ids,
        &tabs,
        &warehouses,
        &parents as _,
        &seqs,
        &manifs,
        &summaries,
        &schemas as _,
        &timestamps
    )
    .execute(&mut **transaction)
    .await
    .map_err(|err| {
        tracing::warn!("Error inserting table snapshot: {}", err);
        err.into_error_model("Error inserting table snapshot".to_string())
    })?;

    Ok(())
}

pub(crate) async fn set_table_properties(
    warehouse_id: WarehouseId,
    table_id: Uuid,
    properties: &HashMap<String, String>,
    transaction: &mut PgConnection,
) -> api::Result<()> {
    let (keys, vals): (Vec<String>, Vec<String>) = properties
        .iter()
        .map(|(k, v)| (k.to_string(), v.to_string()))
        .unzip();
    sqlx::query!(
        r#"WITH drop as (DELETE FROM table_properties WHERE warehouse_id = $1 AND table_id = $2)
           INSERT INTO table_properties (warehouse_id, table_id, key, value)
           VALUES ($1, $2, UNNEST($3::text[]), UNNEST($4::text[]))
           ON CONFLICT (key, table_id, warehouse_id) DO UPDATE SET value = EXCLUDED.value;"#,
        *warehouse_id,
        table_id,
        &keys,
        &vals
    )
    .execute(transaction)
    .await
    .map_err(|e| {
        let message = "Error inserting table property".to_string();
        tracing::warn!("{}", message);
        e.into_error_model(message)
    })?;
    Ok(())
}

pub(super) async fn insert_partition_statistics(
    warehouse_id: WarehouseId,
    tabular_id: Uuid,
    partition_statistics: impl ExactSizeIterator<Item = &PartitionStatisticsFile>,
    transaction: &mut Transaction<'_, Postgres>,
) -> api::Result<()> {
    let n_stats = partition_statistics.len();
    let mut snapshot_ids = Vec::with_capacity(n_stats);
    let mut paths = Vec::with_capacity(n_stats);
    let mut file_size_in_bytes = Vec::with_capacity(n_stats);

    for stat in partition_statistics {
        snapshot_ids.push(stat.snapshot_id);
        paths.push(stat.statistics_path.clone());
        file_size_in_bytes.push(stat.file_size_in_bytes);
    }

    let _ = sqlx::query!(
        r#"INSERT INTO partition_statistics(snapshot_id, table_id, warehouse_id, statistics_path, file_size_in_bytes)
           SELECT UNNEST($1::BIGINT[]), $2, $3, UNNEST($4::TEXT[]), UNNEST($5::BIGINT[])"#,
        &snapshot_ids,
        tabular_id,
        *warehouse_id,
        &paths,
        &file_size_in_bytes
    )
    .execute(&mut **transaction)
    .await
    .map_err(|err| {
        tracing::warn!("Error inserting partition statistics: {}", err);
        err.into_error_model("Error inserting partition statistics".to_string())
    })?;

    Ok(())
}

pub(super) async fn remove_partition_statistics(
    warehouse_id: WarehouseId,
    table_id: Uuid,
    snapshot_ids: Vec<i64>,
    transaction: &mut Transaction<'_, Postgres>,
) -> api::Result<()> {
    let _ = sqlx::query!(
<<<<<<< HEAD
        r#"DELETE FROM table_statistics
           WHERE warehouse_id = $1 AND table_id = $2 AND snapshot_id = ANY($3::BIGINT[])"#,
        *warehouse_id,
=======
        r#"DELETE FROM partition_statistics WHERE table_id = $1 AND snapshot_id = ANY($2::BIGINT[])"#,
>>>>>>> f323c58c
        table_id,
        &snapshot_ids,
    )
    .execute(&mut **transaction)
    .await
    .map_err(|err| {
<<<<<<< HEAD
        tracing::warn!("Error deleting table statistics: {}", err);
        err.into_error_model("Error deleting table statistics".to_string())
=======
        tracing::warn!("Error deleting partition statistics for table {table_id}: {err}");
        err.into_error_model("Error deleting partition statistics".to_string())
>>>>>>> f323c58c
    })?;

    Ok(())
}

pub(super) async fn insert_table_statistics(
    warehouse_id: WarehouseId,
    tabular_id: Uuid,
    statistics: impl ExactSizeIterator<Item = &StatisticsFile>,
    transaction: &mut Transaction<'_, Postgres>,
) -> api::Result<()> {
    let n_stats = statistics.len();
    let mut snapshot_ids = Vec::with_capacity(n_stats);
    let mut paths = Vec::with_capacity(n_stats);
    let mut file_size_in_bytes = Vec::with_capacity(n_stats);
    let mut file_footer_size_in_bytes = Vec::with_capacity(n_stats);
    let mut key_metadata = Vec::with_capacity(n_stats);
    let mut blob_metadata = Vec::with_capacity(n_stats);

    for stat in statistics {
        snapshot_ids.push(stat.snapshot_id);
        paths.push(stat.statistics_path.clone());
        file_size_in_bytes.push(stat.file_size_in_bytes);
        file_footer_size_in_bytes.push(stat.file_footer_size_in_bytes);
        key_metadata.push(stat.key_metadata.clone());
        blob_metadata.push(serde_json::to_value(&stat.blob_metadata).map_err(|er| {
            tracing::warn!(
                "Error creating table - failed to serialize BlobMetadata of StatisticsFile {er}",
            );
            ErrorModel::internal(
                "Error serializing blob metadata",
                "BlobMetadataSerializationError",
                Some(Box::new(er)),
            )
        })?);
    }

    let _ = sqlx::query!(
        r#"INSERT INTO table_statistics(snapshot_id, table_id, warehouse_id, statistics_path, file_size_in_bytes, file_footer_size_in_bytes, key_metadata, blob_metadata)
           SELECT UNNEST($1::BIGINT[]), $2, $3, UNNEST($4::TEXT[]), UNNEST($5::BIGINT[]), UNNEST($6::BIGINT[]), UNNEST($7::TEXT[]), UNNEST($8::JSONB[])"#,
        &snapshot_ids,
        tabular_id,
        *warehouse_id,
        &paths,
        &file_size_in_bytes,
        &file_footer_size_in_bytes,
        &key_metadata as _,
        &blob_metadata
    )
    .execute(&mut **transaction)
    .await
    .map_err(|err| {
        tracing::warn!("Error inserting table statistics: {}", err);
        err.into_error_model("Error inserting table statistics".to_string())
    })?;

    Ok(())
}

pub(super) async fn remove_table_statistics(
    warehouse_id: WarehouseId,
    table_id: Uuid,
    statistics_ids: Vec<i64>,
    transaction: &mut Transaction<'_, Postgres>,
) -> api::Result<()> {
    let _ = sqlx::query!(
        r#"DELETE FROM table_statistics
           WHERE warehouse_id = $1 AND table_id = $2 AND snapshot_id = ANY($3::BIGINT[])"#,
        *warehouse_id,
        table_id,
        &statistics_ids,
    )
    .execute(&mut **transaction)
    .await
    .map_err(|err| {
        tracing::warn!("Error deleting table statistics: {}", err);
        err.into_error_model("Error deleting table statistics".to_string())
    })?;

    Ok(())
}<|MERGE_RESOLUTION|>--- conflicted
+++ resolved
@@ -649,26 +649,17 @@
     transaction: &mut Transaction<'_, Postgres>,
 ) -> api::Result<()> {
     let _ = sqlx::query!(
-<<<<<<< HEAD
-        r#"DELETE FROM table_statistics
+        r#"DELETE FROM partition_statistics
            WHERE warehouse_id = $1 AND table_id = $2 AND snapshot_id = ANY($3::BIGINT[])"#,
         *warehouse_id,
-=======
-        r#"DELETE FROM partition_statistics WHERE table_id = $1 AND snapshot_id = ANY($2::BIGINT[])"#,
->>>>>>> f323c58c
         table_id,
         &snapshot_ids,
     )
     .execute(&mut **transaction)
     .await
     .map_err(|err| {
-<<<<<<< HEAD
-        tracing::warn!("Error deleting table statistics: {}", err);
-        err.into_error_model("Error deleting table statistics".to_string())
-=======
         tracing::warn!("Error deleting partition statistics for table {table_id}: {err}");
         err.into_error_model("Error deleting partition statistics".to_string())
->>>>>>> f323c58c
     })?;
 
     Ok(())
