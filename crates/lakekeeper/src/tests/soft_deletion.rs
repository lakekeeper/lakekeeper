--- conflicted
+++ resolved
@@ -11,14 +11,9 @@
         iceberg::{
             types::Prefix,
             v1::{
-                DataAccessMode, DropParams, ListTablesQuery, NamespaceParameters, TableParameters,
+                DataAccessMode, DropParams, ListTablesQuery, NamespaceParameters, TableParameters, LoadTableResultOrNotModified,
                 namespace::NamespaceService,
                 tables::{LoadTableFilters, TablesService},
-<<<<<<< HEAD
-                DataAccessMode, DropParams, ListTablesQuery, LoadTableResultOrNotModified,
-                NamespaceParameters, TableParameters,
-=======
->>>>>>> 621dfa40
             },
         },
         management::v1::{
