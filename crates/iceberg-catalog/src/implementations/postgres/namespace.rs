--- conflicted
+++ resolved
@@ -234,15 +234,6 @@
         sqlx::Error::Database(db_error) => {
             if db_error.is_unique_violation() {
                 tracing::debug!("Namespace already exists: {db_error:?}");
-<<<<<<< HEAD
-                ErrorModel::conflict("Namespace already exists", "NamespaceAlreadyExists", None)
-            } else if db_error.is_foreign_key_violation() {
-                tracing::debug!("Namespace foreign key violation: {db_error:?}");
-                ErrorModel::not_found("Warehouse not found", "WarehouseNotFound", None)
-            } else {
-                tracing::error!("Internal error creating namespace: {db_error:?}");
-                ErrorModel::internal("Error creating namespace", "NamespaceCreateError", None)
-=======
                 ErrorModel::conflict(
                     "Namespace already exists",
                     "NamespaceAlreadyExists",
@@ -262,7 +253,6 @@
                     "NamespaceCreateError",
                     Some(Box::new(db_error)),
                 )
->>>>>>> 208b80a2
             }
         }
         e @ sqlx::Error::RowNotFound => {
