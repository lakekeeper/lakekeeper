--- conflicted
+++ resolved
@@ -15,15 +15,11 @@
 
 use super::dbutils::DBErrorHandler as _;
 use crate::{
-<<<<<<< HEAD
     api::{
         iceberg::v1::{PaginatedMapping, PaginationQuery, MAX_PAGE_SIZE},
         management::v1::ProtectionResponse,
     },
-=======
-    api::iceberg::v1::{PaginatedMapping, PaginationQuery, MAX_PAGE_SIZE},
     catalog::tables::CONCURRENT_UPDATE_ERROR_TYPE,
->>>>>>> 6b852ddd
     implementations::postgres::pagination::{PaginateToken, V1PaginateToken},
     service::{
         storage::{join_location, split_location},
@@ -761,8 +757,8 @@
 
 pub(crate) async fn drop_tabular(
     tabular_id: TabularIdentUuid,
-<<<<<<< HEAD
     force: bool,
+    required_metadata_location: Option<&Location>,
     transaction: &mut sqlx::Transaction<'_, sqlx::Postgres>,
 ) -> Result<String> {
     let location = sqlx::query!(
@@ -779,21 +775,11 @@
                    AND typ = $2
                    AND tabular_id IN (SELECT tabular_id FROM active_tabulars)
                    AND ((NOT protected) OR $3)
-              RETURNING fs_location, fs_protocol)
+              RETURNING metadata_location, fs_location, fs_protocol)
               SELECT protected as "protected!",
+                     (SELECT metadata_location from deleted),
                      (SELECT fs_protocol from deleted),
                      (SELECT fs_location from deleted) from delete_info"#,
-=======
-    required_metadata_location: Option<&Location>,
-    transaction: &mut sqlx::Transaction<'_, sqlx::Postgres>,
-) -> Result<String> {
-    let result = sqlx::query!(
-        r#"DELETE FROM tabular
-                WHERE tabular_id = $1
-                    AND typ = $2
-                    AND tabular_id IN (SELECT tabular_id FROM active_tabulars)
-               RETURNING metadata_location, fs_location, fs_protocol"#,
->>>>>>> 6b852ddd
         *tabular_id,
         TabularType::from(tabular_id) as _,
         force
@@ -813,7 +799,6 @@
         }
     })?;
 
-<<<<<<< HEAD
     tracing::trace!(
         "{}, {:?}. {:?}",
         location.protected,
@@ -832,6 +817,18 @@
         )
         .into());
     }
+
+    if let Some(required_metadata_location) = required_metadata_location {
+        if location.metadata_location != Some(required_metadata_location.to_string()) {
+            return Err(ErrorModel::bad_request(
+                format!("Concurrent update on tabular with id {tabular_id}"),
+                CONCURRENT_UPDATE_ERROR_TYPE,
+                None,
+            )
+            .into());
+        }
+    }
+
     if let (Some(fs_protocol), Some(fs_location)) = (location.fs_protocol, location.fs_location) {
         Ok(join_location(&fs_protocol, &fs_location))
     } else {
@@ -842,20 +839,6 @@
         )
         .into())
     }
-=======
-    if let Some(required_metadata_location) = required_metadata_location {
-        if result.metadata_location != Some(required_metadata_location.to_string()) {
-            return Err(ErrorModel::bad_request(
-                format!("Concurrent update on tabular with id {tabular_id}"),
-                CONCURRENT_UPDATE_ERROR_TYPE,
-                None,
-            )
-            .into());
-        }
-    }
-
-    Ok(join_location(&result.fs_protocol, &result.fs_location))
->>>>>>> 6b852ddd
 }
 
 fn try_parse_namespace_ident(namespace: Vec<String>) -> Result<NamespaceIdent> {
