<<<<<<< HEAD
use iceberg::spec::{SchemaRef, ViewMetadata, ViewVersionRef};
=======
use iceberg::spec::ViewMetadata;
>>>>>>> 69c14197
use iceberg_ext::catalog::rest::CreateViewRequest;
use std::collections::{HashMap, HashSet};

use super::{
    namespace::{
        create_namespace, drop_namespace, get_namespace, list_namespaces, namespace_ident_to_id,
        update_namespace_properties,
    },
    tabular::table::{
        commit_table_transaction, create_table, drop_table, get_table_metadata_by_id,
        get_table_metadata_by_s3_location, list_tables, load_table, rename_table,
        table_ident_to_id, table_idents_to_ids,
    },
    warehouse::{
        create_warehouse, delete_warehouse, get_warehouse, list_projects, list_warehouses,
        rename_warehouse, set_warehouse_status, update_storage_profile,
    },
    CatalogState, PostgresTransaction,
};
use crate::implementations::postgres::tabular::view::{
<<<<<<< HEAD
    create_view, create_view_schema, create_view_version, delete_properties, drop_view,
    insert_view_properties, list_views, load_view, rename_view, set_current_view_metadata_version,
    update_metadata_location, view_ident_to_id, CreateViewVersion, ViewVersionResponse,
};
use crate::service::tabular_idents::TabularIdentUuid;

=======
    create_view, list_views, load_view, view_ident_to_id,
};
use crate::service::tabular_idents::TabularIdentUuid;
>>>>>>> 69c14197
use crate::service::{
    CommitTransactionRequest, CreateNamespaceRequest, CreateNamespaceResponse, CreateTableRequest,
    GetWarehouseResponse, ListNamespacesQuery, ListNamespacesResponse, NamespaceIdent, Result,
    TableIdent, UpdateNamespacePropertiesRequest, UpdateNamespacePropertiesResponse,
    WarehouseStatus,
};
use crate::{
    service::{
        storage::StorageProfile, Catalog, CommitTableResponseExt, CreateTableResponse,
        GetNamespaceResponse, GetTableMetadataResponse, LoadTableResponse, NamespaceIdentUuid,
        ProjectIdent, TableIdentUuid, Transaction, WarehouseIdent,
    },
    SecretIdent,
};

#[async_trait::async_trait]
impl Catalog for super::Catalog {
    type Transaction = PostgresTransaction;
    type State = CatalogState;

    async fn create_warehouse<'a>(
        warehouse_name: String,
        project_id: ProjectIdent,
        storage_profile: StorageProfile,
        storage_secret_id: Option<SecretIdent>,
        transaction: <Self::Transaction as Transaction<CatalogState>>::Transaction<'a>,
    ) -> Result<WarehouseIdent> {
        create_warehouse(
            warehouse_name,
            project_id,
            storage_profile,
            storage_secret_id,
            transaction,
        )
        .await
    }

    async fn get_warehouse<'a>(
        warehouse_id: &WarehouseIdent,
        transaction: <Self::Transaction as Transaction<CatalogState>>::Transaction<'a>,
    ) -> Result<GetWarehouseResponse> {
        get_warehouse(warehouse_id, transaction).await
    }

    async fn get_namespace<'a>(
        warehouse_id: &WarehouseIdent,
        namespace: &NamespaceIdent,
        transaction: <Self::Transaction as Transaction<CatalogState>>::Transaction<'a>,
    ) -> Result<GetNamespaceResponse> {
        get_namespace(warehouse_id, namespace, transaction).await
    }

    async fn list_namespaces(
        warehouse_id: &WarehouseIdent,
        query: &ListNamespacesQuery,
        catalog_state: CatalogState,
    ) -> Result<ListNamespacesResponse> {
        list_namespaces(warehouse_id, query, catalog_state).await
    }

    async fn create_namespace<'a>(
        warehouse_id: &WarehouseIdent,
        request: CreateNamespaceRequest,
        transaction: <Self::Transaction as Transaction<CatalogState>>::Transaction<'a>,
    ) -> Result<CreateNamespaceResponse> {
        create_namespace(warehouse_id, request, transaction).await
    }

    async fn namespace_ident_to_id(
        warehouse_id: &WarehouseIdent,
        namespace: &NamespaceIdent,
        catalog_state: CatalogState,
    ) -> Result<Option<NamespaceIdentUuid>> {
        namespace_ident_to_id(warehouse_id, namespace, catalog_state).await
    }

    async fn drop_namespace<'a>(
        warehouse_id: &WarehouseIdent,
        namespace: &NamespaceIdent,
        transaction: <Self::Transaction as Transaction<CatalogState>>::Transaction<'a>,
    ) -> Result<()> {
        drop_namespace(warehouse_id, namespace, transaction).await
    }

    async fn update_namespace_properties<'a>(
        warehouse_id: &WarehouseIdent,
        namespace: &NamespaceIdent,
        request: UpdateNamespacePropertiesRequest,
        transaction: <Self::Transaction as Transaction<CatalogState>>::Transaction<'a>,
    ) -> Result<UpdateNamespacePropertiesResponse> {
        update_namespace_properties(warehouse_id, namespace, request, transaction).await
    }

    async fn create_table<'a>(
        namespace_id: &NamespaceIdentUuid,
        table: &TableIdent,
        table_id: &TableIdentUuid,
        request: CreateTableRequest,
        // Metadata location may be none if stage-create is true
        metadata_location: Option<&String>,
        transaction: <Self::Transaction as Transaction<CatalogState>>::Transaction<'a>,
    ) -> Result<CreateTableResponse> {
        create_table(
            namespace_id,
            table,
            table_id,
            request,
            metadata_location,
            transaction,
        )
        .await
    }

    async fn list_tables(
        warehouse_id: &WarehouseIdent,
        namespace: &NamespaceIdent,
        include_staged: bool,
        catalog_state: CatalogState,
    ) -> Result<HashMap<TableIdentUuid, TableIdent>> {
        list_tables(warehouse_id, namespace, include_staged, catalog_state).await
    }

    async fn load_table(
        warehouse_id: &WarehouseIdent,
        table: &TableIdent,
        catalog_state: CatalogState,
    ) -> Result<LoadTableResponse> {
        load_table(warehouse_id, table, catalog_state).await
    }

    async fn get_table_metadata_by_id(
        warehouse_id: &WarehouseIdent,
        table: &TableIdentUuid,
        include_staged: bool,
        catalog_state: Self::State,
    ) -> Result<GetTableMetadataResponse> {
        get_table_metadata_by_id(warehouse_id, table, include_staged, catalog_state).await
    }

    async fn get_table_metadata_by_s3_location(
        warehouse_id: &WarehouseIdent,
        location: &str,
        include_staged: bool,
        catalog_state: Self::State,
    ) -> Result<GetTableMetadataResponse> {
        get_table_metadata_by_s3_location(warehouse_id, location, include_staged, catalog_state)
            .await
    }

    async fn table_ident_to_id(
        warehouse_id: &WarehouseIdent,
        table: &TableIdent,
        include_staged: bool,
        catalog_state: Self::State,
    ) -> Result<Option<TableIdentUuid>> {
        table_ident_to_id(
            warehouse_id,
            table,
            include_staged,
            &catalog_state.read_pool,
        )
        .await
    }

    async fn rename_table<'a>(
        warehouse_id: &WarehouseIdent,
        source_id: &TableIdentUuid,
        source: &TableIdent,
        destination: &TableIdent,
        transaction: <Self::Transaction as Transaction<CatalogState>>::Transaction<'a>,
    ) -> Result<()> {
        rename_table(warehouse_id, source_id, source, destination, transaction).await
    }

    async fn drop_table<'a>(
        warehouse_id: &WarehouseIdent,
        table_id: &TableIdentUuid,
        transaction: <Self::Transaction as Transaction<CatalogState>>::Transaction<'a>,
    ) -> Result<()> {
        drop_table(warehouse_id, table_id, transaction).await
    }

    async fn table_idents_to_ids(
        warehouse_id: &WarehouseIdent,
        tables: HashSet<&TableIdent>,
        include_staged: bool,
        catalog_state: Self::State,
    ) -> Result<HashMap<TableIdent, Option<TableIdentUuid>>> {
        table_idents_to_ids(
            warehouse_id,
            tables,
            include_staged,
            &catalog_state.read_pool,
        )
        .await
    }

    async fn commit_table_transaction<'a>(
        warehouse_id: &WarehouseIdent,
        request: CommitTransactionRequest,
        table_ids: &HashMap<TableIdent, TableIdentUuid>,
        transaction: <Self::Transaction as Transaction<CatalogState>>::Transaction<'a>,
    ) -> Result<Vec<CommitTableResponseExt>> {
        commit_table_transaction(warehouse_id, request, table_ids, transaction).await
    }

    // ---------------- Management API ----------------
    async fn list_projects(catalog_state: Self::State) -> Result<HashSet<ProjectIdent>> {
        list_projects(catalog_state).await
    }

    async fn list_warehouses(
        project_id: &ProjectIdent,
        include_inactive: Option<Vec<WarehouseStatus>>,
        warehouse_id_filter: Option<&HashSet<WarehouseIdent>>,
        catalog_state: Self::State,
    ) -> Result<Vec<GetWarehouseResponse>> {
        list_warehouses(
            project_id,
            include_inactive,
            warehouse_id_filter,
            catalog_state,
        )
        .await
    }

    async fn delete_warehouse<'a>(
        warehouse_id: &WarehouseIdent,
        transaction: <Self::Transaction as Transaction<CatalogState>>::Transaction<'a>,
    ) -> Result<()> {
        delete_warehouse(warehouse_id, transaction).await
    }

    async fn rename_warehouse<'a>(
        warehouse_id: &WarehouseIdent,
        new_name: &str,
        transaction: <Self::Transaction as Transaction<CatalogState>>::Transaction<'a>,
    ) -> Result<()> {
        rename_warehouse(warehouse_id, new_name, transaction).await
    }

    async fn set_warehouse_status<'a>(
        warehouse_id: &WarehouseIdent,
        status: WarehouseStatus,
        transaction: <Self::Transaction as Transaction<CatalogState>>::Transaction<'a>,
    ) -> Result<()> {
        set_warehouse_status(warehouse_id, status, transaction).await
    }

    async fn update_storage_profile<'a>(
        warehouse_id: &WarehouseIdent,
        storage_profile: StorageProfile,
        storage_secret_id: Option<SecretIdent>,
        transaction: <Self::Transaction as Transaction<CatalogState>>::Transaction<'a>,
    ) -> Result<()> {
        update_storage_profile(
            warehouse_id,
            storage_profile,
            storage_secret_id,
            transaction,
        )
        .await
    }

    async fn create_view<'a>(
        _: &WarehouseIdent,
        namespace_id: &NamespaceIdentUuid,
        view_id: &TabularIdentUuid,
        view: &TableIdent,
        request: CreateViewRequest,
        metadata_location: &str,
        transaction: <Self::Transaction as Transaction<Self::State>>::Transaction<'a>,
    ) -> Result<ViewMetadata> {
        create_view(
            namespace_id,
            view,
            TableIdentUuid::from(**view_id),
            request,
            metadata_location,
            transaction,
        )
        .await
    }

    async fn view_ident_to_id(
        warehouse_id: &WarehouseIdent,
        view: &TableIdent,
        catalog_state: Self::State,
    ) -> Result<Option<TableIdentUuid>> {
        view_ident_to_id(warehouse_id, view, &catalog_state.read_pool).await
    }

<<<<<<< HEAD
    async fn drop_view<'a>(
        warehouse_id: &WarehouseIdent,
        table_id: &TableIdentUuid,
        transaction: <Self::Transaction as Transaction<Self::State>>::Transaction<'a>,
    ) -> Result<()> {
        drop_view(warehouse_id, table_id, transaction).await
    }

=======
>>>>>>> 69c14197
    async fn load_view<'a>(
        view_id: TableIdentUuid,
        transaction: <Self::Transaction as Transaction<Self::State>>::Transaction<'a>,
    ) -> Result<ViewMetadata> {
        load_view(&view_id, &mut *transaction).await
    }

    async fn list_views(
        warehouse_id: &WarehouseIdent,
        namespace: &NamespaceIdent,
        catalog_state: Self::State,
    ) -> Result<HashMap<TableIdentUuid, TableIdent>> {
        list_views(warehouse_id, namespace, catalog_state).await
    }
<<<<<<< HEAD

    async fn add_view_schema(
        view_id: &TableIdentUuid,
        schema: SchemaRef,
        transaction: <Self::Transaction as Transaction<Self::State>>::Transaction<'_>,
    ) -> Result<i32> {
        create_view_schema(view_id.into_uuid(), schema, transaction).await
    }

    async fn insert_view_properties(
        view_id: &TableIdentUuid,
        properties: &HashMap<String, String>,
        transaction: <Self::Transaction as Transaction<Self::State>>::Transaction<'_>,
    ) -> Result<()> {
        insert_view_properties(properties, view_id.into_uuid(), transaction).await
    }

    async fn delete_view_properties(
        view_id: &TableIdentUuid,
        keys: &[String],
        transaction: <Self::Transaction as Transaction<Self::State>>::Transaction<'_>,
    ) -> Result<()> {
        delete_properties(view_id.into_uuid(), keys, transaction).await
    }

    async fn create_view_version<'a>(
        view_id: &TableIdentUuid,
        view_version_ref: ViewVersionRef,
        transaction: <Self::Transaction as Transaction<Self::State>>::Transaction<'a>,
    ) -> Result<ViewVersionResponse> {
        create_view_version(
            view_id.into_uuid(),
            CreateViewVersion::Append(view_version_ref),
            transaction,
        )
        .await
    }

    async fn set_current_view_version<'a>(
        view_id: &TableIdentUuid,
        version_id: i64,
        transaction: <Self::Transaction as Transaction<Self::State>>::Transaction<'a>,
    ) -> Result<()> {
        set_current_view_metadata_version(version_id, view_id.into_uuid(), transaction).await
    }

    async fn update_view_metadata_location(
        table_id: &TableIdentUuid,
        metadata_location: &str,
        transaction: <Self::Transaction as Transaction<Self::State>>::Transaction<'_>,
    ) -> Result<()> {
        update_metadata_location(table_id.into_uuid(), metadata_location, transaction).await
    }

    async fn rename_view(
        warehouse_id: &WarehouseIdent,
        source_id: &TableIdentUuid,
        source: &TableIdent,
        destination: &TableIdent,
        transaction: <Self::Transaction as Transaction<Self::State>>::Transaction<'_>,
    ) -> Result<()> {
        rename_view(warehouse_id, source_id, source, destination, transaction).await
    }
=======
>>>>>>> 69c14197
}<|MERGE_RESOLUTION|>--- conflicted
+++ resolved
@@ -1,10 +1,6 @@
-<<<<<<< HEAD
 use iceberg::spec::{SchemaRef, ViewMetadata, ViewVersionRef};
-=======
-use iceberg::spec::ViewMetadata;
->>>>>>> 69c14197
+use std::collections::{HashMap, HashSet};
 use iceberg_ext::catalog::rest::CreateViewRequest;
-use std::collections::{HashMap, HashSet};
 
 use super::{
     namespace::{
@@ -23,18 +19,12 @@
     CatalogState, PostgresTransaction,
 };
 use crate::implementations::postgres::tabular::view::{
-<<<<<<< HEAD
     create_view, create_view_schema, create_view_version, delete_properties, drop_view,
     insert_view_properties, list_views, load_view, rename_view, set_current_view_metadata_version,
     update_metadata_location, view_ident_to_id, CreateViewVersion, ViewVersionResponse,
 };
 use crate::service::tabular_idents::TabularIdentUuid;
 
-=======
-    create_view, list_views, load_view, view_ident_to_id,
-};
-use crate::service::tabular_idents::TabularIdentUuid;
->>>>>>> 69c14197
 use crate::service::{
     CommitTransactionRequest, CreateNamespaceRequest, CreateNamespaceResponse, CreateTableRequest,
     GetWarehouseResponse, ListNamespacesQuery, ListNamespacesResponse, NamespaceIdent, Result,
@@ -327,7 +317,6 @@
         view_ident_to_id(warehouse_id, view, &catalog_state.read_pool).await
     }
 
-<<<<<<< HEAD
     async fn drop_view<'a>(
         warehouse_id: &WarehouseIdent,
         table_id: &TableIdentUuid,
@@ -336,8 +325,6 @@
         drop_view(warehouse_id, table_id, transaction).await
     }
 
-=======
->>>>>>> 69c14197
     async fn load_view<'a>(
         view_id: TableIdentUuid,
         transaction: <Self::Transaction as Transaction<Self::State>>::Transaction<'a>,
@@ -352,7 +339,6 @@
     ) -> Result<HashMap<TableIdentUuid, TableIdent>> {
         list_views(warehouse_id, namespace, catalog_state).await
     }
-<<<<<<< HEAD
 
     async fn add_view_schema(
         view_id: &TableIdentUuid,
@@ -416,6 +402,4 @@
     ) -> Result<()> {
         rename_view(warehouse_id, source_id, source, destination, transaction).await
     }
-=======
->>>>>>> 69c14197
 }