use std::{fmt::Debug, sync::LazyLock};

use axum::{response::IntoResponse, routing::get, Json, Router};
use axum_extra::middleware::option_layer;
use axum_prometheus::PrometheusMetricLayer;
use http::{header, HeaderValue, Method};
use limes::Authenticator;
use tower::ServiceBuilder;
use tower_http::{
    catch_panic::CatchPanicLayer, compression::CompressionLayer, cors::AllowOrigin,
    sensitive_headers::SetSensitiveHeadersLayer, timeout::TimeoutLayer, trace, trace::TraceLayer,
    ServiceBuilderExt,
};
use utoipa::openapi::{RefOr, Schema};

use crate::{
    api::{
        iceberg::v1::new_v1_full_router,
        management::v1::{api_doc as v1_api_doc, ApiServer},
        shutdown_signal, ApiContext,
    },
    request_metadata::create_request_metadata_with_trace_and_project_fn,
    service::{
        authn::{auth_middleware_fn, AuthMiddlewareState},
        authz::Authorizer,
        contract_verification::ContractVerifiers,
        endpoint_hooks::EndpointHookCollection,
        health::ServiceHealthProvider,
        Catalog, EndpointStatisticsTrackerTx, SecretStore, State,
    },
    tracing::{MakeRequestUuid7, RestMakeSpan},
    CONFIG,
};

static ICEBERG_OPENAPI_SPEC_YAML: LazyLock<serde_json::Value> = LazyLock::new(|| {
    let mut yaml_str =
        include_str!("../../../../docs/docs/api/rest-catalog-open-api.yaml").to_string();
    yaml_str = yaml_str.replace("  /v1/", "  /catalog/v1/");
    serde_yml::from_str(&yaml_str).expect("Failed to parse Iceberg API model V1 as JSON")
});

pub struct RouterArgs<C: Catalog, A: Authorizer + Clone, S: SecretStore, N: Authenticator> {
    pub authenticator: Option<N>,
    pub authorizer: A,
    pub catalog_state: C::State,
    pub secrets_state: S,
    pub table_change_checkers: ContractVerifiers,
    pub service_health_provider: ServiceHealthProvider,
    pub cors_origins: Option<&'static [HeaderValue]>,
    pub metrics_layer: Option<PrometheusMetricLayer<'static>>,
    pub endpoint_statistics_tracker_tx: EndpointStatisticsTrackerTx,
    pub hooks: EndpointHookCollection,
    pub queue_configs: Vec<(&'static str, String, RefOr<Schema>)>,
}

impl<C: Catalog, A: Authorizer + Clone, S: SecretStore, N: Authenticator + Debug> Debug
    for RouterArgs<C, A, S, N>
{
    fn fmt(&self, f: &mut std::fmt::Formatter<'_>) -> std::fmt::Result {
        f.debug_struct("RouterArgs")
            .field("authorizer", &"Authorizer")
            .field("catalog_state", &"CatalogState")
            .field("secrets_state", &"SecretsState")
            .field("table_change_checkers", &self.table_change_checkers)
            .field("authenticator", &self.authenticator)
            .field("service_health_provider", &self.service_health_provider)
            .field("cors_origins", &self.cors_origins)
            .field(
                "metrics_layer",
                &self.metrics_layer.as_ref().map(|_| "PrometheusMetricLayer"),
            )
            .field(
                "endpoint_statistics_tracker_tx",
                &self.endpoint_statistics_tracker_tx,
            )
            .field("endpoint_hooks", &self.hooks)
            .field("queue_configs", &self.queue_configs.len())
            .finish()
    }
}

/// Create a new router with the given `RouterArgs`
///
/// # Errors
/// - Fails if the token verifier chain cannot be created
pub fn new_full_router<
    C: Catalog,
    A: Authorizer + Clone,
    S: SecretStore,
    N: Authenticator + 'static,
>(
    RouterArgs {
        authenticator,
        authorizer,
        catalog_state,
        secrets_state,
        table_change_checkers,
        service_health_provider,
        cors_origins,
        metrics_layer,
        endpoint_statistics_tracker_tx,
        hooks,
        queue_configs,
    }: RouterArgs<C, A, S, N>,
) -> anyhow::Result<Router> {
    let v1_routes = new_v1_full_router::<crate::catalog::CatalogServer<C, A, S>, State<A, C, S>>();

    let management_routes = Router::new().merge(ApiServer::new_v1_router(&authorizer));
    let maybe_cors_layer = option_layer(cors_origins.map(|origins| {
        let allowed_origin = if origins
            .iter()
            .any(|origin| origin == HeaderValue::from_static("*"))
        {
            AllowOrigin::any()
        } else {
            AllowOrigin::list(origins.iter().cloned())
        };
        tower_http::cors::CorsLayer::new()
            .allow_origin(allowed_origin)
            .allow_headers(vec![
                header::AUTHORIZATION,
                header::CONTENT_TYPE,
                header::ACCEPT,
                header::USER_AGENT,
            ])
            .allow_methods(vec![
                Method::GET,
                Method::HEAD,
                Method::POST,
                Method::PUT,
                Method::DELETE,
                Method::OPTIONS,
            ])
    }));

    let maybe_auth_layer = if let Some(authenticator) = authenticator {
        option_layer(Some(axum::middleware::from_fn_with_state(
            AuthMiddlewareState {
                authenticator,
                authorizer: authorizer.clone(),
            },
            auth_middleware_fn,
        )))
    } else {
        option_layer(None)
    };

    let router = Router::new()
        .nest("/catalog/v1", v1_routes)
        .nest("/management/v1", management_routes)
        .layer(axum::middleware::from_fn_with_state(
            endpoint_statistics_tracker_tx,
            crate::service::endpoint_statistics::endpoint_statistics_middleware_fn,
        ))
        .layer(maybe_auth_layer)
        .route(
            "/health",
            get(|| async move {
                let health = service_health_provider.collect_health().await;
                Json(health).into_response()
            }),
<<<<<<< HEAD
        )
        .merge(
            utoipa_swagger_ui::SwaggerUi::new("/swagger-ui")
                .url(
                    "/api-docs/management/v1/openapi.json",
                    v1_api_doc::<A>(queue_configs)?,
                )
                .external_url_unchecked(
                    "/api-docs/catalog/v1/openapi.json",
                    ICEBERG_OPENAPI_SPEC_YAML.clone(),
                ),
        )
=======
        );
    let router = maybe_merge_swagger_router(router)
>>>>>>> a7209adb
        .layer(axum::middleware::from_fn(
            create_request_metadata_with_trace_and_project_fn,
        ))
        .layer(
            ServiceBuilder::new()
                .set_x_request_id(MakeRequestUuid7)
                .layer(SetSensitiveHeadersLayer::new([
                    axum::http::header::AUTHORIZATION,
                ]))
                .layer(CompressionLayer::new())
                .layer(
                    TraceLayer::new_for_http()
                        .on_failure(())
                        .make_span_with(RestMakeSpan::new(tracing::Level::INFO))
                        .on_response(trace::DefaultOnResponse::new().level(tracing::Level::DEBUG)),
                )
                .layer(TimeoutLayer::new(std::time::Duration::from_secs(30)))
                .layer(CatchPanicLayer::new())
                .layer(maybe_cors_layer)
                .propagate_x_request_id(),
        )
        .with_state(ApiContext {
            v1_state: State {
                authz: authorizer,
                catalog: catalog_state,
                secrets: secrets_state,
                contract_verifiers: table_change_checkers,
                hooks,
            },
        });

    Ok(if let Some(metrics_layer) = metrics_layer {
        router.layer(metrics_layer)
    } else {
        router
    })
}

fn maybe_merge_swagger_router<C: Catalog, A: Authorizer + Clone, S: SecretStore>(
    router: Router<ApiContext<State<A, C, S>>>,
) -> Router<ApiContext<State<A, C, S>>> {
    if CONFIG.serve_swagger_ui {
        router.merge(
            utoipa_swagger_ui::SwaggerUi::new("/swagger-ui")
                .url("/api-docs/management/v1/openapi.json", v1_api_doc::<A>())
                .external_url_unchecked(
                    "/api-docs/catalog/v1/openapi.json",
                    ICEBERG_OPENAPI_SPEC_YAML.clone(),
                ),
        )
    } else {
        router
    }
}

/// Serve the given router on the given listener
///
/// # Errors
/// Fails if the webserver panics
pub async fn serve(listener: tokio::net::TcpListener, router: Router) -> anyhow::Result<()> {
    axum::serve(listener, router)
        .with_graceful_shutdown(shutdown_signal())
        .await
        .map_err(|e| anyhow::anyhow!(e).context("error running HTTP server"))
}

#[cfg(test)]
mod test {
    #[test]
    fn test_openapi_spec_can_be_parsed() {
        let _ = super::ICEBERG_OPENAPI_SPEC_YAML.clone();
    }
}<|MERGE_RESOLUTION|>--- conflicted
+++ resolved
@@ -159,23 +159,8 @@
                 let health = service_health_provider.collect_health().await;
                 Json(health).into_response()
             }),
-<<<<<<< HEAD
-        )
-        .merge(
-            utoipa_swagger_ui::SwaggerUi::new("/swagger-ui")
-                .url(
-                    "/api-docs/management/v1/openapi.json",
-                    v1_api_doc::<A>(queue_configs)?,
-                )
-                .external_url_unchecked(
-                    "/api-docs/catalog/v1/openapi.json",
-                    ICEBERG_OPENAPI_SPEC_YAML.clone(),
-                ),
-        )
-=======
         );
     let router = maybe_merge_swagger_router(router)
->>>>>>> a7209adb
         .layer(axum::middleware::from_fn(
             create_request_metadata_with_trace_and_project_fn,
         ))
@@ -216,11 +201,12 @@
 
 fn maybe_merge_swagger_router<C: Catalog, A: Authorizer + Clone, S: SecretStore>(
     router: Router<ApiContext<State<A, C, S>>>,
+    queue_configs: Vec<(&'static str, String, RefOr<Schema>)>
 ) -> Router<ApiContext<State<A, C, S>>> {
     if CONFIG.serve_swagger_ui {
         router.merge(
             utoipa_swagger_ui::SwaggerUi::new("/swagger-ui")
-                .url("/api-docs/management/v1/openapi.json", v1_api_doc::<A>())
+                .url("/api-docs/management/v1/openapi.json", v1_api_doc::<A>(queue_configs))
                 .external_url_unchecked(
                     "/api-docs/catalog/v1/openapi.json",
                     ICEBERG_OPENAPI_SPEC_YAML.clone(),
