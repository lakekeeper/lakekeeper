--- conflicted
+++ resolved
@@ -14,11 +14,8 @@
     use std::marker::PhantomData;
 
     use crate::api::management::v1::user::{ListUsersQuery, ListUsersResponse};
-<<<<<<< HEAD
     use crate::api::management::v1::warehouse::UndeleteTabularsRequest;
-=======
     use crate::service::authn::UserId;
->>>>>>> bcddb60e
     use crate::service::{
         authz::Authorizer, storage::S3Flavor, Actor, Catalog, CreateOrUpdateUserResponse, RoleId,
         SecretStore, State, TabularIdentUuid,
