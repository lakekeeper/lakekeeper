pub mod v1 {
    pub mod bootstrap;
    pub mod project;
    pub mod role;
    pub mod user;
    pub mod warehouse;

    use axum::{Extension, Json, Router};
    use utoipa::openapi::security::SecurityScheme;
    use utoipa::OpenApi;

    use crate::api::{ApiContext, Result};
    use crate::request_metadata::RequestMetadata;
    use std::marker::PhantomData;

    use crate::api::management::v1::user::{ListUsersQuery, ListUsersResponse};
    use crate::service::{
        authz::Authorizer, storage::S3Flavor, Actor, Catalog, CreateOrUpdateUserResponse, RoleId,
        SecretStore, State, TabularIdentUuid, UserId,
    };
    use crate::ProjectIdent;
    use axum::extract::{Path, Query, State as AxumState};
    use axum::response::{IntoResponse, Response};
    use axum::routing::{get, post};
    use bootstrap::{AuthZBackend, BootstrapRequest, ServerInfo, Service as _};
    use http::StatusCode;
    use iceberg_ext::catalog::rest::ErrorModel;
    use project::{
        CreateProjectRequest, CreateProjectResponse, GetProjectResponse, ListProjectsResponse,
        RenameProjectRequest, Service as _,
    };
    use role::{
        CreateRoleRequest, ListRolesQuery, ListRolesResponse, Role, SearchRoleRequest,
        SearchRoleResponse, Service as _, UpdateRoleRequest,
    };
    use serde::Serialize;
    use user::{
        CreateUserRequest, SearchUser, SearchUserRequest, SearchUserResponse, Service as _,
        UpdateUserRequest, User, UserLastUpdatedWith, UserType,
    };
    use warehouse::{
<<<<<<< HEAD
        AzCredential, AzdlsProfile, CreateWarehouseRequest, CreateWarehouseResponse, GcsCredential,
        GcsProfile, GcsServiceKey, GetWarehouseResponse, ListDeletedTabularsQuery,
        ListWarehousesRequest, ListWarehousesResponse, RenameWarehouseRequest, S3Credential,
        S3Profile, Service as _, StorageCredential, StorageProfile, TabularDeleteProfile,
        UpdateWarehouseCredentialRequest, UpdateWarehouseDeleteProfileRequest,
        UpdateWarehouseStorageRequest, WarehouseStatus,
=======
        AdlsProfile, AzCredential, CreateWarehouseRequest, CreateWarehouseResponse, GcsCredential,
        GcsProfile, GcsServiceKey, GetWarehouseResponse, ListWarehousesRequest,
        ListWarehousesResponse, RenameWarehouseRequest, S3Credential, S3Profile, Service as _,
        StorageCredential, StorageProfile, TabularDeleteProfile, UpdateWarehouseCredentialRequest,
        UpdateWarehouseDeleteProfileRequest, UpdateWarehouseStorageRequest, WarehouseStatus,
>>>>>>> c88a59db
    };

    pub(crate) fn default_page_size() -> i64 {
        100
    }

    #[derive(Debug, OpenApi)]
    #[openapi(
        tags(
            (name = "server", description = "Manage Server"),
            (name = "project", description = "Manage Projects"),
            (name = "warehouse", description = "Manage Warehouses"),
            (name = "user", description = "Manage Users"),
            (name = "role", description = "Manage Roles")
        ),
        security(
            ("bearerAuth" = [])
        ),
        paths(
            activate_warehouse,
            bootstrap,
            create_project,
            create_role,
            create_user,
            create_warehouse,
            deactivate_warehouse,
            delete_default_project,
            delete_project_by_id,
            delete_role,
            delete_user,
            delete_warehouse,
            get_default_project,
            get_project_by_id,
            get_role,
            get_server_info,
            get_user,
            get_warehouse,
            list_deleted_tabulars,
            list_projects,
            list_roles,
            list_user,
            list_warehouses,
            rename_default_project,
            rename_project_by_id,
            rename_warehouse,
            search_user,
            update_role,
            update_storage_credential,
            update_storage_profile,
            update_user,
            update_warehouse_delete_profile,
            whoami,
        ),
        components(schemas(
            AuthZBackend,
            AzCredential,
            AdlsProfile,
            BootstrapRequest,
            CreateProjectRequest,
            CreateProjectResponse,
            CreateRoleRequest,
            CreateRoleRequest,
            CreateRoleRequest,
            CreateUserRequest,
            CreateWarehouseRequest,
            CreateWarehouseResponse,
            DeletedTabularResponse,
            DeleteKind,
            GcsCredential,
            GcsProfile,
            GcsServiceKey,
            GetProjectResponse,
            GetWarehouseResponse,
            ListDeletedTabularsResponse,
            ListProjectsResponse,
            ListRolesResponse,
            ListUsersResponse,
            ListWarehousesRequest,
            ListWarehousesResponse,
            ProjectIdent,
            RenameProjectRequest,
            RenameWarehouseRequest,
            Role,
            S3Credential,
            S3Flavor,
            S3Profile,
            SearchRoleRequest,
            SearchRoleResponse,
            SearchUser,
            SearchUserRequest,
            SearchUserResponse,
            ServerInfo,
            StorageCredential,
            StorageProfile,
            TabularDeleteProfile,
            TabularType,
            UpdateRoleRequest,
            UpdateUserRequest,
            UpdateWarehouseCredentialRequest,
            UpdateWarehouseDeleteProfileRequest,
            UpdateWarehouseStorageRequest,
            User,
            UserLastUpdatedWith,
            UserType,
            WarehouseStatus,
        )),
        modifiers(&SecurityAddon)
    )]
    struct ManagementApiDoc;

    struct SecurityAddon;

    impl utoipa::Modify for SecurityAddon {
        fn modify(&self, openapi: &mut utoipa::openapi::OpenApi) {
            let components = openapi.components.as_mut().unwrap(); // we can unwrap safely since there already is components registered.
            components.add_security_scheme(
                "bearerAuth",
                SecurityScheme::Http(
                    utoipa::openapi::security::HttpBuilder::new()
                        .scheme(utoipa::openapi::security::HttpAuthScheme::Bearer)
                        .bearer_format("JWT")
                        .build(),
                ),
            );
        }
    }

    #[derive(Clone, Debug)]
    pub struct ApiServer<C: Catalog, A: Authorizer + Clone, S: SecretStore> {
        auth_handler: PhantomData<A>,
        config_server: PhantomData<C>,
        secret_store: PhantomData<S>,
    }

    /// Get information about the server
    #[utoipa::path(
        get,
        tag = "server",
        path = "/management/v1/info",
        responses(
            (status = 200, description = "Server info", body = ServerInfo),
        )
    )]
    async fn get_server_info<C: Catalog, A: Authorizer, S: SecretStore>(
        AxumState(api_context): AxumState<ApiContext<State<A, C, S>>>,
        Extension(metadata): Extension<RequestMetadata>,
    ) -> Result<(StatusCode, Json<ServerInfo>)> {
        ApiServer::<C, A, S>::server_info(api_context, metadata)
            .await
            .map(|user| (StatusCode::OK, Json(user)))
    }

    /// Creates the user in the catalog if it does not exist.
    /// If the user exists, it updates the users' metadata from the token.
    /// The token sent to this endpoint should have "profile" and "email" scopes.
    #[utoipa::path(
        post,
        tag = "server",
        path = "/management/v1/bootstrap",
        request_body = BootstrapRequest,
        responses(
            (status = 200, description = "Server bootstrapped successfully"),
        )
    )]
    async fn bootstrap<C: Catalog, A: Authorizer, S: SecretStore>(
        AxumState(api_context): AxumState<ApiContext<State<A, C, S>>>,
        Extension(metadata): Extension<RequestMetadata>,
        Json(request): Json<BootstrapRequest>,
    ) -> Result<()> {
        ApiServer::<C, A, S>::bootstrap(api_context, metadata, request).await
    }

    /// Creates the user in the catalog if it does not exist.
    /// If the user exists, it updates the users' metadata from the token.
    /// The token sent to this endpoint should have "profile" and "email" scopes.
    #[utoipa::path(
        post,
        tag = "user",
        path = "/management/v1/user",
        request_body = CreateUserRequest,
        responses(
            (status = 200, description = "User updated", body = User),
            (status = 201, description = "User created", body = User),
        )
    )]
    async fn create_user<C: Catalog, A: Authorizer, S: SecretStore>(
        AxumState(api_context): AxumState<ApiContext<State<A, C, S>>>,
        Extension(metadata): Extension<RequestMetadata>,
        Json(request): Json<CreateUserRequest>,
    ) -> Result<(StatusCode, Json<User>)> {
        ApiServer::<C, A, S>::create_user(api_context, metadata, request)
            .await
            .map(|u| match u {
                CreateOrUpdateUserResponse::Created(user) => (StatusCode::CREATED, Json(user)),
                CreateOrUpdateUserResponse::Updated(user) => (StatusCode::OK, Json(user)),
            })
    }

    /// Search for users (Fuzzy)
    #[utoipa::path(
        post,
        tag = "user",
        path = "/management/v1/search/user",
        request_body = SearchUserRequest,
        responses(
            (status = 200, description = "List of users", body = SearchUserResponse),
        )
    )]
    async fn search_user<C: Catalog, A: Authorizer, S: SecretStore>(
        AxumState(api_context): AxumState<ApiContext<State<A, C, S>>>,
        Extension(metadata): Extension<RequestMetadata>,
        Json(request): Json<SearchUserRequest>,
    ) -> Result<SearchUserResponse> {
        ApiServer::<C, A, S>::search_user(api_context, metadata, request).await
    }

    /// Get a user by ID
    #[utoipa::path(
        get,
        tag = "user",
        path = "/management/v1/user/{id}",
        params(("id" = Uuid,)),
        responses(
            (status = 200, description = "User details", body = User),
        )
    )]
    async fn get_user<C: Catalog, A: Authorizer, S: SecretStore>(
        Path(id): Path<UserId>,
        AxumState(api_context): AxumState<ApiContext<State<A, C, S>>>,
        Extension(metadata): Extension<RequestMetadata>,
    ) -> Result<(StatusCode, Json<User>)> {
        ApiServer::<C, A, S>::get_user(api_context, metadata, id)
            .await
            .map(|user| (StatusCode::OK, Json(user)))
    }

    /// Get the currently authenticated user
    #[utoipa::path(
        get,
        tag = "user",
        path = "/management/v1/whoami",
        responses(
            (status = 200, description = "User details", body = User),
        )
    )]
    async fn whoami<C: Catalog, A: Authorizer, S: SecretStore>(
        AxumState(api_context): AxumState<ApiContext<State<A, C, S>>>,
        Extension(metadata): Extension<RequestMetadata>,
    ) -> Result<(StatusCode, Json<User>)> {
        let id = match metadata.actor() {
            Actor::Role { principal, .. } | Actor::Principal(principal) => principal.clone(),
            Actor::Anonymous => {
                return Err(ErrorModel::unauthorized(
                    "No token provided",
                    "GetMyUserWithoutToken",
                    None,
                )
                .into())
            }
        };

        ApiServer::<C, A, S>::get_user(api_context, metadata, id)
            .await
            .map(|user| (StatusCode::OK, Json(user)))
    }

    /// Update details of a user. Replaces the current details with the new details.
    /// If a field is not provided, it is set to `None`.
    #[utoipa::path(
        put,
        tag = "user",
        path = "/management/v1/user/{id}",
        params(("id" = Uuid,)),
        request_body = UpdateUserRequest,
        responses(
            (status = 200, description = "User details updated successfully"),
        )
    )]
    async fn update_user<C: Catalog, A: Authorizer, S: SecretStore>(
        Path(id): Path<UserId>,
        AxumState(api_context): AxumState<ApiContext<State<A, C, S>>>,
        Extension(metadata): Extension<RequestMetadata>,
        Json(request): Json<UpdateUserRequest>,
    ) -> Result<()> {
        ApiServer::<C, A, S>::update_user(api_context, metadata, id, request).await
    }

    /// List users
    #[utoipa::path(
        get,
        tag = "user",
        path = "/management/v1/user",
        params(ListUsersQuery),
        responses(
            (status = 200, description = "List of users", body = ListUsersResponse),
        )
    )]
    async fn list_user<C: Catalog, A: Authorizer, S: SecretStore>(
        AxumState(api_context): AxumState<ApiContext<State<A, C, S>>>,
        Extension(metadata): Extension<RequestMetadata>,
        Query(query): Query<ListUsersQuery>,
    ) -> Result<ListUsersResponse> {
        ApiServer::<C, A, S>::list_user(api_context, metadata, query).await
    }

    /// Delete user
    ///
    /// All permissions of the user are permanently removed and need to be re-added
    /// if the user is re-registered.
    #[utoipa::path(
        delete,
        tag = "user",
        path = "/management/v1/user/{id}",
        params(("id" = Uuid,)),
        responses(
            (status = 200, description = "User deleted successfully"),
        )
    )]
    async fn delete_user<C: Catalog, A: Authorizer, S: SecretStore>(
        Path(id): Path<UserId>,
        AxumState(api_context): AxumState<ApiContext<State<A, C, S>>>,
        Extension(metadata): Extension<RequestMetadata>,
    ) -> Response {
        (
            StatusCode::OK,
            Json(ApiServer::<C, A, S>::delete_user(api_context, metadata, id).await),
        )
            .into_response()
    }

    /// Create a new role
    #[utoipa::path(
        post,
        tag = "role",
        path = "/management/v1/role",
        request_body = CreateRoleRequest,
        responses(
            (status = 201, description = "Role successfully created", body = Role),
        )
    )]
    async fn create_role<C: Catalog, A: Authorizer, S: SecretStore>(
        AxumState(api_context): AxumState<ApiContext<State<A, C, S>>>,
        Extension(metadata): Extension<RequestMetadata>,
        Json(request): Json<CreateRoleRequest>,
    ) -> Response {
        match ApiServer::<C, A, S>::create_role(request, api_context, metadata).await {
            Ok(role) => (StatusCode::CREATED, Json(role)).into_response(),
            Err(e) => e.into_response(),
        }
    }

    /// Search for roles (Fuzzy)
    #[utoipa::path(
        post,
        tag = "role",
        path = "/management/v1/search/role",
        request_body = SearchRoleRequest,
        responses(
            (status = 200, description = "List of users", body = SearchRoleResponse),
        )
    )]
    async fn search_role<C: Catalog, A: Authorizer, S: SecretStore>(
        AxumState(api_context): AxumState<ApiContext<State<A, C, S>>>,
        Extension(metadata): Extension<RequestMetadata>,
        Json(request): Json<SearchRoleRequest>,
    ) -> Result<SearchRoleResponse> {
        ApiServer::<C, A, S>::search_role(api_context, metadata, request).await
    }

    /// List roles in a project
    #[utoipa::path(
        get,
        tag = "role",
        path = "/management/v1/role",
        params(ListRolesQuery),
        responses(
            (status = 200, description = "List of roles", body = ListRolesResponse),
        )
    )]
    async fn list_roles<C: Catalog, A: Authorizer, S: SecretStore>(
        AxumState(api_context): AxumState<ApiContext<State<A, C, S>>>,
        Query(query): Query<ListRolesQuery>,
        Extension(metadata): Extension<RequestMetadata>,
    ) -> Result<ListRolesResponse> {
        ApiServer::<C, A, S>::list_roles(api_context, query, metadata).await
    }

    /// Delete role
    ///
    /// All permissions of the role are permanently removed.
    #[utoipa::path(
        delete,
        tag = "role",
        path = "/management/v1/role/{id}",
        params(("id" = Uuid,)),
        responses(
            (status = 200, description = "Role deleted successfully"),
        )
    )]
    async fn delete_role<C: Catalog, A: Authorizer, S: SecretStore>(
        Path(id): Path<RoleId>,
        AxumState(api_context): AxumState<ApiContext<State<A, C, S>>>,
        Extension(metadata): Extension<RequestMetadata>,
    ) -> Result<(StatusCode, ())> {
        ApiServer::<C, A, S>::delete_role(api_context, metadata, id)
            .await
            .map(|()| (StatusCode::OK, ()))
    }

    /// Get a role
    #[utoipa::path(
        get,
        tag = "role",
        path = "/management/v1/role/{id}",
        params(("id" = Uuid,)),
        responses(
            (status = 200, description = "Role details", body = Role),
        )
    )]
    async fn get_role<C: Catalog, A: Authorizer, S: SecretStore>(
        Path(id): Path<RoleId>,
        AxumState(api_context): AxumState<ApiContext<State<A, C, S>>>,
        Extension(metadata): Extension<RequestMetadata>,
    ) -> Result<(StatusCode, Json<Role>)> {
        ApiServer::<C, A, S>::get_role(api_context, metadata, id)
            .await
            .map(|role| (StatusCode::OK, Json(role)))
    }

    /// Update a role
    #[utoipa::path(
        post,
        tag = "role",
        path = "/management/v1/role/{id}",
        params(("id" = Uuid,)),
        request_body = UpdateRoleRequest,
        responses(
            (status = 200, description = "Role updated successfully", body = Role),
        )
    )]
    async fn update_role<C: Catalog, A: Authorizer, S: SecretStore>(
        Path(id): Path<RoleId>,
        AxumState(api_context): AxumState<ApiContext<State<A, C, S>>>,
        Extension(metadata): Extension<RequestMetadata>,
        Json(request): Json<UpdateRoleRequest>,
    ) -> Result<(StatusCode, Json<Role>)> {
        ApiServer::<C, A, S>::update_role(api_context, metadata, id, request)
            .await
            .map(|role| (StatusCode::OK, Json(role)))
    }

    /// Create a new warehouse.
    ///
    /// Create a new warehouse in the given project. The project
    /// of a warehouse cannot be changed after creation.
    /// The storage configuration is validated by this method.
    #[utoipa::path(
        post,
        tag = "warehouse",
        path = "/management/v1/warehouse",
        request_body = CreateWarehouseRequest,
        responses(
            (status = 201, description = "Warehouse created successfully", body = CreateWarehouseResponse),
        )
    )]
    async fn create_warehouse<C: Catalog, A: Authorizer + Clone, S: SecretStore>(
        AxumState(api_context): AxumState<ApiContext<State<A, C, S>>>,
        Extension(metadata): Extension<RequestMetadata>,
        Json(request): Json<CreateWarehouseRequest>,
    ) -> Result<CreateWarehouseResponse> {
        ApiServer::<C, A, S>::create_warehouse(request, api_context, metadata).await
    }

    /// List all projects the requesting user has access to
    #[utoipa::path(
        get,
        tag = "project",
        path = "/management/v1/project-list",
        responses(
            (status = 200, description = "List of projects", body = ListProjectsResponse)
        )
    )]
    async fn list_projects<C: Catalog, A: Authorizer + Clone, S: SecretStore>(
        AxumState(api_context): AxumState<ApiContext<State<A, C, S>>>,
        Extension(metadata): Extension<RequestMetadata>,
    ) -> Result<ListProjectsResponse> {
        ApiServer::<C, A, S>::list_projects(api_context, metadata).await
    }

    /// Create a new project
    #[utoipa::path(
        post,
        tag = "project",
        path = "/management/v1/project",
        responses(
            (status = 201, description = "Project created successfully", body = CreateProjectResponse)
        )
    )]
    async fn create_project<C: Catalog, A: Authorizer, S: SecretStore>(
        AxumState(api_context): AxumState<ApiContext<State<A, C, S>>>,
        Extension(metadata): Extension<RequestMetadata>,
        Json(request): Json<CreateProjectRequest>,
    ) -> Result<CreateProjectResponse> {
        ApiServer::<C, A, S>::create_project(request, api_context, metadata).await
    }

    /// Get the default project
    #[utoipa::path(
        get,
        tag = "project",
        path = "/management/v1/default-project",
        responses(
            (status = 200, description = "Project details", body = GetProjectResponse)
        )
    )]
    async fn get_default_project<C: Catalog, A: Authorizer, S: SecretStore>(
        AxumState(api_context): AxumState<ApiContext<State<A, C, S>>>,
        Extension(metadata): Extension<RequestMetadata>,
    ) -> Result<GetProjectResponse> {
        ApiServer::<C, A, S>::get_project(None, api_context, metadata).await
    }

    /// Get a specific project by id
    #[utoipa::path(
        get,
        tag = "project",
        path = "/management/v1/project/{project_id}",
        params(("project_id" = Uuid,)),
        responses(
            (status = 200, description = "Project details", body = GetProjectResponse)
        )
    )]
    async fn get_project_by_id<C: Catalog, A: Authorizer, S: SecretStore>(
        Path(project_id): Path<ProjectIdent>,
        AxumState(api_context): AxumState<ApiContext<State<A, C, S>>>,
        Extension(metadata): Extension<RequestMetadata>,
    ) -> Result<GetProjectResponse> {
        ApiServer::<C, A, S>::get_project(Some(project_id), api_context, metadata).await
    }

    /// Delete the default project
    #[utoipa::path(
        delete,
        tag = "project",
        path = "/management/v1/default-project",
        responses(
            (status = 200, description = "Project deleted successfully")
        )
    )]
    async fn delete_default_project<C: Catalog, A: Authorizer, S: SecretStore>(
        AxumState(api_context): AxumState<ApiContext<State<A, C, S>>>,
        Extension(metadata): Extension<RequestMetadata>,
    ) -> Result<()> {
        ApiServer::<C, A, S>::delete_project(None, api_context, metadata).await
    }

    /// Delete the default project
    #[utoipa::path(
        delete,
        tag = "project",
        path = "/management/v1/project/{project_id}",
        params(("project_id" = Uuid,)),
        responses(
            (status = 200, description = "Project deleted successfully")
        )
    )]
    async fn delete_project_by_id<C: Catalog, A: Authorizer, S: SecretStore>(
        Path(project_id): Path<ProjectIdent>,
        AxumState(api_context): AxumState<ApiContext<State<A, C, S>>>,
        Extension(metadata): Extension<RequestMetadata>,
    ) -> Result<()> {
        ApiServer::<C, A, S>::delete_project(Some(project_id), api_context, metadata).await
    }

    /// Rename the default project
    #[utoipa::path(
        post,
        tag = "project",
        path = "/management/v1/default-project/rename",
        responses(
            (status = 200, description = "Project renamed successfully")
        )
    )]
    async fn rename_default_project<C: Catalog, A: Authorizer, S: SecretStore>(
        AxumState(api_context): AxumState<ApiContext<State<A, C, S>>>,
        Extension(metadata): Extension<RequestMetadata>,
        Json(request): Json<RenameProjectRequest>,
    ) -> Result<()> {
        ApiServer::<C, A, S>::rename_project(None, request, api_context, metadata).await
    }

    /// Rename project by id
    #[utoipa::path(
        post,
        tag = "project",
        path = "/management/v1/project/{project_id}/rename",
        params(("project_id" = Uuid,)),
        responses(
            (status = 200, description = "Project renamed successfully")
        )
    )]
    async fn rename_project_by_id<C: Catalog, A: Authorizer, S: SecretStore>(
        Path(project_id): Path<ProjectIdent>,
        AxumState(api_context): AxumState<ApiContext<State<A, C, S>>>,
        Extension(metadata): Extension<RequestMetadata>,
        Json(request): Json<RenameProjectRequest>,
    ) -> Result<()> {
        ApiServer::<C, A, S>::rename_project(Some(project_id), request, api_context, metadata).await
    }

    /// List all warehouses in a project
    ///
    /// By default, this endpoint does not return deactivated warehouses.
    /// To include deactivated warehouses, set the `include_deactivated` query parameter to `true`.
    #[utoipa::path(
        get,
        tag = "warehouse",
        path = "/management/v1/warehouse",
        params(ListWarehousesRequest),
        responses(
            (status = 200, description = "List of warehouses", body = ListWarehousesResponse)
        )
    )]
    async fn list_warehouses<C: Catalog, A: Authorizer + Clone, S: SecretStore>(
        Query(request): Query<ListWarehousesRequest>,
        AxumState(api_context): AxumState<ApiContext<State<A, C, S>>>,
        Extension(metadata): Extension<RequestMetadata>,
    ) -> Result<ListWarehousesResponse> {
        ApiServer::<C, A, S>::list_warehouses(request, api_context, metadata).await
    }

    /// Get a warehouse by ID
    #[utoipa::path(
        get,
        tag = "warehouse",
        path = "/management/v1/warehouse/{warehouse_id}",
        responses(
            (status = 200, description = "Warehouse details", body = GetWarehouseResponse)
        )
    )]
    async fn get_warehouse<C: Catalog, A: Authorizer + Clone, S: SecretStore>(
        Path(warehouse_id): Path<uuid::Uuid>,
        AxumState(api_context): AxumState<ApiContext<State<A, C, S>>>,
        Extension(metadata): Extension<RequestMetadata>,
    ) -> Result<GetWarehouseResponse> {
        ApiServer::<C, A, S>::get_warehouse(warehouse_id.into(), api_context, metadata).await
    }

    /// Delete a warehouse by ID
    #[utoipa::path(
        delete,
        tag = "warehouse",
        path = "/management/v1/warehouse/{warehouse_id}",
        responses(
            (status = 200, description = "Warehouse deleted successfully")
        )
    )]
    async fn delete_warehouse<C: Catalog, A: Authorizer + Clone, S: SecretStore>(
        Path(warehouse_id): Path<uuid::Uuid>,
        AxumState(api_context): AxumState<ApiContext<State<A, C, S>>>,
        Extension(metadata): Extension<RequestMetadata>,
    ) -> Result<()> {
        ApiServer::<C, A, S>::delete_warehouse(warehouse_id.into(), api_context, metadata).await
    }

    /// Rename a warehouse
    #[utoipa::path(
        post,
        tag = "warehouse",
        path = "/management/v1/warehouse/{warehouse_id}/rename",
        request_body = RenameWarehouseRequest,
        responses(
            (status = 200, description = "Warehouse renamed successfully")
        )
    )]
    async fn rename_warehouse<C: Catalog, A: Authorizer + Clone, S: SecretStore>(
        Path(warehouse_id): Path<uuid::Uuid>,
        AxumState(api_context): AxumState<ApiContext<State<A, C, S>>>,
        Extension(metadata): Extension<RequestMetadata>,
        Json(request): Json<RenameWarehouseRequest>,
    ) -> Result<()> {
        ApiServer::<C, A, S>::rename_warehouse(warehouse_id.into(), request, api_context, metadata)
            .await
    }

    /// Update the Deletion Profile (soft-delete) of a warehouse.
    #[utoipa::path(
            post,
            tag = "warehouse",
            path = "/management/v1/warehouse/{warehouse_id}/delete-profile",
            request_body = UpdateWarehouseDeleteProfileRequest,
            responses(
                (status = 200, description = "Deletion Profile updated successfully")
            )
        )]
    async fn update_warehouse_delete_profile<C: Catalog, A: Authorizer + Clone, S: SecretStore>(
        Path(warehouse_id): Path<uuid::Uuid>,
        AxumState(api_context): AxumState<ApiContext<State<A, C, S>>>,
        Extension(metadata): Extension<RequestMetadata>,
        Json(request): Json<UpdateWarehouseDeleteProfileRequest>,
    ) -> Result<()> {
        ApiServer::<C, A, S>::update_warehouse_delete_profile(
            warehouse_id.into(),
            request,
            api_context,
            metadata,
        )
        .await
    }

    /// Deactivate a warehouse
    #[utoipa::path(
        post,
        tag = "warehouse",
        path = "/management/v1/warehouse/{warehouse_id}/deactivate",
        responses(
            (status = 200, description = "Warehouse deactivated successfully")
        )
    )]
    async fn deactivate_warehouse<C: Catalog, A: Authorizer + Clone, S: SecretStore>(
        Path(warehouse_id): Path<uuid::Uuid>,
        AxumState(api_context): AxumState<ApiContext<State<A, C, S>>>,
        Extension(metadata): Extension<RequestMetadata>,
    ) -> Result<()> {
        ApiServer::<C, A, S>::deactivate_warehouse(warehouse_id.into(), api_context, metadata).await
    }

    /// Activate a warehouse
    #[utoipa::path(
        post,
        tag = "warehouse",
        path = "/management/v1/warehouse/{warehouse_id}/activate",
        responses(
            (status = 200, description = "Warehouse activated successfully")
        )
    )]
    async fn activate_warehouse<C: Catalog, A: Authorizer + Clone, S: SecretStore>(
        Path(warehouse_id): Path<uuid::Uuid>,
        AxumState(api_context): AxumState<ApiContext<State<A, C, S>>>,
        Extension(metadata): Extension<RequestMetadata>,
    ) -> Result<()> {
        ApiServer::<C, A, S>::activate_warehouse(warehouse_id.into(), api_context, metadata).await
    }

    /// Update the storage profile of a warehouse including its storage credential.
    #[utoipa::path(
        post,
        tag = "warehouse",
        path = "/management/v1/warehouse/{warehouse_id}/storage",
        request_body = UpdateWarehouseStorageRequest,
        responses(
            (status = 200, description = "Storage profile updated successfully")
        )
    )]
    async fn update_storage_profile<C: Catalog, A: Authorizer + Clone, S: SecretStore>(
        Path(warehouse_id): Path<uuid::Uuid>,
        AxumState(api_context): AxumState<ApiContext<State<A, C, S>>>,
        Extension(metadata): Extension<RequestMetadata>,
        Json(request): Json<UpdateWarehouseStorageRequest>,
    ) -> Result<()> {
        ApiServer::<C, A, S>::update_storage(warehouse_id.into(), request, api_context, metadata)
            .await
    }

    /// Update the storage credential of a warehouse. The storage profile is not modified.
    /// This can be used to update credentials before expiration.
    #[utoipa::path(
        post,
        tag = "warehouse",
        path = "/management/v1/warehouse/{warehouse_id}/storage-credential",
        request_body = UpdateWarehouseCredentialRequest,
        responses(
            (status = 200, description = "Storage credential updated successfully")
        )
    )]
    async fn update_storage_credential<C: Catalog, A: Authorizer + Clone, S: SecretStore>(
        Path(warehouse_id): Path<uuid::Uuid>,
        AxumState(api_context): AxumState<ApiContext<State<A, C, S>>>,
        Extension(metadata): Extension<RequestMetadata>,
        Json(request): Json<UpdateWarehouseCredentialRequest>,
    ) -> Result<()> {
        ApiServer::<C, A, S>::update_storage_credential(
            warehouse_id.into(),
            request,
            api_context,
            metadata,
        )
        .await
    }

    /// List soft-deleted tabulars
    ///
    /// List all soft-deleted tabulars in the warehouse that are visible to you.
    #[utoipa::path(
        get,
        tag = "warehouse",
        path = "/management/v1/warehouse/{warehouse_id}/deleted_tabulars",
        params(ListDeletedTabularsQuery),
        responses(
            (status = 200, description = "List of soft-deleted tabulars", body = ListDeletedTabularsResponse)
        )
    )]
    async fn list_deleted_tabulars<C: Catalog, A: Authorizer + Clone, S: SecretStore>(
        Path(warehouse_id): Path<uuid::Uuid>,
        Query(query): Query<ListDeletedTabularsQuery>,
        AxumState(api_context): AxumState<ApiContext<State<A, C, S>>>,
        Extension(metadata): Extension<RequestMetadata>,
    ) -> Result<Json<ListDeletedTabularsResponse>> {
        ApiServer::<C, A, S>::list_soft_deleted_tabulars(
            metadata,
            warehouse_id.into(),
            api_context,
            query,
        )
        .await
        .map(Json)
    }

    #[derive(Debug, Serialize, utoipa::ToSchema)]
    pub struct ListDeletedTabularsResponse {
        /// List of tabulars
        pub tabulars: Vec<DeletedTabularResponse>,
        /// Token to fetch the next page
        pub next_page_token: Option<String>,
    }

    #[derive(Debug, Serialize, utoipa::ToSchema)]
    pub struct DeletedTabularResponse {
        /// Unique identifier of the tabular
        pub id: uuid::Uuid,
        /// Name of the tabular
        pub name: String,
        /// List of namespace parts the tabular belongs to
        pub namespace: Vec<String>,
        /// Type of the tabular
        pub typ: TabularType,
        /// Warehouse ID where the tabular is stored
        pub warehouse_id: uuid::Uuid,
        /// Date when the tabular was created
        pub created_at: chrono::DateTime<chrono::Utc>,
        /// Date when the tabular was deleted
        pub deleted_at: chrono::DateTime<chrono::Utc>,
        /// Date when the tabular will not be recoverable anymore
        pub expiration_date: chrono::DateTime<chrono::Utc>,
    }

    impl From<TabularIdentUuid> for TabularType {
        fn from(ident: TabularIdentUuid) -> Self {
            match ident {
                TabularIdentUuid::Table(_) => TabularType::Table,
                TabularIdentUuid::View(_) => TabularType::View,
            }
        }
    }

    /// Type of tabular
    #[derive(Debug, Serialize, Clone, Copy, utoipa::ToSchema, strum::Display, PartialEq, Eq)]
    #[serde(rename_all = "kebab-case")]
    pub enum TabularType {
        Table,
        View,
    }

    #[derive(Debug, Serialize, utoipa::ToSchema, Clone, Copy, PartialEq, Eq)]
    #[serde(rename_all = "kebab-case")]
    pub enum DeleteKind {
        Default,
        Purge,
    }

    #[must_use]
    pub fn api_doc<A: Authorizer>() -> utoipa::openapi::OpenApi {
        let mut doc = ManagementApiDoc::openapi();
        doc.merge(A::api_doc());
        doc
    }

    impl<C: Catalog, A: Authorizer, S: SecretStore> ApiServer<C, A, S> {
        pub fn new_v1_router(authorizer: &A) -> Router<ApiContext<State<A, C, S>>> {
            Router::new()
                // Server
                .route("/info", get(get_server_info))
                .route("/bootstrap", post(bootstrap))
                // Role management
                .route("/role", get(list_roles).post(create_role))
                .route(
                    "/role/:id",
                    get(get_role).post(update_role).delete(delete_role),
                )
                .route("/search/role", post(search_role))
                // User management
                .route("/whoami", get(whoami))
                .route("/search/user", post(search_user))
                .route(
                    "/user/:user_id",
                    get(get_user).put(update_user).delete(delete_user),
                )
                .route("/user", get(list_user).post(create_user))
                // Create a new project
                .route(
                    "/project",
                    post(create_project)
                        .get(get_default_project)
                        .delete(delete_default_project),
                )
                .route("/project/rename", post(rename_default_project))
                .route(
                    "/project/:project_id",
                    get(get_project_by_id).delete(delete_project_by_id),
                )
                .route("/project/:project_id/rename", post(rename_project_by_id))
                // Create a new warehouse
                .route("/warehouse", post(create_warehouse))
                // List all projects
                .route("/project-list", get(list_projects))
                .route(
                    "/warehouse",
                    // List all warehouses within a project
                    get(list_warehouses),
                )
                .route(
                    "/warehouse/:warehouse_id",
                    get(get_warehouse).delete(delete_warehouse),
                )
                // Rename warehouse
                .route("/warehouse/:warehouse_id/rename", post(rename_warehouse))
                // Deactivate warehouse
                .route(
                    "/warehouse/:warehouse_id/deactivate",
                    post(deactivate_warehouse),
                )
                .route(
                    "/warehouse/:warehouse_id/activate",
                    post(activate_warehouse),
                )
                // Update storage profile and credential.
                // The old credential is not re-used. If credentials are not provided,
                // we assume that this endpoint does not require a secret.
                .route(
                    "/warehouse/:warehouse_id/storage",
                    post(update_storage_profile),
                )
                // Update only the storage credential - keep the storage profile as is
                .route(
                    "/warehouse/:warehouse_id/storage-credential",
                    post(update_storage_credential),
                )
                .route(
                    "/warehouse/:warehouse_id/deleted_tabulars",
                    get(list_deleted_tabulars),
                )
                .route(
                    "/warehouse/:warehouse_id/delete-profile",
                    post(update_warehouse_delete_profile),
                )
                .merge(authorizer.new_router())
        }
    }
}<|MERGE_RESOLUTION|>--- conflicted
+++ resolved
@@ -39,20 +39,12 @@
         UpdateUserRequest, User, UserLastUpdatedWith, UserType,
     };
     use warehouse::{
-<<<<<<< HEAD
-        AzCredential, AzdlsProfile, CreateWarehouseRequest, CreateWarehouseResponse, GcsCredential,
+        AzCredential, AdlsProfile, CreateWarehouseRequest, CreateWarehouseResponse, GcsCredential,
         GcsProfile, GcsServiceKey, GetWarehouseResponse, ListDeletedTabularsQuery,
         ListWarehousesRequest, ListWarehousesResponse, RenameWarehouseRequest, S3Credential,
         S3Profile, Service as _, StorageCredential, StorageProfile, TabularDeleteProfile,
         UpdateWarehouseCredentialRequest, UpdateWarehouseDeleteProfileRequest,
         UpdateWarehouseStorageRequest, WarehouseStatus,
-=======
-        AdlsProfile, AzCredential, CreateWarehouseRequest, CreateWarehouseResponse, GcsCredential,
-        GcsProfile, GcsServiceKey, GetWarehouseResponse, ListWarehousesRequest,
-        ListWarehousesResponse, RenameWarehouseRequest, S3Credential, S3Profile, Service as _,
-        StorageCredential, StorageProfile, TabularDeleteProfile, UpdateWarehouseCredentialRequest,
-        UpdateWarehouseDeleteProfileRequest, UpdateWarehouseStorageRequest, WarehouseStatus,
->>>>>>> c88a59db
     };
 
     pub(crate) fn default_page_size() -> i64 {
