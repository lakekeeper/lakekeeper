--- conflicted
+++ resolved
@@ -5,10 +5,8 @@
 use itertools::Itertools;
 use serde::{Deserialize, Serialize};
 use utoipa::ToSchema;
-<<<<<<< HEAD
 use uuid::Uuid;
-=======
->>>>>>> 89c0f8ad
+
 
 use super::default_page_size;
 pub use crate::service::{
@@ -31,10 +29,7 @@
     request_metadata::RequestMetadata,
     service::{
         authz::{Authorizer, CatalogProjectAction, CatalogWarehouseAction},
-<<<<<<< HEAD
         event_publisher::EventMetadata,
-=======
->>>>>>> 89c0f8ad
         secrets::SecretStore,
         task_queue::TaskFilter,
         Catalog, ListFlags, NamespaceIdentUuid, State, TableIdentUuid, TabularIdentUuid,
