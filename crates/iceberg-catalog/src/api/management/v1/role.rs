use axum::{response::IntoResponse, Json};
use iceberg_ext::catalog::rest::ErrorModel;
use serde::{Deserialize, Serialize};

use super::default_page_size;
use crate::{
    api::{
        iceberg::{types::PageToken, v1::PaginationQuery},
        management::v1::ApiServer,
        ApiContext,
    },
    request_metadata::RequestMetadata,
    service::{
        authz::{Authorizer, CatalogProjectAction, CatalogRoleAction},
        Catalog, Result, RoleId, SecretStore, State, Transaction,
    },
<<<<<<< HEAD
    ProjectIdent,
=======
    ProjectId,
>>>>>>> c0514312
};

#[derive(Debug, Deserialize, utoipa::ToSchema)]
#[serde(rename_all = "kebab-case")]
pub struct CreateRoleRequest {
    /// Name of the role to create
    pub name: String,
    /// Description of the role
    #[serde(default)]
    pub description: Option<String>,
    /// Project ID in which the role is created.
    /// Only required if the project ID cannot be inferred and no default project is set.
    #[serde(default)]
    #[schema(value_type=uuid::Uuid)]
    pub project_id: Option<ProjectId>,
}

#[derive(Debug, Serialize, utoipa::ToSchema)]
#[serde(rename_all = "kebab-case")]
pub struct Role {
    /// Globally unique id of this role
    #[schema(value_type=uuid::Uuid)]
    pub id: RoleId,
    /// Name of the role
    pub name: String,
    /// Description of the role
    pub description: Option<String>,
    /// Project ID in which the role is created.
    #[schema(value_type=uuid::Uuid)]
    pub project_id: ProjectId,
    /// Timestamp when the role was created
    pub created_at: chrono::DateTime<chrono::Utc>,
    /// Timestamp when the role was last updated
    pub updated_at: Option<chrono::DateTime<chrono::Utc>>,
}

#[derive(Debug, Serialize, utoipa::ToSchema)]
pub struct SearchRoleResponse {
    /// List of users matching the search criteria
    pub roles: Vec<Role>,
}

#[derive(Debug, Deserialize, utoipa::ToSchema)]
#[serde(rename_all = "kebab-case")]
pub struct UpdateRoleRequest {
    /// Name of the role to create
    pub name: String,
    /// Description of the role. If not set, the description will be removed.
    #[serde(default)]
    pub description: Option<String>,
}

#[derive(Debug, Serialize, utoipa::ToSchema)]
pub struct ListRolesResponse {
    pub roles: Vec<Role>,
    pub next_page_token: Option<String>,
}

impl IntoResponse for ListRolesResponse {
    fn into_response(self) -> axum::response::Response {
        (http::StatusCode::OK, Json(self)).into_response()
    }
}

#[derive(Debug, Deserialize, utoipa::ToSchema)]
#[serde(rename_all = "kebab-case")]
pub struct SearchRoleRequest {
    /// Search string for fuzzy search.
    /// Length is truncated to 64 characters.
    pub search: String,
    /// Deprecated: Please use the x-project-id header instead.
    /// Project ID in which the role is created.
    /// Only required if the project ID cannot be inferred from the
    /// users token and no default project is set.
    #[serde(default)]
    #[schema(value_type=Option<uuid::Uuid>)]
    pub project_id: Option<ProjectId>,
}

#[derive(Debug, Deserialize, utoipa::IntoParams)]
#[serde(rename_all = "camelCase")]
pub struct ListRolesQuery {
    /// Search for a specific role name
    #[serde(default)]
    pub name: Option<String>,
    /// Next page token
    #[serde(default)]
    pub page_token: Option<String>,
    /// Signals an upper bound of the number of results that a client will receive.
    /// Default: 100
    #[serde(default = "default_page_size")]
    pub page_size: i64,
    /// Project ID from which roles should be listed
    /// Only required if the project ID cannot be inferred from the
    /// users token and no default project is set.
    #[serde(default)]
    #[param(value_type=uuid::Uuid)]
    pub project_id: Option<ProjectId>,
}

impl ListRolesQuery {
    #[must_use]
    pub fn pagination_query(&self) -> PaginationQuery {
        PaginationQuery {
            page_token: self
                .page_token
                .clone()
                .map_or(PageToken::Empty, PageToken::Present),
            page_size: Some(self.page_size),
        }
    }
}

impl IntoResponse for SearchRoleResponse {
    fn into_response(self) -> axum::response::Response {
        (http::StatusCode::OK, Json(self)).into_response()
    }
}

impl<C: Catalog, A: Authorizer + Clone, S: SecretStore> Service<C, A, S> for ApiServer<C, A, S> {}

#[async_trait::async_trait]
pub(crate) trait Service<C: Catalog, A: Authorizer, S: SecretStore> {
    async fn create_role(
        request: CreateRoleRequest,
        context: ApiContext<State<A, C, S>>,
        request_metadata: RequestMetadata,
    ) -> Result<Role> {
        // -------------------- VALIDATIONS --------------------
        if request.name.is_empty() {
            return Err(ErrorModel::bad_request(
                "Role name cannot be empty".to_string(),
                "EmptyRoleName",
                None,
            )
            .into());
        }

        let project_id = request_metadata.require_project_id(request.project_id)?;

        // -------------------- AUTHZ --------------------
        let authorizer = context.v1_state.authz;
        authorizer
            .require_project_action(
                &request_metadata,
                project_id,
                &CatalogProjectAction::CanCreateRole,
            )
            .await?;

        // -------------------- Business Logic --------------------
        let description = request.description.filter(|d| !d.is_empty());
        let role_id = RoleId::default();
        let mut t = C::Transaction::begin_write(context.v1_state.catalog).await?;
        let user = C::create_role(
            role_id,
            project_id,
            &request.name,
            description.as_deref(),
            t.transaction(),
        )
        .await?;
        authorizer
            .create_role(&request_metadata, role_id, project_id)
            .await?;
        t.commit().await?;
        Ok(user)
    }

    async fn list_roles(
        context: ApiContext<State<A, C, S>>,
        query: ListRolesQuery,
        request_metadata: RequestMetadata,
    ) -> Result<ListRolesResponse> {
        // -------------------- VALIDATIONS --------------------
        let project_id = request_metadata.require_project_id(query.project_id)?;

        // -------------------- AUTHZ --------------------
        let authorizer = context.v1_state.authz;
        authorizer
            .require_project_action(
                &request_metadata,
                project_id,
                &CatalogProjectAction::CanListRoles,
            )
            .await?;

        // -------------------- Business Logic --------------------
        let filter_role_id = None;
        let pagination_query = query.pagination_query();
        C::list_roles(
            Some(project_id),
            filter_role_id,
            query.name,
            pagination_query,
            context.v1_state.catalog,
        )
        .await
    }

    async fn get_role(
        context: ApiContext<State<A, C, S>>,
        request_metadata: RequestMetadata,
        role_id: RoleId,
    ) -> Result<Role> {
        // -------------------- AUTHZ --------------------
        let authorizer = context.v1_state.authz;
        authorizer
            .require_role_action(&request_metadata, role_id, &CatalogRoleAction::CanRead)
            .await?;

        // -------------------- Business Logic --------------------
        let roles = C::list_roles(
            None,
            Some(vec![role_id]),
            None,
            PaginationQuery {
                page_size: Some(1),
                page_token: PageToken::NotSpecified,
            },
            context.v1_state.catalog,
        )
        .await?;

        let role = roles.roles.into_iter().next().ok_or(ErrorModel::not_found(
            format!("Role with id {role_id} not found."),
            "RoleNotFound",
            None,
        ))?;

        Ok(role)
    }

    async fn search_role(
        context: ApiContext<State<A, C, S>>,
        request_metadata: RequestMetadata,
        request: SearchRoleRequest,
    ) -> Result<SearchRoleResponse> {
        let SearchRoleRequest {
            mut search,
            project_id,
        } = request;
        let project_id = request_metadata.require_project_id(project_id)?;

        // ------------------- AuthZ -------------------
        let authorizer = context.v1_state.authz;
        authorizer
            .require_project_action(
                &request_metadata,
                project_id,
                &CatalogProjectAction::CanSearchRoles,
            )
            .await?;

        // ------------------- Business Logic -------------------
        search.truncate(64);
        C::search_role(&search, context.v1_state.catalog).await
    }

    async fn delete_role(
        context: ApiContext<State<A, C, S>>,
        request_metadata: RequestMetadata,
        role_id: RoleId,
    ) -> Result<()> {
        let authorizer = context.v1_state.authz;
        authorizer
            .require_role_action(&request_metadata, role_id, &CatalogRoleAction::CanDelete)
            .await?;

        // ------------------- Business Logic -------------------
        let mut t = C::Transaction::begin_write(context.v1_state.catalog).await?;
        let deleted = C::delete_role(role_id, t.transaction()).await?;
        if deleted.is_none() {
            return Err(ErrorModel::not_found(
                format!("Role with id {role_id} not found."),
                "RoleNotFound",
                None,
            )
            .into());
        }
        authorizer.delete_role(&request_metadata, role_id).await?;
        t.commit().await
    }

    async fn update_role(
        context: ApiContext<State<A, C, S>>,
        request_metadata: RequestMetadata,
        role_id: RoleId,
        request: UpdateRoleRequest,
    ) -> Result<Role> {
        // -------------------- VALIDATIONS --------------------
        if request.name.is_empty() {
            return Err(ErrorModel::bad_request(
                "Role name cannot be empty".to_string(),
                "EmptyRoleName",
                None,
            )
            .into());
        }

        // -------------------- AUTHZ --------------------
        let authorizer = context.v1_state.authz;
        authorizer
            .require_role_action(&request_metadata, role_id, &CatalogRoleAction::CanUpdate)
            .await?;

        // -------------------- Business Logic --------------------
        let description = request.description.filter(|d| !d.is_empty());

        let mut t = C::Transaction::begin_write(context.v1_state.catalog).await?;
        let role = C::update_role(
            role_id,
            &request.name,
            description.as_deref(),
            t.transaction(),
        )
        .await?;
        if let Some(role) = role {
            t.commit().await?;
            Ok(role)
        } else {
            t.rollback().await?;
            Err(ErrorModel::not_found(
                format!("Role with id {role_id} not found."),
                "RoleNotFound",
                None,
            )
            .into())
        }
    }
}<|MERGE_RESOLUTION|>--- conflicted
+++ resolved
@@ -14,11 +14,7 @@
         authz::{Authorizer, CatalogProjectAction, CatalogRoleAction},
         Catalog, Result, RoleId, SecretStore, State, Transaction,
     },
-<<<<<<< HEAD
-    ProjectIdent,
-=======
     ProjectId,
->>>>>>> c0514312
 };
 
 #[derive(Debug, Deserialize, utoipa::ToSchema)]
