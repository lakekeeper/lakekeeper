use crate::api::management::v1::{ApiServer, DeletedTabularResponse, ListDeletedTabularsResponse};
use crate::api::{ApiContext, Result};
use crate::request_metadata::RequestMetadata;
use crate::service::authz::{CatalogProjectAction, CatalogWarehouseAction};
pub use crate::service::storage::{
    AdlsProfile, AzCredential, GcsCredential, GcsProfile, GcsServiceKey, S3Credential, S3Profile,
    StorageCredential, StorageProfile,
};
use futures::FutureExt;
use itertools::Itertools;

use crate::api::iceberg::v1::{PageToken, PaginationQuery};
use crate::service::NamespaceIdentUuid;

use super::default_page_size;
use crate::api::management::v1::role::require_project_id;
use crate::catalog::PageStatus;
pub use crate::service::WarehouseStatus;
use crate::service::{
    authz::Authorizer, secrets::SecretStore, Catalog, ListFlags, State, TabularIdentUuid,
    Transaction,
};
use crate::{ProjectIdent, WarehouseIdent, DEFAULT_PROJECT_ID};
use iceberg_ext::catalog::rest::ErrorModel;
use serde::Deserialize;
use utoipa::ToSchema;

#[derive(Debug, Deserialize, utoipa::IntoParams)]
#[serde(rename_all = "camelCase")]
pub struct ListDeletedTabularsQuery {
    /// Filter by Namespace ID
    #[serde(default)]
    #[param(value_type=uuid::Uuid)]
    pub namespace_id: Option<NamespaceIdentUuid>,
    /// Next page token
    #[serde(default)]
    pub page_token: Option<String>,
    /// Signals an upper bound of the number of results that a client will receive.
    /// Default: 100
    #[serde(default = "default_page_size")]
    pub page_size: i64,
}

impl ListDeletedTabularsQuery {
    #[must_use]
    pub fn pagination_query(&self) -> PaginationQuery {
        PaginationQuery {
            page_token: self
                .page_token
                .clone()
                .map_or(PageToken::Empty, PageToken::Present),
            page_size: Some(self.page_size),
        }
    }
}

#[derive(Debug, Clone, serde::Serialize, serde::Deserialize, ToSchema)]
#[serde(rename_all = "kebab-case")]
pub struct CreateWarehouseRequest {
    /// Name of the warehouse to create. Must be unique
    /// within a project and may not contain "/"
    pub warehouse_name: String,
    /// Project ID in which to create the warehouse.
    /// If no default project is set for this server, this field is required.
    pub project_id: Option<uuid::Uuid>,
    /// Storage profile to use for the warehouse.
    pub storage_profile: StorageProfile,
    /// Optional storage credential to use for the warehouse.
    pub storage_credential: Option<StorageCredential>,
    /// Profile to determine behavior upon dropping of tabulars, defaults to soft-deletion with
    /// 7 days expiration.
    #[serde(default)]
    pub delete_profile: TabularDeleteProfile,
}

#[derive(Debug, Clone, Copy, serde::Serialize, serde::Deserialize, ToSchema)]
#[serde(rename_all = "kebab-case", tag = "type")]
pub enum TabularDeleteProfile {
    #[schema(title = "TabularDeleteProfileHard")]
    Hard {},
    #[schema(title = "TabularDeleteProfileSoft")]
    #[serde(rename_all = "kebab-case")]
    Soft {
        #[serde(
<<<<<<< HEAD
            deserialize_with = "crate::config::seconds_to_duration",
            serialize_with = "crate::config::duration_to_seconds",
            alias = "expiration_seconds"
=======
            deserialize_with = "seconds_to_duration",
            serialize_with = "duration_to_seconds"
>>>>>>> 7ec4c015
        )]
        #[schema(value_type=i32)]
        expiration_seconds: chrono::Duration,
    },
}

fn seconds_to_duration<'de, D>(deserializer: D) -> Result<chrono::Duration, D::Error>
where
    D: serde::Deserializer<'de>,
{
    let buf = i64::deserialize(deserializer)?;

    Ok(chrono::Duration::seconds(buf))
}

fn duration_to_seconds<S>(duration: &chrono::Duration, serializer: S) -> Result<S::Ok, S::Error>
where
    S: serde::Serializer,
{
    serializer.serialize_i64(duration.num_seconds())
}

impl TabularDeleteProfile {
    pub(crate) fn expiration_seconds(&self) -> Option<chrono::Duration> {
        match self {
            Self::Soft { expiration_seconds } => Some(*expiration_seconds),
            Self::Hard {} => None,
        }
    }
}

impl Default for TabularDeleteProfile {
    fn default() -> Self {
        Self::Hard {}
    }
}

#[derive(Debug, Clone, serde::Serialize, serde::Deserialize, ToSchema)]
#[serde(rename_all = "kebab-case")]
pub struct CreateWarehouseResponse {
    /// ID of the created warehouse.
    pub warehouse_id: uuid::Uuid,
}

#[derive(Debug, Clone, serde::Serialize, serde::Deserialize, ToSchema)]
#[serde(rename_all = "kebab-case")]
pub struct UpdateWarehouseStorageRequest {
    /// Storage profile to use for the warehouse.
    /// The new profile must point to the same location as the existing profile
    /// to avoid data loss. For S3 this means that you may not change the
    /// bucket, key prefix, or region.
    pub storage_profile: StorageProfile,
    /// Optional storage credential to use for the warehouse.
    /// The existing credential is not re-used. If no credential is
    /// provided, we assume that this storage does not require credentials.
    #[serde(default)]
    pub storage_credential: Option<StorageCredential>,
}

#[derive(Debug, Deserialize, ToSchema, utoipa::IntoParams)]
#[serde(rename_all = "camelCase")]
pub struct ListWarehousesRequest {
    /// Optional filter to return only warehouses
    /// with the specified status.
    /// If not provided, only active warehouses are returned.
    #[serde(default)]
    pub warehouse_status: Option<Vec<WarehouseStatus>>,
    /// The project ID to list warehouses for.
    /// Setting a warehouse is required.
    #[serde(default)]
    #[param(value_type=Option::<uuid::Uuid>)]
    pub project_id: Option<ProjectIdent>,
}

#[derive(Debug, Clone, serde::Deserialize, ToSchema)]
#[serde(rename_all = "kebab-case")]
pub struct RenameWarehouseRequest {
    /// New name for the warehouse.
    pub new_name: String,
}

#[derive(Debug, Clone, serde::Deserialize, ToSchema)]
#[serde(rename_all = "kebab-case")]
pub struct UpdateWarehouseDeleteProfileRequest {
    pub delete_profile: TabularDeleteProfile,
}

#[derive(Debug, Clone, serde::Deserialize, ToSchema)]
#[serde(rename_all = "kebab-case")]
pub struct RenameProjectRequest {
    /// New name for the project.
    pub new_name: String,
}

#[derive(Debug, Clone, serde::Serialize, ToSchema)]
#[serde(rename_all = "kebab-case")]
pub struct GetWarehouseResponse {
    /// ID of the warehouse.
    pub id: uuid::Uuid,
    /// Name of the warehouse.
    pub name: String,
    /// Project ID in which the warehouse is created.
    pub project_id: uuid::Uuid,
    /// Storage profile used for the warehouse.
    pub storage_profile: StorageProfile,
    /// Delete profile used for the warehouse.
    pub delete_profile: TabularDeleteProfile,
    /// Whether the warehouse is active.
    pub status: WarehouseStatus,
}

#[derive(Debug, Clone, serde::Serialize, ToSchema)]
#[serde(rename_all = "kebab-case")]
pub struct ListWarehousesResponse {
    /// List of warehouses in the project.
    pub warehouses: Vec<GetWarehouseResponse>,
}

#[derive(Debug, Clone, serde::Deserialize, ToSchema)]
#[serde(rename_all = "kebab-case")]
pub struct UpdateWarehouseCredentialRequest {
    /// New storage credential to use for the warehouse.
    /// If not specified, the existing credential is removed.
    pub new_storage_credential: Option<StorageCredential>,
}

impl axum::response::IntoResponse for CreateWarehouseResponse {
    fn into_response(self) -> axum::http::Response<axum::body::Body> {
        (http::StatusCode::CREATED, axum::Json(self)).into_response()
    }
}

impl<C: Catalog, A: Authorizer + Clone, S: SecretStore> Service<C, A, S> for ApiServer<C, A, S> {}

#[async_trait::async_trait]
pub trait Service<C: Catalog, A: Authorizer, S: SecretStore> {
    async fn create_warehouse(
        request: CreateWarehouseRequest,
        context: ApiContext<State<A, C, S>>,
        request_metadata: RequestMetadata,
    ) -> Result<CreateWarehouseResponse> {
        let CreateWarehouseRequest {
            warehouse_name,
            project_id,
            mut storage_profile,
            storage_credential,
            delete_profile,
        } = request;
        let project_id = project_id
            .map(ProjectIdent::from)
            .or(*DEFAULT_PROJECT_ID)
            .ok_or(ErrorModel::bad_request(
                "project_id must be specified",
                "CreateWarehouseProjectIdMissing",
                None,
            ))?;

        // ------------------- AuthZ -------------------
        let authorizer = context.v1_state.authz;
        authorizer
            .require_project_action(
                &request_metadata,
                project_id,
                &CatalogProjectAction::CanCreateWarehouse,
            )
            .await?;

        // ------------------- Business Logic -------------------
        validate_warehouse_name(&warehouse_name)?;
        storage_profile.normalize()?;
        storage_profile
            .validate_access(storage_credential.as_ref(), None)
            .await?;

        let mut transaction = C::Transaction::begin_write(context.v1_state.catalog).await?;
        let secret_id = if let Some(storage_credential) = storage_credential {
            Some(
                context
                    .v1_state
                    .secrets
                    .create_secret(storage_credential)
                    .await?,
            )
        } else {
            None
        };

        let warehouse_id = C::create_warehouse(
            warehouse_name,
            project_id,
            storage_profile,
            delete_profile,
            secret_id,
            transaction.transaction(),
        )
        .await?;
        authorizer
            .create_warehouse(&request_metadata, warehouse_id, project_id)
            .await?;

        transaction.commit().await?;

        Ok(CreateWarehouseResponse {
            warehouse_id: *warehouse_id,
        })
    }

    async fn list_warehouses(
        request: ListWarehousesRequest,
        context: ApiContext<State<A, C, S>>,
        request_metadata: RequestMetadata,
    ) -> Result<ListWarehousesResponse> {
        // ------------------- AuthZ -------------------
        let project_id = require_project_id(request.project_id, &request_metadata)?;

        let authorizer = context.v1_state.authz;
        authorizer
            .require_project_action(
                &request_metadata,
                project_id,
                &CatalogProjectAction::CanListWarehouses,
            )
            .await?;

        // ------------------- Business Logic -------------------
        let warehouses = C::list_warehouses(
            project_id,
            request.warehouse_status,
            context.v1_state.catalog,
        )
        .await?;

        let warehouses = futures::future::try_join_all(warehouses.iter().map(|w| {
            authorizer.is_allowed_warehouse_action(
                &request_metadata,
                w.id,
                &CatalogWarehouseAction::CanIncludeInList,
            )
        }))
        .await?
        .into_iter()
        .zip(warehouses.into_iter())
        .filter_map(|(allowed, warehouse)| {
            if allowed {
                Some(warehouse.into())
            } else {
                None
            }
        })
        .collect();

        Ok(ListWarehousesResponse { warehouses })
    }

    async fn get_warehouse(
        warehouse_id: WarehouseIdent,
        context: ApiContext<State<A, C, S>>,
        request_metadata: RequestMetadata,
    ) -> Result<GetWarehouseResponse> {
        // ------------------- AuthZ -------------------
        let authorizer = context.v1_state.authz;
        authorizer
            .require_warehouse_action(
                &request_metadata,
                warehouse_id,
                &CatalogWarehouseAction::CanGetMetadata,
            )
            .await?;

        // ------------------- Business Logic -------------------
        let mut transaction = C::Transaction::begin_read(context.v1_state.catalog).await?;
        let warehouses = C::require_warehouse(warehouse_id, transaction.transaction()).await?;

        Ok(warehouses.into())
    }

    async fn delete_warehouse(
        warehouse_id: WarehouseIdent,
        context: ApiContext<State<A, C, S>>,
        request_metadata: RequestMetadata,
    ) -> Result<()> {
        // ------------------- AuthZ -------------------
        let authorizer = context.v1_state.authz;
        authorizer
            .require_warehouse_action(
                &request_metadata,
                warehouse_id,
                &CatalogWarehouseAction::CanDelete,
            )
            .await?;

        // ------------------- Business Logic -------------------
        let mut transaction = C::Transaction::begin_write(context.v1_state.catalog).await?;
        C::delete_warehouse(warehouse_id, transaction.transaction()).await?;
        authorizer
            .delete_warehouse(&request_metadata, warehouse_id)
            .await?;
        transaction.commit().await?;

        Ok(())
    }
    async fn rename_warehouse(
        warehouse_id: WarehouseIdent,
        request: RenameWarehouseRequest,
        context: ApiContext<State<A, C, S>>,
        request_metadata: RequestMetadata,
    ) -> Result<()> {
        // ------------------- AuthZ -------------------
        let authorizer = context.v1_state.authz;
        authorizer
            .require_warehouse_action(
                &request_metadata,
                warehouse_id,
                &CatalogWarehouseAction::CanRename,
            )
            .await?;

        // ------------------- Business Logic -------------------
        validate_warehouse_name(&request.new_name)?;
        let mut transaction = C::Transaction::begin_write(context.v1_state.catalog).await?;

        C::rename_warehouse(warehouse_id, &request.new_name, transaction.transaction()).await?;

        transaction.commit().await?;

        Ok(())
    }

    async fn update_warehouse_delete_profile(
        warehouse_id: WarehouseIdent,
        request: UpdateWarehouseDeleteProfileRequest,
        context: ApiContext<State<A, C, S>>,
        request_metadata: RequestMetadata,
    ) -> Result<()> {
        // ------------------- AuthZ -------------------
        let authorizer = context.v1_state.authz;
        authorizer
            .require_warehouse_action(
                &request_metadata,
                warehouse_id,
                &CatalogWarehouseAction::CanModifySoftDeletion,
            )
            .await?;

        // ------------------- Business Logic -------------------
        let mut transaction = C::Transaction::begin_write(context.v1_state.catalog).await?;
        C::set_warehouse_deletion_profile(
            warehouse_id,
            &request.delete_profile,
            transaction.transaction(),
        )
        .await?;
        transaction.commit().await?;

        Ok(())
    }

    async fn deactivate_warehouse(
        warehouse_id: WarehouseIdent,
        context: ApiContext<State<A, C, S>>,
        request_metadata: RequestMetadata,
    ) -> Result<()> {
        // ------------------- AuthZ -------------------
        let authorizer = context.v1_state.authz;
        authorizer
            .require_warehouse_action(
                &request_metadata,
                warehouse_id,
                &CatalogWarehouseAction::CanDeactivate,
            )
            .await?;

        // ------------------- Business Logic -------------------
        let mut transaction = C::Transaction::begin_write(context.v1_state.catalog).await?;

        C::set_warehouse_status(
            warehouse_id,
            WarehouseStatus::Inactive,
            transaction.transaction(),
        )
        .await?;

        transaction.commit().await?;

        Ok(())
    }

    async fn activate_warehouse(
        warehouse_id: WarehouseIdent,
        context: ApiContext<State<A, C, S>>,
        request_metadata: RequestMetadata,
    ) -> Result<()> {
        // ------------------- AuthZ -------------------
        let authorizer = context.v1_state.authz;
        authorizer
            .require_warehouse_action(
                &request_metadata,
                warehouse_id,
                &CatalogWarehouseAction::CanActivate,
            )
            .await?;

        // ------------------- Business Logic -------------------
        let mut transaction = C::Transaction::begin_write(context.v1_state.catalog).await?;

        C::set_warehouse_status(
            warehouse_id,
            WarehouseStatus::Active,
            transaction.transaction(),
        )
        .await?;

        transaction.commit().await?;

        Ok(())
    }

    async fn update_storage(
        warehouse_id: WarehouseIdent,
        request: UpdateWarehouseStorageRequest,
        context: ApiContext<State<A, C, S>>,
        request_metadata: RequestMetadata,
    ) -> Result<()> {
        // ------------------- AuthZ -------------------
        let authorizer = context.v1_state.authz;
        authorizer
            .require_warehouse_action(
                &request_metadata,
                warehouse_id,
                &CatalogWarehouseAction::CanUpdateStorage,
            )
            .await?;

        // ------------------- Business Logic -------------------
        let UpdateWarehouseStorageRequest {
            mut storage_profile,
            storage_credential,
        } = request;

        storage_profile.normalize()?;
        storage_profile
            .validate_access(storage_credential.as_ref(), None)
            .await?;

        let mut transaction = C::Transaction::begin_write(context.v1_state.catalog).await?;
        let warehouse = C::require_warehouse(warehouse_id, transaction.transaction()).await?;
        warehouse
            .storage_profile
            .can_be_updated_with(&storage_profile)?;
        let old_secret_id = warehouse.storage_secret_id;

        let secret_id = if let Some(storage_credential) = storage_credential {
            Some(
                context
                    .v1_state
                    .secrets
                    .create_secret(storage_credential)
                    .await?,
            )
        } else {
            None
        };

        C::update_storage_profile(
            warehouse_id,
            storage_profile,
            secret_id,
            transaction.transaction(),
        )
        .await?;

        transaction.commit().await?;

        // Delete the old secret if it exists - never fail the request if the deletion fails
        if let Some(old_secret_id) = old_secret_id {
            context
                .v1_state
                .secrets
                .delete_secret(&old_secret_id)
                .await
                .map_err(|e| {
                    tracing::warn!("Failed to delete old secret: {:?}", e.error);
                })
                .ok();
        }

        Ok(())
    }

    async fn update_storage_credential(
        warehouse_id: WarehouseIdent,
        request: UpdateWarehouseCredentialRequest,
        context: ApiContext<State<A, C, S>>,
        request_metadata: RequestMetadata,
    ) -> Result<()> {
        // ------------------- AuthZ -------------------
        let authorizer = context.v1_state.authz;
        authorizer
            .require_warehouse_action(
                &request_metadata,
                warehouse_id,
                &CatalogWarehouseAction::CanUpdateStorageCredential,
            )
            .await?;

        // ------------------- Business Logic -------------------
        let UpdateWarehouseCredentialRequest {
            new_storage_credential,
        } = request;

        let mut transaction = C::Transaction::begin_write(context.v1_state.catalog).await?;
        let warehouse = C::require_warehouse(warehouse_id, transaction.transaction()).await?;
        let old_secret_id = warehouse.storage_secret_id;
        let storage_profile = warehouse.storage_profile;

        storage_profile
            .validate_access(new_storage_credential.as_ref(), None)
            .await?;

        let secret_id = if let Some(new_storage_credential) = new_storage_credential {
            Some(
                context
                    .v1_state
                    .secrets
                    .create_secret(new_storage_credential)
                    .await?,
            )
        } else {
            None
        };

        C::update_storage_profile(
            warehouse_id,
            storage_profile,
            secret_id,
            transaction.transaction(),
        )
        .await?;

        transaction.commit().await?;

        // Delete the old secret if it exists - never fail the request if the deletion fails
        if let Some(old_secret_id) = old_secret_id {
            context
                .v1_state
                .secrets
                .delete_secret(&old_secret_id)
                .await
                .map_err(|e| {
                    tracing::warn!("Failed to delete old secret: {:?}", e.error);
                })
                .ok();
        }

        Ok(())
    }

    #[allow(clippy::too_many_lines)]
    async fn list_soft_deleted_tabulars(
        request_metadata: RequestMetadata,
        warehouse_id: WarehouseIdent,
        context: ApiContext<State<A, C, S>>,
        query: ListDeletedTabularsQuery,
    ) -> Result<ListDeletedTabularsResponse> {
        // ------------------- AuthZ -------------------
        let catalog = context.v1_state.catalog;
        let authorizer = context.v1_state.authz;
        authorizer
            .require_warehouse_action(
                &request_metadata,
                warehouse_id,
                &CatalogWarehouseAction::CanListDeletedTabulars,
            )
            .await?;

        // ------------------- Business Logic -------------------
        let pagination_query = query.pagination_query();
        let namespace_id = query.namespace_id;
        let mut t = C::Transaction::begin_read(catalog.clone()).await?;
        let (tabulars, idents, next_page_token) =
            crate::catalog::fetch_until_full_page::<_, _, _, C>(
                pagination_query.page_size,
                pagination_query.page_token,
                |page_size, page_token, _| {
                    let catalog = catalog.clone();
                    let authorizer = authorizer.clone();
                    let request_metadata = request_metadata.clone();
                    async move {
                        let query = PaginationQuery {
                            page_size: Some(page_size),
                            page_token: page_token.into(),
                        };

                        let page = C::list_tabulars(
                            warehouse_id,
                            namespace_id,
                            ListFlags::only_deleted(),
                            catalog,
                            query,
                        )
                        .await?;
                        let (ids, idents, tokens): (Vec<_>, Vec<_>, Vec<_>) =
                            page.into_iter_with_page_tokens().multiunzip();
                        let before_filter_len = ids.len();

                        let (next_idents, next_uuids, next_page_tokens): (Vec<_>, Vec<_>, Vec<_>) =
                            futures::future::try_join_all(ids.iter().map(|tid| match tid {
                                TabularIdentUuid::View(id) => authorizer.is_allowed_view_action(
                                    &request_metadata,
                                    warehouse_id,
                                    (*id).into(),
                                    &crate::service::authz::CatalogViewAction::CanIncludeInList,
                                ),
                                TabularIdentUuid::Table(id) => authorizer.is_allowed_table_action(
                                    &request_metadata,
                                    warehouse_id,
                                    (*id).into(),
                                    &crate::service::authz::CatalogTableAction::CanIncludeInList,
                                ),
                            }))
                            .await?
                            .into_iter()
                            .zip(idents.into_iter().zip(ids.into_iter()))
                            .zip(tokens.into_iter())
                            .filter_map(|((allowed, namespace), token)| {
                                allowed.then_some((namespace.0, namespace.1, token))
                            })
                            .multiunzip();

                        let p = if before_filter_len == next_idents.len() {
                            if before_filter_len
                                == usize::try_from(page_size).expect("we sanitize page size")
                            {
                                PageStatus::Full
                            } else {
                                PageStatus::Partial
                            }
                        } else {
                            PageStatus::AuthFiltered
                        };
                        Ok((next_idents, next_uuids, next_page_tokens, p))
                    }
                    .boxed()
                },
                &mut t,
            )
            .await?;

        let tabulars = idents
            .into_iter()
            .zip(tabulars.into_iter())
            .map(|(k, (ident, delete_opts))| {
                let i = ident.into_inner();
                let deleted = delete_opts.ok_or(ErrorModel::internal(
                    "Expected delete options to be Some, but found None",
                    "InternalDatabaseError",
                    None,
                ))?;

                Ok(DeletedTabularResponse {
                    id: *k,
                    name: i.name,
                    namespace: i.namespace.inner(),
                    typ: k.into(),
                    warehouse_id: *warehouse_id,
                    created_at: deleted.created_at,
                    deleted_at: deleted.deleted_at,
                    expiration_date: deleted.expiration_date,
                })
            })
            .collect::<Result<Vec<_>>>()?;

        Ok(ListDeletedTabularsResponse {
            tabulars,
            next_page_token,
        })
    }
}

impl axum::response::IntoResponse for ListWarehousesResponse {
    fn into_response(self) -> axum::http::Response<axum::body::Body> {
        axum::Json(self).into_response()
    }
}

impl axum::response::IntoResponse for GetWarehouseResponse {
    fn into_response(self) -> axum::http::Response<axum::body::Body> {
        axum::Json(self).into_response()
    }
}

impl From<crate::service::GetWarehouseResponse> for GetWarehouseResponse {
    fn from(warehouse: crate::service::GetWarehouseResponse) -> Self {
        Self {
            id: warehouse.id.to_uuid(),
            name: warehouse.name,
            project_id: *warehouse.project_id,
            storage_profile: warehouse.storage_profile,
            status: warehouse.status,
            delete_profile: warehouse.tabular_delete_profile,
        }
    }
}

fn validate_warehouse_name(warehouse_name: &str) -> Result<()> {
    if warehouse_name.is_empty() {
        return Err(ErrorModel::bad_request(
            "Warehouse name cannot be empty",
            "EmptyWarehouseName",
            None,
        )
        .into());
    }

    if warehouse_name.len() > 128 {
        return Err(ErrorModel::bad_request(
            "Warehouse must be shorter than 128 chars",
            "WarehouseNameTooLong",
            None,
        )
        .into());
    }
    Ok(())
}

#[cfg(test)]
mod test {
    #[test]
    fn test_de_create_warehouse_request() {
        let request = serde_json::json!({
            "warehouse-name": "test_warehouse",
            "project-id": "f47ac10b-58cc-4372-a567-0e02b2c3d479",
            "storage-profile": {
                "type": "s3",
                "bucket": "test",
                "region": "dummy",
                "path-style-access": true,
                "endpoint": "http://localhost:9000",
                "sts-enabled": true,
            },
            "storage-credential": {
                "type": "s3",
                "credential-type": "access-key",
                "aws-access-key-id": "test-access-key-id",
                "aws-secret-access-key": "test-secret-access-key",
            },
        });

        let request: super::CreateWarehouseRequest = serde_json::from_value(request).unwrap();
        assert_eq!(request.warehouse_name, "test_warehouse");
        assert_eq!(
            request.project_id,
            Some(uuid::Uuid::parse_str("f47ac10b-58cc-4372-a567-0e02b2c3d479").unwrap())
        );
        let s3_profile = request.storage_profile.try_into_s3().unwrap();
        assert_eq!(s3_profile.bucket, "test");
        assert_eq!(s3_profile.region, "dummy");
        assert_eq!(s3_profile.path_style_access, Some(true));
    }

    #[needs_env_var::needs_env_var(TEST_MINIO = 1)]
    mod minio {
        use crate::api::iceberg::types::Prefix;
        use crate::api::iceberg::v1::{
            DataAccess, DropParams, NamespaceParameters, ViewParameters,
        };
        use crate::catalog::test::random_request_metadata;
        use crate::catalog::CatalogServer;
        use crate::service::authz::implementations::openfga::tests::ObjectHidingMock;
        use iceberg::TableIdent;

        use crate::api::iceberg::v1::views::Service;
        use crate::api::management::v1::warehouse::{
            ListDeletedTabularsQuery, Service as _, TabularDeleteProfile,
        };
        use crate::api::management::v1::ApiServer;
        use itertools::Itertools;

        #[sqlx::test]
        async fn test_deleted_tabulars_pagination(pool: sqlx::PgPool) {
            let (prof, cred) = crate::catalog::test::minio_profile();

            let hiding_mock = ObjectHidingMock::new();
            let authz = hiding_mock.to_authorizer();

            let (ctx, warehouse) = crate::catalog::test::setup(
                pool.clone(),
                prof,
                Some(cred),
                authz,
                TabularDeleteProfile::Soft {
                    expiration_seconds: chrono::Duration::seconds(10),
                },
            )
            .await;
            let ns = crate::catalog::test::create_ns(
                ctx.clone(),
                warehouse.warehouse_id.to_string(),
                "ns1".to_string(),
            )
            .await;
            let ns_params = NamespaceParameters {
                prefix: Some(Prefix(warehouse.warehouse_id.to_string())),
                namespace: ns.namespace.clone(),
            };
            // create 10 staged tables
            for i in 0..10 {
                let _ = CatalogServer::create_view(
                    ns_params.clone(),
                    crate::catalog::views::create::test::create_view_request(
                        Some(&format!("view-{i}")),
                        None,
                    ),
                    ctx.clone(),
                    DataAccess {
                        vended_credentials: true,
                        remote_signing: false,
                    },
                    random_request_metadata(),
                )
                .await
                .unwrap();
                CatalogServer::drop_view(
                    ViewParameters {
                        prefix: Some(Prefix(warehouse.warehouse_id.to_string())),
                        view: TableIdent {
                            name: format!("view-{i}"),
                            namespace: ns.namespace.clone(),
                        },
                    },
                    DropParams {
                        purge_requested: None,
                    },
                    ctx.clone(),
                    random_request_metadata(),
                )
                .await
                .unwrap();
            }

            // list 1 more than existing tables
            let all = ApiServer::list_soft_deleted_tabulars(
                random_request_metadata(),
                warehouse.warehouse_id.into(),
                ctx.clone(),
                ListDeletedTabularsQuery {
                    namespace_id: None,
                    page_size: 11,
                    page_token: None,
                },
            )
            .await
            .unwrap();
            assert_eq!(all.tabulars.len(), 10);

            // list exactly amount of existing tables
            let all = ApiServer::list_soft_deleted_tabulars(
                random_request_metadata(),
                warehouse.warehouse_id.into(),
                ctx.clone(),
                ListDeletedTabularsQuery {
                    namespace_id: None,
                    page_size: 10,
                    page_token: None,
                },
            )
            .await
            .unwrap();
            assert_eq!(all.tabulars.len(), 10);

            // next page is empty
            let next = ApiServer::list_soft_deleted_tabulars(
                random_request_metadata(),
                warehouse.warehouse_id.into(),
                ctx.clone(),
                ListDeletedTabularsQuery {
                    namespace_id: None,
                    page_size: 10,
                    page_token: all.next_page_token,
                },
            )
            .await
            .unwrap();
            assert_eq!(next.tabulars.len(), 0);
            assert!(next.next_page_token.is_none());

            let first_six = ApiServer::list_soft_deleted_tabulars(
                random_request_metadata(),
                warehouse.warehouse_id.into(),
                ctx.clone(),
                ListDeletedTabularsQuery {
                    namespace_id: None,
                    page_size: 6,
                    page_token: None,
                },
            )
            .await
            .unwrap();
            assert_eq!(first_six.tabulars.len(), 6);
            assert!(first_six.next_page_token.is_some());
            let first_six_items = first_six
                .tabulars
                .iter()
                .map(|i| i.name.clone())
                .sorted()
                .collect::<Vec<_>>();

            for (i, item) in first_six_items.iter().enumerate().take(6) {
                assert_eq!(item, &format!("view-{i}"));
            }

            let next_four = ApiServer::list_soft_deleted_tabulars(
                random_request_metadata(),
                warehouse.warehouse_id.into(),
                ctx.clone(),
                ListDeletedTabularsQuery {
                    namespace_id: None,
                    page_size: 6,
                    page_token: first_six.next_page_token,
                },
            )
            .await
            .unwrap();
            assert_eq!(next_four.tabulars.len(), 4);
            // page-size > number of items left -> no next page
            assert!(next_four.next_page_token.is_none());

            let next_four_items = next_four
                .tabulars
                .iter()
                .map(|i| i.name.clone())
                .sorted()
                .collect::<Vec<_>>();

            for (idx, i) in (6..10).enumerate() {
                assert_eq!(next_four_items[idx], format!("view-{i}"));
            }

            let mut ids = all.tabulars;
            ids.sort_by_key(|e| e.id);
            for t in ids.iter().take(6).skip(4) {
                hiding_mock.hide(&format!("view:{}", t.id));
            }

            let page = ApiServer::list_soft_deleted_tabulars(
                random_request_metadata(),
                warehouse.warehouse_id.into(),
                ctx.clone(),
                ListDeletedTabularsQuery {
                    namespace_id: None,
                    page_size: 5,
                    page_token: None,
                },
            )
            .await
            .unwrap();

            assert_eq!(page.tabulars.len(), 5);
            assert!(page.next_page_token.is_some());
            let page_items = page
                .tabulars
                .iter()
                .map(|i| i.name.clone())
                .sorted()
                .collect::<Vec<_>>();
            for (i, item) in page_items.iter().enumerate() {
                let tab_id = if i > 3 { i + 2 } else { i };
                assert_eq!(item, &format!("view-{tab_id}"));
            }

            let next_page = ApiServer::list_soft_deleted_tabulars(
                random_request_metadata(),
                warehouse.warehouse_id.into(),
                ctx.clone(),
                ListDeletedTabularsQuery {
                    namespace_id: None,
                    page_size: 6,
                    page_token: page.next_page_token,
                },
            )
            .await
            .unwrap();

            assert_eq!(next_page.tabulars.len(), 3);

            let next_page_items = next_page
                .tabulars
                .iter()
                .map(|i| i.name.clone())
                .sorted()
                .collect::<Vec<_>>();

            for (idx, i) in (7..10).enumerate() {
                assert_eq!(next_page_items[idx], format!("view-{i}"));
            }
        }
    }
}<|MERGE_RESOLUTION|>--- conflicted
+++ resolved
@@ -82,14 +82,9 @@
     #[serde(rename_all = "kebab-case")]
     Soft {
         #[serde(
-<<<<<<< HEAD
-            deserialize_with = "crate::config::seconds_to_duration",
-            serialize_with = "crate::config::duration_to_seconds",
+            deserialize_with = "seconds_to_duration",
+            serialize_with = "duration_to_seconds",
             alias = "expiration_seconds"
-=======
-            deserialize_with = "seconds_to_duration",
-            serialize_with = "duration_to_seconds"
->>>>>>> 7ec4c015
         )]
         #[schema(value_type=i32)]
         expiration_seconds: chrono::Duration,
