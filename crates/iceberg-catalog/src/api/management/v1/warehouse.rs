--- conflicted
+++ resolved
@@ -1,4 +1,3 @@
-use crate::api::iceberg::v1::PaginationQuery;
 use crate::api::management::v1::{ApiServer, DeletedTabularResponse, ListDeletedTabularsResponse};
 use crate::api::{ApiContext, Result};
 use crate::request_metadata::RequestMetadata;
@@ -10,13 +9,10 @@
 use futures::FutureExt;
 use itertools::Itertools;
 
-<<<<<<< HEAD
-use crate::api::iceberg::v1::{PageToken, PaginatedTabulars, PaginationQuery};
+use crate::api::iceberg::v1::{PageToken, PaginationQuery};
 use crate::service::NamespaceIdentUuid;
 
-use super::{default_page_size, TabularType};
-=======
->>>>>>> c88a59db
+use super::default_page_size;
 use crate::api::management::v1::role::require_project_id;
 use crate::catalog::PageStatus;
 pub use crate::service::WarehouseStatus;
@@ -42,7 +38,7 @@
     /// Signals an upper bound of the number of results that a client will receive.
     /// Default: 100
     #[serde(default = "default_page_size")]
-    pub page_size: i32,
+    pub page_size: i64,
 }
 
 impl ListDeletedTabularsQuery {
@@ -627,6 +623,7 @@
         Ok(())
     }
 
+    #[allow(clippy::too_many_lines)]
     async fn list_soft_deleted_tabulars(
         request_metadata: RequestMetadata,
         warehouse_id: WarehouseIdent,
@@ -645,21 +642,8 @@
             .await?;
 
         // ------------------- Business Logic -------------------
-<<<<<<< HEAD
         let pagination_query = query.pagination_query();
         let namespace_id = query.namespace_id;
-        let PaginatedTabulars {
-            tabulars,
-            next_page_token,
-        } = C::list_tabulars(
-            warehouse_id,
-            namespace_id,
-            ListFlags::only_deleted(),
-            context.v1_state.catalog,
-            pagination_query,
-        )
-        .await?;
-=======
         let mut t = C::Transaction::begin_read(catalog.clone()).await?;
         let (tabulars, idents, next_page_token) =
             crate::catalog::fetch_until_full_page::<_, _, _, C>(
@@ -670,14 +654,17 @@
                     let authorizer = authorizer.clone();
                     let request_metadata = request_metadata.clone();
                     async move {
+                        let query = PaginationQuery {
+                            page_size: Some(page_size),
+                            page_token: page_token.into(),
+                        };
+
                         let page = C::list_tabulars(
                             warehouse_id,
+                            namespace_id,
                             ListFlags::only_deleted(),
                             catalog,
-                            PaginationQuery {
-                                page_size: Some(page_size),
-                                page_token: page_token.into(),
-                            },
+                            query,
                         )
                         .await?;
                         let (ids, idents, tokens): (Vec<_>, Vec<_>, Vec<_>) =
@@ -726,7 +713,6 @@
                 &mut t,
             )
             .await?;
->>>>>>> c88a59db
 
         let tabulars = idents
             .into_iter()
