--- conflicted
+++ resolved
@@ -40,10 +40,8 @@
         contract_verification::ContractVerifiers,
         event_publisher::CloudEventsPublisher,
         storage::{
-<<<<<<< HEAD
+
             s3::{S3AccessKeyCredential, S3UrlStyleDetectionMode},
-=======
->>>>>>> c449e269
             S3Credential, S3Flavor, S3Profile, StorageCredential, StorageProfile, TestProfile,
         },
         task_queue::{TaskQueueConfig, TaskQueues},
@@ -74,23 +72,6 @@
         external_id: None,
     })
     .into();
-<<<<<<< HEAD
-    let mut profile: StorageProfile = S3Profile {
-        bucket,
-        key_prefix,
-        assume_role_arn: None,
-        endpoint: Some(endpoint),
-        region,
-        path_style_access: Some(true),
-        sts_role_arn: None,
-        flavor: S3Flavor::S3Compat,
-        sts_enabled: true,
-        allow_alternative_protocols: None,
-        remote_signing_url_style: S3UrlStyleDetectionMode::Auto,
-        sts_token_validity_seconds: None,
-    }
-    .into();
-=======
     let mut profile: StorageProfile = S3Profile::builder()
         .bucket(bucket)
         .key_prefix(key_prefix)
@@ -101,7 +82,6 @@
         .sts_enabled(true)
         .build()
         .into();
->>>>>>> c449e269
 
     profile.normalize(Some(&cred)).unwrap();
     (profile, cred)
