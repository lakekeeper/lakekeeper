--- conflicted
+++ resolved
@@ -5,12 +5,8 @@
     middleware::Next,
     response::{IntoResponse, Response},
 };
-<<<<<<< HEAD
 use http::{HeaderMap, Method};
-=======
-use http::HeaderMap;
 use iceberg_ext::catalog::rest::{ErrorModel, IcebergErrorResponse};
->>>>>>> b4ad0641
 use limes::Authentication;
 use uuid::Uuid;
 
@@ -59,7 +55,6 @@
         }
     }
 
-    #[cfg(test)]
     #[must_use]
     pub fn preferred_project_id(&self) -> Option<ProjectIdent> {
         self.project_id.or(*DEFAULT_PROJECT_ID)
