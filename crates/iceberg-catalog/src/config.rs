//! Contains Configuration of the service Module
<<<<<<< HEAD
use anyhow::anyhow;
use itertools::Itertools;
use serde::{Deserialize, Deserializer, Serialize};
=======
use anyhow::{anyhow, Context};
use http::HeaderValue;
>>>>>>> 1b683365
use std::collections::HashSet;
use std::convert::Infallible;
use std::ops::{Deref, DerefMut};
use std::path::PathBuf;
use std::str::FromStr;
use url::Url;
use veil::Redact;

use crate::service::event_publisher::KafkaConfig;
use crate::service::task_queue::TaskQueueConfig;
<<<<<<< HEAD
use crate::WarehouseIdent;
=======
use crate::{ProjectIdent, WarehouseIdent};
use itertools::Itertools;
use serde::{Deserialize, Deserializer, Serialize};
use veil::Redact;

>>>>>>> 1b683365
const DEFAULT_RESERVED_NAMESPACES: [&str; 2] = ["system", "examples"];
const DEFAULT_ENCRYPTION_KEY: &str = "<This is unsafe, please set a proper key>";

lazy_static::lazy_static! {
    /// Configuration of the service module.
    pub static ref CONFIG: DynAppConfig = {
        get_config()
    };
    pub static ref DEFAULT_PROJECT_ID: Option<ProjectIdent> = {
        CONFIG.enable_default_project.then_some(uuid::Uuid::nil().into())
    };
}

fn get_config() -> DynAppConfig {
    let defaults = figment::providers::Serialized::defaults(DynAppConfig::default());

    #[cfg(not(test))]
    let prefixes = &["ICEBERG_REST__", "LAKEKEEPER__"];
    #[cfg(test)]
    let prefixes = &["LAKEKEEPER_TEST__"];

    let mut config = figment::Figment::from(defaults);
    for prefix in prefixes {
        config = config.merge(figment::providers::Env::prefixed(prefix).split("__"));
    }

    let mut config = config
        .extract::<DynAppConfig>()
        .expect("Valid Configuration");

    config
        .reserved_namespaces
        .extend(DEFAULT_RESERVED_NAMESPACES.into_iter().map(str::to_string));

    // Fail early if the base_uri is not a valid URL
    config.s3_signer_uri_for_warehouse(WarehouseIdent::from(uuid::Uuid::new_v4()));
    config.base_uri_catalog();
    config.base_uri_management();
    if config.secret_backend == SecretBackend::Postgres
        && config.pg_encryption_key == DEFAULT_ENCRYPTION_KEY
    {
        tracing::warn!("THIS IS UNSAFE! Using default encryption key for secrets in postgres, please set a proper key using ICEBERG_REST__PG_ENCRYPTION_KEY environment variable.");
    }

    config
}

#[derive(Clone, Deserialize, Serialize, PartialEq, Redact)]
/// Configuration of this Module
pub struct DynAppConfig {
    /// Base URL for this REST Catalog.
    /// This is used as the "uri" and "s3.signer.url"
    /// while generating the Catalog Config
    pub base_uri: url::Url,
    /// Port under which we serve metrics
    pub metrics_port: u16,
    /// Port to listen on.
    pub listen_port: u16,
    /// If true (default), the NIL uuid is used as default project id.
    pub enable_default_project: bool,
    /// Template to obtain the "prefix" for a warehouse,
    /// may contain `{warehouse_id}` placeholder.
    ///
    /// If this prefix contains more path segments than the
    /// `warehouse_id`, make sure to strip them using a
    /// reverse proxy before routing to the catalog service.
    /// Example value: `{warehouse_id}`
    prefix_template: String,
    /// CORS allowed origins. If not set, CORS is disabled.
    #[serde(
        deserialize_with = "deserialize_origin",
        serialize_with = "serialize_origin"
    )]
    pub allow_origin: Option<Vec<HeaderValue>>,
    /// Reserved namespaces that cannot be created by users.
    /// This is used to prevent users to create certain
    /// (sub)-namespaces. By default, `system` and `examples` are
    /// reserved. More namespaces can be added here.
    #[serde(
        deserialize_with = "deserialize_reserved_namespaces",
        serialize_with = "serialize_reserved_namespaces"
    )]
    pub reserved_namespaces: ReservedNamespaces,
    // ------------- POSTGRES IMPLEMENTATION -------------
    #[redact]
    pub(crate) pg_encryption_key: String,
    pub(crate) pg_database_url_read: Option<String>,
    pub(crate) pg_database_url_write: Option<String>,
    pub(crate) pg_host_r: Option<String>,
    pub(crate) pg_host_w: Option<String>,
    pub(crate) pg_port: Option<u16>,
    pub(crate) pg_user: Option<String>,
    #[redact]
    pub(crate) pg_password: Option<String>,
    pub(crate) pg_database: Option<String>,
    pub(crate) pg_ssl_mode: Option<PgSslMode>,
    pub(crate) pg_ssl_root_cert: Option<PathBuf>,
    pub(crate) pg_enable_statement_logging: bool,
    pub(crate) pg_test_before_acquire: bool,
    pub(crate) pg_connection_max_lifetime: Option<u64>,
    pub pg_read_pool_connections: u32,
    pub pg_write_pool_connections: u32,

    // ------------- NATS CLOUDEVENTS -------------
    pub nats_address: Option<Url>,
    pub nats_topic: Option<String>,
    pub nats_creds_file: Option<PathBuf>,
    pub nats_user: Option<String>,
    #[redact]
    pub nats_password: Option<String>,
    #[redact]
    pub nats_token: Option<String>,

<<<<<<< HEAD
    // ------------- KAFKA CLOUDEVENTS -------------
    pub kafka_topic: Option<String>,
    pub kafka_key: Option<String>,
    pub kafka_config: Option<KafkaConfig>,
    // ------------- AUTHORIZATION -------------
=======
    // ------------- AUTHENTICATION -------------
>>>>>>> 1b683365
    pub openid_provider_uri: Option<Url>,

    // ------------- AUTHORIZATION - OPENFGA -------------
    #[serde(default)]
    pub authz_backend: AuthZBackend,
    #[serde(
        deserialize_with = "deserialize_openfga_config",
        serialize_with = "serialize_openfga_config"
    )]
    pub openfga: Option<OpenFGAConfig>,

    // ------------- Health -------------
    pub health_check_frequency_seconds: u64,
    pub health_check_jitter_millis: u64,

    // ------------- KV2 -------------
    pub kv2: Option<KV2Config>,
    // ------------- Secrets -------------
    pub secret_backend: SecretBackend,

    // ------------- Queues -------------
    pub queue_config: TaskQueueConfig,

    // ------------- Tabular -------------
    /// Delay in seconds after which a tabular will be deleted
    #[serde(
        deserialize_with = "seconds_to_duration",
        serialize_with = "duration_to_seconds"
    )]
    pub default_tabular_expiration_delay_seconds: chrono::Duration,

    // ------------- Internal -------------
    /// Optional server id. We recommend to not change this unless multiple catalogs
    /// are sharing the same Authorization system.
    /// If not specified, 00000000-0000-0000-0000-000000000000 is used.
    /// This ID may not be changed after start!
    #[serde(default = "uuid::Uuid::nil")]
    pub server_id: uuid::Uuid,
}

pub(crate) fn seconds_to_duration<'de, D>(deserializer: D) -> Result<chrono::Duration, D::Error>
where
    D: Deserializer<'de>,
{
    let buf = String::deserialize(deserializer)?;

    Ok(chrono::Duration::seconds(
        i64::from_str(&buf).map_err(serde::de::Error::custom)?,
    ))
}

pub(crate) fn duration_to_seconds<S>(
    duration: &chrono::Duration,
    serializer: S,
) -> Result<S::Ok, S::Error>
where
    S: serde::Serializer,
{
    duration.num_seconds().to_string().serialize(serializer)
}

fn deserialize_origin<'de, D>(deserializer: D) -> Result<Option<Vec<HeaderValue>>, D::Error>
where
    D: Deserializer<'de>,
{
    Option::deserialize(deserializer)?
        .map(|buf: String| {
            buf.split(',')
                .map(|s| HeaderValue::from_str(s).map_err(serde::de::Error::custom))
                .collect::<Result<Vec<_>, _>>()
        })
        .transpose()
}

fn serialize_origin<S>(value: &Option<Vec<HeaderValue>>, serializer: S) -> Result<S::Ok, S::Error>
where
    S: serde::Serializer,
{
    value
        .as_deref()
        .map(|value| {
            value
                .iter()
                .map(|hv| hv.to_str().context("Couldn't serialize cors header"))
                .collect::<anyhow::Result<Vec<_>>>()
                .map(|inner| inner.join(","))
        })
        .transpose()
        .map_err(serde::ser::Error::custom)?
        .serialize(serializer)
}

#[derive(Clone, Serialize, Deserialize, PartialEq, veil::Redact)]
#[serde(rename_all = "snake_case")]
pub enum OpenFGAAuth {
    Anonymous,
    ClientCredentials {
        client_id: String,
        #[redact]
        client_secret: String,
        token_endpoint: String,
    },
    #[redact(all)]
    ApiKey(String),
}

impl Default for OpenFGAAuth {
    fn default() -> Self {
        Self::Anonymous
    }
}

#[derive(Clone, Serialize, Deserialize, PartialEq, Debug)]
pub struct OpenFGAConfig {
    /// GRPC Endpoint Url
    pub endpoint: Url,
    /// Store Name - if not specified, `lakekeeper` is used.
    #[serde(default = "default_openfga_store_name")]
    pub store_name: String,
    /// Authentication configuration
    #[serde(default)]
    pub auth: OpenFGAAuth,
}

#[derive(Debug, Clone, Serialize, Deserialize, PartialEq)]
pub enum AuthZBackend {
    #[serde(alias = "allowall", alias = "AllowAll", alias = "ALLOWALL")]
    AllowAll,
    #[serde(alias = "openfga", alias = "OpenFGA", alias = "OPENFGA")]
    OpenFGA,
}

impl Default for AuthZBackend {
    fn default() -> Self {
        Self::AllowAll
    }
}

#[derive(Debug, Clone, Serialize, Deserialize, PartialEq)]
pub enum SecretBackend {
    #[serde(alias = "kv2", alias = "Kv2")]
    KV2,
    #[serde(alias = "postgres")]
    Postgres,
}

#[derive(Clone, Serialize, Deserialize, PartialEq, Redact)]
pub struct KV2Config {
    pub url: Url,
    pub user: String,
    #[redact]
    pub password: String,
    pub secret_mount: String,
}

impl Default for DynAppConfig {
    fn default() -> Self {
        Self {
            base_uri: "https://localhost:8080".parse().expect("Valid URL"),
            metrics_port: 9000,
            enable_default_project: true,
            prefix_template: "{warehouse_id}".to_string(),
            allow_origin: None,
            reserved_namespaces: ReservedNamespaces(HashSet::from([
                "system".to_string(),
                "examples".to_string(),
            ])),
            pg_encryption_key: DEFAULT_ENCRYPTION_KEY.to_string(),
            pg_database_url_read: None,
            pg_database_url_write: None,
            pg_host_r: None,
            pg_host_w: None,
            pg_port: None,
            pg_user: None,
            pg_password: None,
            pg_database: None,
            pg_ssl_mode: None,
            pg_ssl_root_cert: None,
            pg_enable_statement_logging: false,
            pg_test_before_acquire: false,
            pg_connection_max_lifetime: None,
            pg_read_pool_connections: 10,
            pg_write_pool_connections: 5,
            nats_address: None,
            nats_topic: None,
            nats_creds_file: None,
            nats_user: None,
            nats_password: None,
            nats_token: None,
            kafka_config: None,
            kafka_key: None,
            kafka_topic: None,
            openid_provider_uri: None,
            listen_port: 8080,
            health_check_frequency_seconds: 10,
            health_check_jitter_millis: 500,
            kv2: None,
            authz_backend: AuthZBackend::AllowAll,
            openfga: None,
            secret_backend: SecretBackend::Postgres,
            queue_config: TaskQueueConfig::default(),
            default_tabular_expiration_delay_seconds: chrono::Duration::days(7),
            server_id: uuid::Uuid::nil(),
        }
    }
}

impl DynAppConfig {
    pub fn s3_signer_uri_for_warehouse(&self, warehouse_id: WarehouseIdent) -> url::Url {
        self.base_uri
            .join(&format!("catalog/v1/{warehouse_id}"))
            .expect("Valid URL")
    }

    pub fn base_uri_catalog(&self) -> url::Url {
        self.base_uri.join("catalog").expect("Valid URL")
    }

    pub fn base_uri_management(&self) -> url::Url {
        self.base_uri.join("management").expect("Valid URL")
    }

    pub fn warehouse_prefix(&self, warehouse_id: WarehouseIdent) -> String {
        self.prefix_template
            .replace("{warehouse_id}", warehouse_id.to_string().as_str())
    }

    pub fn tabular_expiration_delay(&self) -> chrono::Duration {
        self.default_tabular_expiration_delay_seconds
    }
}

#[derive(Debug, Clone, Copy, Serialize, Deserialize, PartialEq)]
pub enum PgSslMode {
    Disable,
    Allow,
    Prefer,
    Require,
    VerifyCa,
    VerifyFull,
}

impl From<PgSslMode> for sqlx::postgres::PgSslMode {
    fn from(value: PgSslMode) -> Self {
        match value {
            PgSslMode::Disable => sqlx::postgres::PgSslMode::Disable,
            PgSslMode::Allow => sqlx::postgres::PgSslMode::Allow,
            PgSslMode::Prefer => sqlx::postgres::PgSslMode::Prefer,
            PgSslMode::Require => sqlx::postgres::PgSslMode::Require,
            PgSslMode::VerifyCa => sqlx::postgres::PgSslMode::VerifyCa,
            PgSslMode::VerifyFull => sqlx::postgres::PgSslMode::VerifyFull,
        }
    }
}

impl FromStr for PgSslMode {
    type Err = anyhow::Error;

    fn from_str(s: &str) -> Result<Self, Self::Err> {
        match s.to_lowercase().as_ref() {
            "disabled" => Ok(Self::Disable),
            "allow" => Ok(Self::Allow),
            "prefer" => Ok(Self::Prefer),
            "require" => Ok(Self::Require),
            "verifyca" => Ok(Self::VerifyCa),
            "verifyfull" => Ok(Self::VerifyFull),
            _ => Err(anyhow!("PgSslMode not supported: '{}'", s)),
        }
    }
}

#[derive(Debug, Clone, Serialize, Deserialize, PartialEq)]
pub struct ReservedNamespaces(HashSet<String>);
impl Deref for ReservedNamespaces {
    type Target = HashSet<String>;

    fn deref(&self) -> &Self::Target {
        &self.0
    }
}

impl DerefMut for ReservedNamespaces {
    fn deref_mut(&mut self) -> &mut Self::Target {
        &mut self.0
    }
}

impl FromStr for ReservedNamespaces {
    type Err = Infallible;

    fn from_str(s: &str) -> Result<Self, Self::Err> {
        Ok(ReservedNamespaces(
            s.split(',').map(str::to_string).collect(),
        ))
    }
}

fn deserialize_reserved_namespaces<'de, D>(deserializer: D) -> Result<ReservedNamespaces, D::Error>
where
    D: Deserializer<'de>,
{
    let buf = String::deserialize(deserializer)?;

    ReservedNamespaces::from_str(&buf).map_err(serde::de::Error::custom)
}

fn serialize_reserved_namespaces<S>(
    value: &ReservedNamespaces,
    serializer: S,
) -> Result<S::Ok, S::Error>
where
    S: serde::Serializer,
{
    value.0.iter().join(",").serialize(serializer)
}

#[derive(Serialize, Deserialize, PartialEq, veil::Redact)]
struct OpenFGAConfigSerde {
    /// GRPC Endpoint Url
    endpoint: Url,
    /// Store Name - if not specified, `lakekeeper` is used.
    #[serde(default = "default_openfga_store_name")]
    store_name: String,
    /// API-Key. If client-id is specified, this is ignored.
    api_key: Option<String>,
    /// Client id
    client_id: Option<String>,
    #[redact]
    /// Client secret
    client_secret: Option<String>,
    /// Token Endpoint to use when exchanging client credentials for an access token.
    token_endpoint: Option<String>,
}

fn default_openfga_store_name() -> String {
    "lakekeeper".to_string()
}

fn deserialize_openfga_config<'de, D>(deserializer: D) -> Result<Option<OpenFGAConfig>, D::Error>
where
    D: Deserializer<'de>,
{
    let Some(OpenFGAConfigSerde {
        client_id,
        client_secret,
        token_endpoint,
        api_key,
        endpoint,
        store_name,
    }) = Option::<OpenFGAConfigSerde>::deserialize(deserializer)?
    else {
        return Ok(None);
    };

    let auth = if let Some(client_id) = client_id {
        let client_secret = client_secret.ok_or_else(|| {
            serde::de::Error::custom(
                "openfga client_secret is required when client_id is specified",
            )
        })?;
        let token_endpoint = token_endpoint.ok_or_else(|| {
            serde::de::Error::custom(
                "openfga token_endpoint is required when client_id is specified",
            )
        })?;
        OpenFGAAuth::ClientCredentials {
            client_id,
            client_secret,
            token_endpoint,
        }
    } else {
        api_key.map_or(OpenFGAAuth::Anonymous, OpenFGAAuth::ApiKey)
    };

    Ok(Some(OpenFGAConfig {
        endpoint,
        store_name,
        auth,
    }))
}

fn serialize_openfga_config<S>(
    value: &Option<OpenFGAConfig>,
    serializer: S,
) -> Result<S::Ok, S::Error>
where
    S: serde::Serializer,
{
    let Some(value) = value else {
        return None::<OpenFGAConfigSerde>.serialize(serializer);
    };

    let (client_id, client_secret, token_endpoint, api_key) = match &value.auth {
        OpenFGAAuth::ClientCredentials {
            client_id,
            client_secret,
            token_endpoint,
        } => (
            Some(client_id),
            Some(client_secret),
            Some(token_endpoint),
            None,
        ),
        OpenFGAAuth::ApiKey(api_key) => (None, None, None, Some(api_key.clone())),
        OpenFGAAuth::Anonymous => (None, None, None, None),
    };

    OpenFGAConfigSerde {
        client_id: client_id.cloned(),
        client_secret: client_secret.cloned(),
        token_endpoint: token_endpoint.cloned(),
        api_key,
        endpoint: value.endpoint.clone(),
        store_name: value.store_name.clone(),
    }
    .serialize(serializer)
}

#[cfg(test)]
mod test {
    #[allow(unused_imports)]
    use super::*;

    #[test]
    fn test_wildcard_allow_origin() {
        figment::Jail::expect_with(|jail| {
            jail.set_env("LAKEKEEPER_TEST__ALLOW_ORIGIN", "*");
            let config = get_config();
            assert_eq!(
                config.allow_origin,
                Some(vec![HeaderValue::from_str("*").unwrap()])
            );
            Ok(())
        });
    }

    #[test]
    fn test_default() {
        let _ = &CONFIG.base_uri;
    }

    #[test]
    fn reserved_namespaces_should_contains_default_values() {
        assert!(CONFIG.reserved_namespaces.contains("system"));
        assert!(CONFIG.reserved_namespaces.contains("examples"));
    }

    #[test]
    fn test_openfga_config_no_auth() {
        figment::Jail::expect_with(|jail| {
            jail.set_env("LAKEKEEPER_TEST__AUTHZ_BACKEND", "openfga");
            jail.set_env("LAKEKEEPER_TEST__OPENFGA__STORE_NAME", "store_name");
            let config = get_config();
            let authz_config = config.openfga.unwrap();
            assert_eq!(config.authz_backend, AuthZBackend::OpenFGA);
            assert_eq!(authz_config.store_name, "store_name");

            assert_eq!(authz_config.auth, OpenFGAAuth::Anonymous);

            Ok(())
        });
    }

    #[test]
    fn test_openfga_config_api_key() {
        figment::Jail::expect_with(|jail| {
            jail.set_env("LAKEKEEPER_TEST__AUTHZ_BACKEND", "openfga");
            jail.set_env("LAKEKEEPER_TEST__OPENFGA__API_KEY", "api_key");
            let config = get_config();
            let authz_config = config.openfga.unwrap();
            assert_eq!(config.authz_backend, AuthZBackend::OpenFGA);
            assert_eq!(authz_config.store_name, "lakekeeper");

            assert_eq!(
                authz_config.auth,
                OpenFGAAuth::ApiKey("api_key".to_string())
            );
            Ok(())
        });
    }

    #[test]
    #[should_panic(expected = "openfga client_secret is required when client_id is specified")]
    fn test_openfga_client_config_fails_without_token() {
        figment::Jail::expect_with(|jail| {
            jail.set_env("LAKEKEEPER_TEST__AUTHZ_BACKEND", "openfga");
            jail.set_env("LAKEKEEPER_TEST__OPENFGA__CLIENT_ID", "client_id");
            jail.set_env("LAKEKEEPER_TEST__OPENFGA__STORE_NAME", "store_name");
            get_config();
            Ok(())
        });
    }

    #[test]
    fn test_openfga_client_credentials() {
        figment::Jail::expect_with(|jail| {
            jail.set_env("LAKEKEEPER_TEST__AUTHZ_BACKEND", "openfga");
            jail.set_env("LAKEKEEPER_TEST__OPENFGA__CLIENT_ID", "client_id");
            jail.set_env("LAKEKEEPER_TEST__OPENFGA__CLIENT_SECRET", "client_secret");
            jail.set_env("LAKEKEEPER_TEST__OPENFGA__TOKEN_ENDPOINT", "token_endpoint");
            let config = get_config();
            let authz_config = config.openfga.unwrap();
            assert_eq!(config.authz_backend, AuthZBackend::OpenFGA);
            assert_eq!(authz_config.store_name, "lakekeeper");

            assert_eq!(
                authz_config.auth,
                OpenFGAAuth::ClientCredentials {
                    client_id: "client_id".to_string(),
                    client_secret: "client_secret".to_string(),
                    token_endpoint: "token_endpoint".to_string()
                }
            );
            Ok(())
        });
    }
}<|MERGE_RESOLUTION|>--- conflicted
+++ resolved
@@ -1,31 +1,22 @@
 //! Contains Configuration of the service Module
-<<<<<<< HEAD
+use crate::service::task_queue::TaskQueueConfig;
+use crate::service::task_queue::TaskQueueConfig;
+use crate::WarehouseIdent;
+use crate::{ProjectIdent, WarehouseIdent};
 use anyhow::anyhow;
+use anyhow::{anyhow, Context};
+use http::HeaderValue;
+use itertools::Itertools;
+use itertools::Itertools;
 use itertools::Itertools;
 use serde::{Deserialize, Deserializer, Serialize};
-=======
-use anyhow::{anyhow, Context};
-use http::HeaderValue;
->>>>>>> 1b683365
-use std::collections::HashSet;
-use std::convert::Infallible;
-use std::ops::{Deref, DerefMut};
-use std::path::PathBuf;
-use std::str::FromStr;
-use url::Url;
+use serde::{Deserialize, Deserializer, Serialize};
+use serde::{Deserialize, Deserializer, Serialize};
 use veil::Redact;
 
 use crate::service::event_publisher::KafkaConfig;
 use crate::service::task_queue::TaskQueueConfig;
-<<<<<<< HEAD
 use crate::WarehouseIdent;
-=======
-use crate::{ProjectIdent, WarehouseIdent};
-use itertools::Itertools;
-use serde::{Deserialize, Deserializer, Serialize};
-use veil::Redact;
-
->>>>>>> 1b683365
 const DEFAULT_RESERVED_NAMESPACES: [&str; 2] = ["system", "examples"];
 const DEFAULT_ENCRYPTION_KEY: &str = "<This is unsafe, please set a proper key>";
 
@@ -139,15 +130,12 @@
     #[redact]
     pub nats_token: Option<String>,
 
-<<<<<<< HEAD
     // ------------- KAFKA CLOUDEVENTS -------------
     pub kafka_topic: Option<String>,
     pub kafka_key: Option<String>,
     pub kafka_config: Option<KafkaConfig>,
-    // ------------- AUTHORIZATION -------------
-=======
+
     // ------------- AUTHENTICATION -------------
->>>>>>> 1b683365
     pub openid_provider_uri: Option<Url>,
 
     // ------------- AUTHORIZATION - OPENFGA -------------
