--- conflicted
+++ resolved
@@ -1090,7 +1090,7 @@
     }
 
     #[test]
-<<<<<<< HEAD
+
     fn test_hdfs_enable() {
         figment::Jail::expect_with(|jail| {
             jail.set_env(
@@ -1099,7 +1099,11 @@
             );
             let config = get_config();
             assert!(config.enable_hdfs_with_system_credentials);
-=======
+            Ok(())
+        });
+    }
+
+    #[test]
     fn test_use_x_forwarded_headers() {
         figment::Jail::expect_with(|jail| {
             jail.set_env("LAKEKEEPER_TEST__USE_X_FORWARDED_HEADERS", "true");
@@ -1112,7 +1116,6 @@
             jail.set_env("LAKEKEEPER_TEST__USE_X_FORWARDED_HEADERS", "false");
             let config = get_config();
             assert!(!config.use_x_forwarded_headers);
->>>>>>> a4a21cfd
             Ok(())
         });
     }
