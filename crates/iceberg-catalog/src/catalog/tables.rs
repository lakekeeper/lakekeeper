--- conflicted
+++ resolved
@@ -411,12 +411,7 @@
         validate_table_properties(table_metadata.properties().keys())?;
         storage_profile.require_allowed_location(&table_location)?;
 
-<<<<<<< HEAD
-        let tabular_id = TableIdentUuid::from(table_metadata.uuid());
-=======
-        let namespace = C::get_namespace(warehouse_id, namespace_id, t.transaction()).await?;
         let tabular_id = TableId::from(table_metadata.uuid());
->>>>>>> b26a4789
 
         let CreateTableResponse {
             table_metadata,
