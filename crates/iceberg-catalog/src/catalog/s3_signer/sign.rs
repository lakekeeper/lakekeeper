use std::{collections::HashMap, sync::Arc, time::SystemTime, vec};

use aws_sigv4::{
    http_request::{sign as aws_sign, SignableBody, SignableRequest, SigningSettings},
    sign::v4,
    {self},
};

use super::{super::CatalogServer, error::SignError};
use crate::{
    api::{
        iceberg::types::Prefix, ApiContext, ErrorModel, IcebergErrorResponse, Result,
        S3SignRequest, S3SignResponse,
    },
    catalog::require_warehouse_id,
    request_metadata::RequestMetadata,
    service::{
        authz::{Authorizer, CatalogTableAction, CatalogWarehouseAction},
        secrets::SecretStore,
        storage::{
            s3::S3UrlStyleDetectionMode, S3Credential, S3Location, S3Profile, StorageCredential,
        },
        Catalog, GetTableMetadataResponse, ListFlags, State, TableId, Transaction,
    },
    WarehouseId,
};

#[derive(Debug, Clone, Copy, PartialEq, Eq)]
enum Operation {
    Read,
    Write,
    Delete,
}

#[async_trait::async_trait]
impl<C: Catalog, A: Authorizer + Clone, S: SecretStore>
    crate::api::iceberg::v1::s3_signer::Service<State<A, C, S>> for CatalogServer<C, A, S>
{
    #[allow(clippy::too_many_lines)]
    async fn sign(
        prefix: Option<Prefix>,
        path_table_id: Option<uuid::Uuid>,
        request: S3SignRequest,
        state: ApiContext<State<A, C, S>>,
        request_metadata: RequestMetadata,
    ) -> Result<S3SignResponse> {
        let warehouse_id = require_warehouse_id(prefix.clone())?;
        let authorizer = state.v1_state.authz.clone();
        authorizer
            .require_warehouse_action(
                &request_metadata,
                warehouse_id,
                CatalogWarehouseAction::CanUse,
            )
            .await?;

        let S3SignRequest {
            region: request_region,
            uri: request_url,
            method: request_method,
            headers: request_headers,
            body: request_body,
        } = request.clone();

        // Include staged tables as this might be a commit
        let include_staged = true;

        let (parsed_url, operation) = s3_utils::parse_s3_url(
            &request_url,
            s3_url_style_detection::<C>(state.v1_state.catalog.clone(), warehouse_id).await?,
            &request_method,
            request_body.as_deref(),
        )?;

        let GetTableMetadataResponse {
            table: _,
            table_id,
            namespace_id: _,
            warehouse_id: _,
            location,
            metadata_location: _,
            storage_secret_ident,
            storage_profile,
        } = if let Some(table_id) = path_table_id.map(Into::into) {
            let metadata_by_id = get_unauthorized_table_metadata_by_id(
                warehouse_id,
                table_id,
                include_staged,
                &request_url,
                &state,
            )
            .await;
            // Can't fail here before AuthZ!

            // Up to version 0.9.1 pyiceberg had a bug that did not allow table specific signer URIs.
            // Instead the first URI of the first sign call would be used for subsequent calls in the same runtime too.
            // This is fixed in 0.9.2 onward: https://github.com/apache/iceberg-python/pull/2005
            // To keep backward compatibility we move to location based lookup if the location does not match.
            // This will will be removed in a future version of Lakekeeper.
            // We only perform the fallback if:
            // 1. the requested table id is not found (probably deleted)
            // 2. the location of the table does not match the request URI

            let mut fallback_to_location = false;
            match &metadata_by_id {
                Ok(None) => {
                    fallback_to_location = true;
                }
                Ok(Some(metadata_by_id)) => {
                    if validate_uri(&parsed_url, &metadata_by_id.location).is_err() {
                        tracing::warn!("Received a table specific sign request for table {table_id} with a location {} that does not match the request URI {request_url}. Falling back to location based lookup. This is a bug in the query engine. When using PyIceberg, please update to versions > 0.9.1", metadata_by_id.location);
                        fallback_to_location = true;
                    }
                }
                _ => {}
            }

            if fallback_to_location {
                get_table_metadata_by_location(
                    warehouse_id,
                    &parsed_url,
                    include_staged,
                    &request_url,
                    &state,
                    &request_metadata,
                    authorizer.clone(),
                )
                .await?
            } else {
                authorizer
                    .require_table_action(
                        &request_metadata,
                        metadata_by_id,
                        CatalogTableAction::CanGetMetadata,
                    )
                    .await?
            }
        } else {
            get_table_metadata_by_location(
                warehouse_id,
                &parsed_url,
                include_staged,
                &request_url,
                &state,
                &request_metadata,
                authorizer.clone(),
            )
            .await?
        };

        // First check - fail fast if requested table is not allowed.
        // We also need to check later if the path matches the table location.
        authorize_operation::<A>(operation, &request_metadata, table_id, authorizer).await?;

        let extend_err = |mut e: IcebergErrorResponse| {
            e.error = e
                .error
                .append_detail(format!("Table ID: {table_id}"))
                .append_detail(format!("Request URI: {request_url}"))
                .append_detail(format!("Request Region: {request_region}"))
                .append_detail(format!("Table Location: {location}"));
            e
        };

        let storage_profile = storage_profile
            .try_into_s3()
            .map_err(|e| extend_err(IcebergErrorResponse::from(e)))?;

        validate_region(&request_region, &storage_profile).map_err(extend_err)?;
        validate_uri(&parsed_url, &location).map_err(extend_err)?;

        // If all is good, we need the storage secret
        let storage_secret = if let Some(storage_secret_ident) = storage_secret_ident {
            Some(
                state
                    .v1_state
                    .secrets
                    .get_secret_by_id::<StorageCredential>(storage_secret_ident)
                    .await?
                    .secret,
            )
        } else {
            None
        }
        .map(|secret| {
            secret
                .try_to_s3()
                .map_err(|e| extend_err(IcebergErrorResponse::from(e)))
                .cloned()
        })
        .transpose()?;

        sign(
            &storage_profile,
            storage_secret.as_ref(),
            request_body,
            &request_region,
            &request_url,
            &request_method,
            request_headers,
        )
        .await
        .map_err(extend_err)
    }
}

async fn s3_url_style_detection<C: Catalog>(
    state: C::State,
    warehouse_id: WarehouseId,
) -> Result<S3UrlStyleDetectionMode, IcebergErrorResponse> {
    let t = super::cache::WAREHOUSE_S3_URL_STYLE_CACHE
        .try_get_with(warehouse_id, async {
            tracing::trace!("No cache hit for {warehouse_id}");
            let mut tx = C::Transaction::begin_read(state).await?;
            let result = C::require_warehouse(warehouse_id, tx.transaction())
                .await
                .map(|w| {
                    w.storage_profile
                        .try_into_s3()
                        .map(|s| s.remote_signing_url_style)
                        .map_err(|e| {
                            IcebergErrorResponse::from(ErrorModel::bad_request(
                                "Warehouse storage profile is not an S3 profile",
                                "InvalidWarehouse",
                                Some(Box::new(e)),
                            ))
                        })
                })?;
            tx.commit().await?;
            result
        })
        .await
        .map_err(|e: Arc<IcebergErrorResponse>| {
            tracing::debug!("Failed to get warehouse S3 URL style detection mode from cache due to error: '{e:?}'");
            IcebergErrorResponse::from(ErrorModel::new(
                e.error.message.as_str(),
                e.error.r#type.as_str(),
                e.error.code,
                // moka Arcs errors, our errors have a non-clone backtrace, and we can't get it out
                // so we don't forward the error here. We log it above tho.
                None,
            ))
        })?;
    Ok(t)
}

async fn sign(
    storage_profile: &S3Profile,
    credentials: Option<&S3Credential>,
    request_body: Option<String>,
    request_region: &str,
    request_url: &url::Url,
    request_method: &http::Method,
    request_headers: HashMap<String, Vec<String>>,
) -> Result<S3SignResponse> {
    let body = request_body.map(std::string::String::into_bytes);
    let signable_body = if let Some(body) = &body {
        SignableBody::Bytes(body)
    } else {
        SignableBody::UnsignedPayload
    };

    let mut sign_settings = SigningSettings::default();
    sign_settings.percent_encoding_mode = aws_sigv4::http_request::PercentEncodingMode::Single;
    sign_settings.payload_checksum_kind = aws_sigv4::http_request::PayloadChecksumKind::XAmzSha256;
    let aws_credentials = storage_profile
        .get_aws_credentials_with_assumed_role(credentials)
        .await?
        .ok_or_else(|| {
            ErrorModel::precondition_failed(
                "Cannot sign requests for Warehouses without S3 credentials",
                "SignWithoutCredentials",
                None,
            )
        })?;
    let identity = aws_credentials.into();
    // let identity = credentials.into();
    let signing_params = v4::SigningParams::builder()
        .identity(&identity)
        .region(request_region)
        .name("s3")
        .time(SystemTime::now())
        .settings(sign_settings)
        .build()
        .map_err(|e| {
            ErrorModel::builder()
                .code(http::StatusCode::INTERNAL_SERVER_ERROR.into())
                .message("Failed to create signing params".to_string())
                .r#type("FailedToCreateSigningParams".to_string())
                .source(Some(Box::new(e)))
                .build()
        })?
        .into();

    let mut headers_vec: Vec<(String, String)> = Vec::new();

    for (key, values) in request_headers.clone() {
        for value in values {
            headers_vec.push((key.clone(), value));
        }
    }

    let encoded_uri = urldecode_uri_path_segments(request_url)?;
    let signable_request = SignableRequest::new(
        request_method.as_str(),
        encoded_uri.to_string(),
        headers_vec.iter().map(|(k, v)| (k.as_str(), v.as_str())),
        signable_body,
    )
    .map_err(|e| {
        ErrorModel::builder()
            .code(http::StatusCode::BAD_REQUEST.into())
            .message("Request is not signable".to_string())
            .r#type("FailedToCreateSignableRequest".to_string())
            .source(Some(Box::new(e)))
            .build()
    })?;

    let (signing_instructions, _signature) = aws_sign(signable_request, &signing_params)
        .map_err(|e| {
            ErrorModel::builder()
                .code(http::StatusCode::INTERNAL_SERVER_ERROR.into())
                .message("Failed to sign request".to_string())
                .r#type("FailedToSignRequest".to_string())
                .source(Some(Box::new(e)))
                .build()
        })?
        .into_parts();

    let mut output_uri = encoded_uri.clone();
    for (key, value) in signing_instructions.params() {
        output_uri.query_pairs_mut().append_pair(key, value);
    }

    let mut output_headers = request_headers;
    for (key, value) in signing_instructions.headers() {
        output_headers.insert(key.to_string(), vec![value.to_string()]);
    }

    let sign_response = S3SignResponse {
        uri: output_uri,
        headers: output_headers,
    };

    Ok(sign_response)
}

fn urldecode_uri_path_segments(uri: &url::Url) -> Result<url::Url> {
    // We only modify path segments. Iterate over all path segments and unr urlencoding::decode them.
    let mut new_uri = uri.clone();
    let path_segments = new_uri
        .path_segments()
        .map(std::iter::Iterator::collect::<Vec<_>>)
        .unwrap_or_default();

    let mut new_path_segments = Vec::new();
    for segment in path_segments {
        new_path_segments.push(
            urlencoding::decode(segment)
                .map(|s| {
                    aws_smithy_http::label::fmt_string(
                        s,
                        aws_smithy_http::label::EncodingStrategy::Greedy,
                    )
                })
                .map_err(|e| {
                    ErrorModel::bad_request(
                        "Failed to decode URI segment",
                        "FailedToDecodeURISegment",
                        Some(Box::new(e)),
                    )
                })?,
        );
    }

    new_uri.set_path(&new_path_segments.join("/"));
    Ok(new_uri)
}

<<<<<<< HEAD
=======
fn require_table_id(table_id: Option<String>) -> Result<TableId> {
    table_id
        .ok_or(
            ErrorModel::builder()
                .code(http::StatusCode::BAD_REQUEST.into())
                .message("A Table ID is required as part of the URL path".to_string())
                .r#type("TableIdRequired".to_string())
                .build()
                .into(),
        )
        .and_then(|table_id| TableId::from_str(&table_id))
}

>>>>>>> b26a4789
fn validate_region(region: &str, storage_profile: &S3Profile) -> Result<()> {
    if region != storage_profile.region {
        return Err(ErrorModel::builder()
            .code(http::StatusCode::BAD_REQUEST.into())
            .message("Region does not match storage profile".to_string())
            .r#type("RegionMismatch".to_string())
            .build()
            .into());
    }

    Ok(())
}

async fn authorize_operation<A: Authorizer>(
    method: Operation,
    metadata: &RequestMetadata,
    table_id: TableId,
    authorizer: A,
) -> Result<()> {
    // First check - fail fast if requested table is not allowed.
    // We also need to check later if the path matches the table location.
    match method {
        Operation::Read => {
            authorizer
                .require_table_action(
                    metadata,
                    Ok(Some(table_id)),
                    CatalogTableAction::CanReadData,
                )
                .await?;
        }
        Operation::Write | Operation::Delete => {
            authorizer
                .require_table_action(
                    metadata,
                    Ok(Some(table_id)),
                    CatalogTableAction::CanWriteData,
                )
                .await?;
        }
    }

    Ok(())
}

/// Helper function for fetching table metadata by ID
async fn get_unauthorized_table_metadata_by_id<
    C: Catalog,
    A: Authorizer + Clone,
    S: SecretStore,
>(
    warehouse_id: WarehouseIdent,
    table_id: TableIdentUuid,
    include_staged: bool,
    request_url: &url::Url,
    state: &ApiContext<State<A, C, S>>,
) -> Result<Option<GetTableMetadataResponse>> {
    tracing::trace!("Got S3 sign request for table {table_id} with URL {request_url}");
    C::get_table_metadata_by_id(
        warehouse_id,
        table_id,
        ListFlags {
            include_staged,
            // we were able to resolve the table to id so we know the table is not deleted
            include_deleted: false,
            include_active: true,
        },
        state.v1_state.catalog.clone(),
    )
    .await
}

/// Helper function for fetching table metadata by location
async fn get_table_metadata_by_location<C: Catalog, A: Authorizer + Clone, S: SecretStore>(
    warehouse_id: WarehouseIdent,
    parsed_url: &s3_utils::ParsedSignRequest,
    include_staged: bool,
    request_url: &url::Url,
    state: &ApiContext<State<A, C, S>>,
    request_metadata: &RequestMetadata,
    authorizer: A,
) -> Result<GetTableMetadataResponse> {
    tracing::trace!("Got S3 sign request for URL {request_url} without table id. Searching for table id by location");
    let first_location = parsed_url.locations.first().ok_or_else(|| {
        ErrorModel::internal(
            "Request URI does not contain a location",
            "UriNoLocation",
            None,
        )
    })?;

    let metadata = C::get_table_metadata_by_s3_location(
        warehouse_id,
        first_location.location(),
        ListFlags {
            include_staged,
            // spark iceberg drops the table and then checks for existence of metadata files
            // which in turn needs to sign HEAD requests for files reachable from the
            // dropped table.
            include_deleted: true,
            include_active: true,
        },
        state.v1_state.catalog.clone(),
    )
    .await;

    authorizer
        .require_table_action(
            request_metadata,
            metadata,
            CatalogTableAction::CanGetMetadata,
        )
        .await
}

fn validate_uri(
    // i.e. https://bucket.s3.region.amazonaws.com/key
    parsed_url: &s3_utils::ParsedSignRequest,
    // i.e. s3://bucket/key
    table_location: &str,
) -> Result<()> {
    let table_location = S3Location::try_from_str(table_location, false)?;

    for url_location in &parsed_url.locations {
        if !url_location
            .location()
            .is_sublocation_of(table_location.location())
        {
            return Err(SignError::RequestUriMismatch {
                request_uri: parsed_url.url.to_string(),
                expected_location: table_location.into_normalized_location().to_string(),
                actual_location: url_location.as_normalized_location().to_string(),
            }
            .into());
        }
    }

    Ok(())
}

pub(super) mod s3_utils {
    use lazy_regex::regex;
    use serde::{Deserialize, Serialize};

    use super::{ErrorModel, Operation, Result};
    use crate::service::storage::{s3::S3UrlStyleDetectionMode, S3Location};

    #[derive(Debug, Clone)]
    pub(super) struct ParsedSignRequest {
        pub(super) url: url::Url,
        pub(super) locations: Vec<S3Location>,
        // Used endpoint without the bucket
        #[allow(dead_code)]
        pub(super) endpoint: String,
        #[allow(dead_code)]
        pub(super) port: u16,
    }

    /// Represents the top-level S3 Delete request structure
    #[derive(Debug, Deserialize, Serialize, PartialEq, Eq)]
    #[serde(rename = "Delete", rename_all = "PascalCase")]
    pub(super) struct DeleteObjectsRequest {
        #[serde(rename = "Object")]
        pub(super) objects: Vec<ObjectIdentifier>,
        #[serde(rename = "Quiet")]
        pub(super) quiet: Option<bool>,
    }

    /// Individual object to delete from S3
    #[derive(Debug, Deserialize, Serialize, PartialEq, Eq)]
    #[serde(rename_all = "PascalCase")]
    pub(super) struct ObjectIdentifier {
        /// Object key
        pub(super) key: String,
        /// Optional version ID for versioned objects
        #[serde(rename = "VersionId")]
        pub(super) version_id: Option<String>,
    }

    /// Errors that can occur during S3 delete XML parsing
    #[derive(thiserror::Error, Debug)]
    pub(super) enum S3DeleteParseError {
        #[error("XML Body parsing error: {0}")]
        Xml(#[from] quick_xml::Error),

        #[error("XML Body deserialization error: {0}")]
        Deserialization(#[from] quick_xml::DeError),

        #[error("No objects found in delete request")]
        NoObjects,
    }

    /// Parse S3 `DeleteObjects` XML and extract all keys
    ///
    /// # Arguments
    /// * `xml` - Raw XML string from S3 `DeleteObjects` request
    ///
    /// # Returns
    /// * `Result<Vec<String>, S3DeleteParseError>` - List of object keys or an error
    pub(super) fn parse_s3_delete_xml(xml: &str) -> Result<Vec<String>, S3DeleteParseError> {
        // Approach 1: Full deserialization using serde
        let delete_request: DeleteObjectsRequest = quick_xml::de::from_str(xml)?;

        if delete_request.objects.is_empty() {
            return Err(S3DeleteParseError::NoObjects);
        }

        let keys = delete_request
            .objects
            .into_iter()
            .map(|obj| obj.key)
            .collect();

        Ok(keys)
    }

    pub(super) fn parse_s3_url(
        uri: &url::Url,
        s3_url_style_detection: S3UrlStyleDetectionMode,
        method: &http::Method,
        body: Option<&str>,
    ) -> Result<(ParsedSignRequest, Operation)> {
        let err = |t: &str, m: &str| ErrorModel::bad_request(m, t, None);

        // Require https or http
        if !matches!(uri.scheme(), "https" | "http") {
            return Err(err(
                "UriSchemeNotSupported",
                "URI to sign does not have a supported scheme. Expected https or http",
            )
            .into());
        }

        // Determine operation type based on method
        let (operation, is_post_delete_operation) = match *method {
            http::Method::GET | http::Method::HEAD => (Operation::Read, false),
            http::Method::POST | http::Method::PUT => {
                // Handle special case: DeleteObjects operation (POST with ?delete and XML body)
                if method == http::Method::POST && uri.query().is_some_and(|q| q.contains("delete"))
                {
                    (Operation::Delete, true)
                } else {
                    (Operation::Write, false)
                }
            }
            http::Method::DELETE => (Operation::Delete, false),
            _ => {
                return Err(ErrorModel::builder()
                    .code(http::StatusCode::METHOD_NOT_ALLOWED.into())
                    .message("Method not allowed".to_string())
                    .r#type("MethodNotAllowed".to_string())
                    .build()
                    .into());
            }
        };

        // Parse the base URL
        let mut parsed_request = match s3_url_style_detection {
            S3UrlStyleDetectionMode::VirtualHost => {
                virtual_host_style(uri, is_post_delete_operation, true)?
            }
            S3UrlStyleDetectionMode::Path => path_style(uri, is_post_delete_operation)?,
            S3UrlStyleDetectionMode::Auto => {
                if let Ok(parsed) = virtual_host_style(uri, is_post_delete_operation, false) {
                    parsed
                } else if let Ok(parsed) = path_style(uri, is_post_delete_operation) {
                    parsed
                } else {
                    return Err(err("UriNotS3", "URI does not match S3 host or path style").into());
                }
            }
        };

        // For DeleteObjects operation, parse the XML body for object keys
        if is_post_delete_operation {
            if let Some(xml_body) = body {
                // Get bucket from the original parsed URL
                let bucket = parsed_request
                    .locations
                    .first()
                    .ok_or_else(|| {
                        // Should not happen, as both virtual & path style set a location
                        ErrorModel::internal(
                            "URI to sign does not have a location",
                            "UriNoLocation",
                            None,
                        )
                    })?
                    .bucket_name()
                    .to_string();

                // Parse XML body to get deletion keys
                let keys = parse_s3_delete_xml(xml_body)
                    .map_err(|e| err("InvalidDeleteBody", &format!("{e}")))?;

                // Create S3 locations for each key
                let mut locations = Vec::with_capacity(keys.len());
                for key in keys {
                    let location = S3Location::new(
                        bucket.clone(),
                        key.split('/').map(ToString::to_string).collect(),
                        None,
                    )?;
                    locations.push(location);
                }

                // Replace the locations in the parsed request
                parsed_request.locations = locations;
            } else {
                return Err(err("DeleteWithoutBody", "Delete requests require a body").into());
            }
        }

        Ok((parsed_request, operation))
    }

    fn virtual_host_style(
        uri: &url::Url,
        allow_no_key: bool,
        is_known: bool,
    ) -> Result<ParsedSignRequest> {
        let host = uri.host().ok_or_else(|| {
            ErrorModel::bad_request("URI to sign does not have a host", "UriNoHost", None)
        })?;
        let path_segments = get_path_segments(uri, allow_no_key)?;
        let port = uri.port_or_known_default().unwrap_or(443);

        let host_str = host.to_string();

        let re_host_pattern = regex!(r"^((.+)\.)?(s3[.-]([a-z0-9-]+)(\..*)?)");
        let (bucket, used_endpoint) = if is_known || host_str.ends_with(".r2.cloudflarestorage.com")
        {
            known_host_style(&host_str)?
        } else if let Some((Some(bucket), Some(used_endpoint))) =
            re_host_pattern.captures(&host_str).map(|captures| {
                (
                    captures.get(2).map(|m| m.as_str()),
                    captures.get(3).map(|m| m.as_str()),
                )
            })
        {
            (bucket, used_endpoint)
        } else {
            return Err(ErrorModel::bad_request(
                "URI does not match S3 host style",
                "UriNotS3",
                None,
            )
            .into());
        };

        Ok(ParsedSignRequest {
            url: uri.clone(),
            locations: vec![S3Location::new(
                bucket.to_string(),
                path_segments,
                Some(used_endpoint.to_string()),
            )?],
            endpoint: used_endpoint.to_string(),
            port,
        })
    }

    /// Returns bucket, string
    fn known_host_style(host: &str) -> Result<(&str, &str)> {
        let (bucket, endpoint) = host.split_once('.').ok_or_else(|| {
            ErrorModel::bad_request(
                "Invalid virtual-host style URL: Expected at least one point in hostname",
                "InvalidHostStyleURL",
                None,
            )
        })?;
        Ok((bucket, endpoint))
    }

    fn path_style(uri: &url::Url, allow_no_key: bool) -> Result<ParsedSignRequest> {
        let path_segments = get_path_segments(uri, allow_no_key)?;

        let min_path_segments = if allow_no_key { 1 } else { 2 };

        if path_segments.len() < min_path_segments {
            return Err(ErrorModel::bad_request(
                format!("Path style uri needs at least {min_path_segments} path segments"),
                "UriNotS3",
                None,
            )
            .into());
        }

        Ok(ParsedSignRequest {
            url: uri.clone(),
            locations: vec![S3Location::new(
                path_segments[0].to_string(),
                if path_segments.len() > 1 {
                    path_segments[1..].to_vec()
                } else {
                    vec![]
                },
                None,
            )?],
            endpoint: uri
                .host_str()
                .ok_or_else(|| {
                    ErrorModel::bad_request("URI to sign does not have a host", "UriNoHost", None)
                })?
                .to_string(),
            port: uri.port_or_known_default().unwrap_or(443),
        })
    }

    fn get_path_segments(uri: &url::Url, allow_no_segments: bool) -> Result<Vec<String>> {
        let segments = uri
            .path_segments()
            .map(|segments| segments.map(std::string::ToString::to_string).collect());

        if let Some(segments) = segments {
            Ok(segments)
        } else if allow_no_segments {
            Ok(vec![])
        } else {
            Err(
                ErrorModel::bad_request("URI to sign does not have a path", "UriNoPath", None)
                    .into(),
            )
        }
    }
}

#[cfg(test)]
mod test_delete_body_deserialization {
    use std::collections::HashSet;

    use super::s3_utils::{parse_s3_delete_xml, DeleteObjectsRequest};

    const TEST_XML: &str = r#"<?xml version="1.0" encoding="UTF-8"?>
    <Delete xmlns="http://s3.amazonaws.com/doc/2006-03-01/">
        <Object>
            <Key>initial-warehouse/01963de0-99d9-79e2-8e95-24b11d0d334c/metadata/file1.avro</Key>
        </Object>
        <Object>
            <Key>initial-warehouse/01963de0-99d9-79e2-8e95-24b11d0d334c/metadata/file2.avro</Key>
        </Object>
        <Object>
            <Key>initial-warehouse/01963de0-99d9-79e2-8e95-24b11d0d334c/metadata/file3.avro</Key>
            <VersionId>version-id-1</VersionId>
        </Object>
    </Delete>"#;

    #[test]
    fn test_parse_s3_delete_xml() {
        let keys = parse_s3_delete_xml(TEST_XML).unwrap();
        assert_eq!(keys.len(), 3);
        assert!(keys.contains(
            &"initial-warehouse/01963de0-99d9-79e2-8e95-24b11d0d334c/metadata/file1.avro"
                .to_string()
        ));
        assert!(keys.contains(
            &"initial-warehouse/01963de0-99d9-79e2-8e95-24b11d0d334c/metadata/file2.avro"
                .to_string()
        ));
        assert!(keys.contains(
            &"initial-warehouse/01963de0-99d9-79e2-8e95-24b11d0d334c/metadata/file3.avro"
                .to_string()
        ));
    }

    #[test]
    fn test_full_deserialize_2() {
        let keys = parse_s3_delete_xml("<?xml version=\"1.0\" encoding=\"UTF-8\"?><Delete xmlns=\"http://s3.amazonaws.com/doc/2006-03-01/\"><Object><Key>initial-warehouse/01963de0-99d9-79e2-8e95-24b11d0d334c/01963e34-84b6-7313-aba0-04694cd1c8c6/metadata/snap-8699614565852557623-1-15f84829-fee3-4cd6-8691-7ea967e4f15c.avro</Key></Object><Object><Key>initial-warehouse/01963de0-99d9-79e2-8e95-24b11d0d334c/01963e34-84b6-7313-aba0-04694cd1c8c6/metadata/snap-7686961691068480281-1-d204b9d8-6b72-454a-9f67-37a6d5e6d4a5.avro</Key></Object><Object><Key>initial-warehouse/01963de0-99d9-79e2-8e95-24b11d0d334c/01963e34-84b6-7313-aba0-04694cd1c8c6/metadata/snap-1836869532246818762-1-aebc0c21-c6ac-4ef2-abd0-5a17647a4f78.avro</Key></Object><Object><Key>initial-warehouse/01963de0-99d9-79e2-8e95-24b11d0d334c/01963e34-84b6-7313-aba0-04694cd1c8c6/metadata/snap-5189981498526175103-1-91703d93-aa16-4f0f-835e-606656746aa5.avro</Key></Object><Object><Key>initial-warehouse/01963de0-99d9-79e2-8e95-24b11d0d334c/01963e34-84b6-7313-aba0-04694cd1c8c6/metadata/snap-2371629502487233412-1-9ec13408-f2a0-4f30-8560-ac7ab26611b5.avro</Key></Object></Delete>").unwrap();
        let keys = HashSet::<String>::from_iter(keys);
        let expected = HashSet::from_iter(
            vec![
                "initial-warehouse/01963de0-99d9-79e2-8e95-24b11d0d334c/01963e34-84b6-7313-aba0-04694cd1c8c6/metadata/snap-8699614565852557623-1-15f84829-fee3-4cd6-8691-7ea967e4f15c.avro".to_string(),
                "initial-warehouse/01963de0-99d9-79e2-8e95-24b11d0d334c/01963e34-84b6-7313-aba0-04694cd1c8c6/metadata/snap-7686961691068480281-1-d204b9d8-6b72-454a-9f67-37a6d5e6d4a5.avro".to_string(),
                "initial-warehouse/01963de0-99d9-79e2-8e95-24b11d0d334c/01963e34-84b6-7313-aba0-04694cd1c8c6/metadata/snap-1836869532246818762-1-aebc0c21-c6ac-4ef2-abd0-5a17647a4f78.avro".to_string(),
                "initial-warehouse/01963de0-99d9-79e2-8e95-24b11d0d334c/01963e34-84b6-7313-aba0-04694cd1c8c6/metadata/snap-5189981498526175103-1-91703d93-aa16-4f0f-835e-606656746aa5.avro".to_string(),
                "initial-warehouse/01963de0-99d9-79e2-8e95-24b11d0d334c/01963e34-84b6-7313-aba0-04694cd1c8c6/metadata/snap-2371629502487233412-1-9ec13408-f2a0-4f30-8560-ac7ab26611b5.avro".to_string(),
            ]
        );
        assert_eq!(keys, expected);
    }

    #[test]
    fn test_full_deserialize() {
        let request: DeleteObjectsRequest = quick_xml::de::from_str(TEST_XML).unwrap();
        assert_eq!(request.objects.len(), 3);

        // Check both key and version are preserved
        assert_eq!(
            request.objects[2].key,
            "initial-warehouse/01963de0-99d9-79e2-8e95-24b11d0d334c/metadata/file3.avro"
        );
        assert_eq!(
            request.objects[2].version_id,
            Some("version-id-1".to_string())
        );

        // First object has no version
        assert_eq!(request.objects[0].version_id, None);
    }

    #[test]
    fn test_empty_delete_request() {
        let empty_xml = r#"<?xml version="1.0" encoding="UTF-8"?>
            <Delete xmlns="http://s3.amazonaws.com/doc/2006-03-01/">
            </Delete>"#;

        assert!(parse_s3_delete_xml(empty_xml).is_err());
    }

    #[test]
    fn test_malformed_xml() {
        let malformed_xml = r#"<?xml version="1.0" encoding="UTF-8"?>
            <Delete xmlns="http://s3.amazonaws.com/doc/2006-03-01/">
                <Object>
                    <Key>file1.avro</Key>
                </Object>
                <Object>
                    <Key>file2.avro
                </Object>
            </Delete>"#;

        assert!(parse_s3_delete_xml(malformed_xml).is_err());
    }
}

#[cfg(test)]
mod test {
    use itertools::Itertools as _;

    use super::*;
    use crate::{catalog::s3_signer::sign::s3_utils::parse_s3_url, service::storage::S3Flavor};

    #[derive(Debug)]
    struct TC {
        request_uri: &'static str,
        table_location: &'static str,
        #[allow(dead_code)]
        endpoint: Option<&'static str>,
        expected_outcome: bool,
    }

    fn run_validate_uri_test(test_case: &TC) {
        let request_uri = url::Url::parse(test_case.request_uri).unwrap();
        let (request_uri, _operation) = s3_utils::parse_s3_url(
            &request_uri,
            S3UrlStyleDetectionMode::Auto,
            &http::Method::GET,
            None,
        )
        .unwrap();
        let table_location = test_case.table_location;
        let result = validate_uri(&request_uri, table_location);
        assert_eq!(
            result.is_ok(),
            test_case.expected_outcome,
            "Test case: {test_case:?}",
        );
    }

    #[test]
    fn test_parse_s3_url_config_path_style() {
        let (parsed, _operation) = parse_s3_url(
            &url::Url::parse("https://not-a-bucket.s3.region.amazonaws.com/bucket/key").unwrap(),
            S3UrlStyleDetectionMode::Path,
            &http::Method::GET,
            None,
        )
        .unwrap();
        assert_eq!(parsed.locations[0].bucket_name(), "bucket");
    }

    #[test]
    fn test_parse_s3_url_config_virtual_style() {
        let (parsed, _operation) = parse_s3_url(
            &url::Url::parse("https://bucket.s3.region.amazonaws.com/key").unwrap(),
            S3UrlStyleDetectionMode::VirtualHost,
            &http::Method::GET,
            None,
        )
        .unwrap();
        assert_eq!(parsed.locations[0].bucket_name(), "bucket");
    }

    #[test]
    fn test_parse_s3_url_config_virtual_style_minimal() {
        let (parsed, _operation) = parse_s3_url(
            &url::Url::parse("https://bucket.s3-service/key").unwrap(),
            S3UrlStyleDetectionMode::VirtualHost,
            &http::Method::GET,
            None,
        )
        .unwrap();
        assert_eq!(parsed.locations[0].bucket_name(), "bucket");
    }

    #[test]
    fn test_parse_s3_url() {
        let cases = vec![
            (
                "https://foo.s3.endpoint.com/bar/a/key",
                "s3://foo/bar/a/key",
            ),
            ("https://s3-endpoint/bar/a/key", "s3://bar/a/key"),
            ("http://localhost:9000/bar/a/key", "s3://bar/a/key"),
            ("http://192.168.1.1/bar/a/key", "s3://bar/a/key"),
            (
                "https://bucket.s3-eu-central-1.amazonaws.com/file",
                "s3://bucket/file",
            ),
            ("https://bucket.s3.amazonaws.com/file", "s3://bucket/file"),
            (
                "https://s3.us-east-1.amazonaws.com/bucket/file",
                "s3://bucket/file",
            ),
            ("https://s3.amazonaws.com/bucket/file", "s3://bucket/file"),
            (
                "https://bucket.s3.my-region.private.com:9000/file",
                "s3://bucket/file",
            ),
            (
                "https://bucket.s3.private.com:9000/file",
                "s3://bucket/file",
            ),
            (
                "https://s3.my-region.private.amazonaws.com:9000/bucket/file",
                "s3://bucket/file",
            ),
            (
                "https://s3.private.amazonaws.com:9000/bucket/file",
                "s3://bucket/file",
            ),
            (
                "https://user@bucket.s3.my-region.private.com:9000/file",
                "s3://bucket/file",
            ),
            (
                "https://user@bucket.s3-my-region.localdomain.com:9000/file",
                "s3://bucket/file",
            ),
            ("http://127.0.0.1:9000/bucket/file", "s3://bucket/file"),
            ("http://s3.foo:9000/bucket/file", "s3://bucket/file"),
            ("http://s3.localhost:9000/bucket/file", "s3://bucket/file"),
            (
                "http://s3.localhost.localdomain:9000/bucket/file",
                "s3://bucket/file",
            ),
            (
                "http://s3.localhost.localdomain:9000/bucket/file",
                "s3://bucket/file",
            ),
            (
                "https://bucket.s3-fips.dualstack.us-east-2.amazonaws.com/file",
                "s3://bucket/file",
            ),
            (
                "https://bucket.s3-fips.dualstack.us-east-2.amazonaws.com/file",
                "s3://bucket/file",
            ),
            (
                "https://s3-accesspoint.dualstack.us-gov-west-1.amazonaws.com/bucket/file",
                "s3://bucket/file",
            ),
            (
                "https://bucket.s3-accesspoint.dualstack.us-gov-west-1.amazonaws.com/file",
                "s3://bucket/file",
            ),
            // Cloudflare R2
            (
                "https://bucket.accountid123.r2.cloudflarestorage.com/file",
                "s3://bucket/file",
            ),
            (
                "https://bucket.accountid123.eu.r2.cloudflarestorage.com/file",
                "s3://bucket/file",
            ),
        ];

        for (uri, expected) in cases {
            let uri = url::Url::parse(uri).unwrap();
            let (parsed, _operation) = parse_s3_url(
                &uri,
                S3UrlStyleDetectionMode::Auto,
                &http::Method::GET,
                None,
            )
            .unwrap_or_else(|_| panic!("Failed to parse {uri}"));
            let result = parsed.locations[0]
                .clone()
                .into_normalized_location()
                .to_string();
            assert_eq!(result, expected);
        }
    }

    #[test]
    fn test_parse_s3_url_delete() {
        let cases = vec![
            (
                "http://my-host:9000/examples?delete",
                "<?xml version=\"1.0\" encoding=\"UTF-8\"?><Delete xmlns=\"http://s3.amazonaws.com/doc/2006-03-01/\"><Object><Key>initial-warehouse/01963de0-99d9-79e2-8e95-24b11d0d334c/01963e34-84b6-7313-aba0-04694cd1c8c6/metadata/snap-8699614565852557623-1-15f84829-fee3-4cd6-8691-7ea967e4f15c.avro</Key></Object><Object><Key>initial-warehouse/01963de0-99d9-79e2-8e95-24b11d0d334c/01963e34-84b6-7313-aba0-04694cd1c8c6/metadata/snap-7686961691068480281-1-d204b9d8-6b72-454a-9f67-37a6d5e6d4a5.avro</Key></Object><Object><Key>initial-warehouse/01963de0-99d9-79e2-8e95-24b11d0d334c/01963e34-84b6-7313-aba0-04694cd1c8c6/metadata/snap-1836869532246818762-1-aebc0c21-c6ac-4ef2-abd0-5a17647a4f78.avro</Key></Object><Object><Key>initial-warehouse/01963de0-99d9-79e2-8e95-24b11d0d334c/01963e34-84b6-7313-aba0-04694cd1c8c6/metadata/snap-5189981498526175103-1-91703d93-aa16-4f0f-835e-606656746aa5.avro</Key></Object><Object><Key>initial-warehouse/01963de0-99d9-79e2-8e95-24b11d0d334c/01963e34-84b6-7313-aba0-04694cd1c8c6/metadata/snap-2371629502487233412-1-9ec13408-f2a0-4f30-8560-ac7ab26611b5.avro</Key></Object></Delete>",
                vec![
                    "s3://examples/initial-warehouse/01963de0-99d9-79e2-8e95-24b11d0d334c/01963e34-84b6-7313-aba0-04694cd1c8c6/metadata/snap-8699614565852557623-1-15f84829-fee3-4cd6-8691-7ea967e4f15c.avro",
                    "s3://examples/initial-warehouse/01963de0-99d9-79e2-8e95-24b11d0d334c/01963e34-84b6-7313-aba0-04694cd1c8c6/metadata/snap-7686961691068480281-1-d204b9d8-6b72-454a-9f67-37a6d5e6d4a5.avro",
                    "s3://examples/initial-warehouse/01963de0-99d9-79e2-8e95-24b11d0d334c/01963e34-84b6-7313-aba0-04694cd1c8c6/metadata/snap-1836869532246818762-1-aebc0c21-c6ac-4ef2-abd0-5a17647a4f78.avro",
                    "s3://examples/initial-warehouse/01963de0-99d9-79e2-8e95-24b11d0d334c/01963e34-84b6-7313-aba0-04694cd1c8c6/metadata/snap-5189981498526175103-1-91703d93-aa16-4f0f-835e-606656746aa5.avro",
                    "s3://examples/initial-warehouse/01963de0-99d9-79e2-8e95-24b11d0d334c/01963e34-84b6-7313-aba0-04694cd1c8c6/metadata/snap-2371629502487233412-1-9ec13408-f2a0-4f30-8560-ac7ab26611b5.avro",
                ],
            ),
            (
                "http://examples.s3.my-host:9000/?delete",
                "<?xml version=\"1.0\" encoding=\"UTF-8\"?><Delete xmlns=\"http://s3.amazonaws.com/doc/2006-03-01/\"><Object><Key>a/b/c.parquet</Key></Object><Object><Key>a/b/d.parquet</Key></Object></Delete>",
                vec![
                    "s3://examples/a/b/c.parquet",
                    "s3://examples/a/b/d.parquet",
                ],
            ),
            (
                "http://examples.s3.my-host:9000?delete",
                "<?xml version=\"1.0\" encoding=\"UTF-8\"?><Delete xmlns=\"http://s3.amazonaws.com/doc/2006-03-01/\"><Object><Key>a/b/c.parquet</Key></Object><Object><Key>a/b/d.parquet</Key></Object></Delete>",
                vec![
                    "s3://examples/a/b/c.parquet",
                    "s3://examples/a/b/d.parquet",
                ],
            )
        ];

        for (uri, body, expected) in cases {
            let uri = url::Url::parse(uri).unwrap();
            let (parsed, operation) = parse_s3_url(
                &uri,
                S3UrlStyleDetectionMode::Auto,
                &http::Method::POST,
                Some(body),
            )
            .unwrap_or_else(|e| panic!("Failed to parse {uri}: {e:?}"));

            let result = parsed
                .locations
                .iter()
                .map(|location| location.clone().into_normalized_location().to_string())
                .collect_vec();
            assert_eq!(result, expected);
            assert_eq!(operation, Operation::Delete);
        }
    }

    #[test]
    fn test_uri_virtual_host() {
        let cases = vec![
            // Basic bucket-style
            TC {
                request_uri: "https://bucket.s3.my-region.amazonaws.com/key",
                table_location: "s3://bucket/key",
                endpoint: None,
                expected_outcome: true,
            },
            // No region
            TC {
                request_uri: "https://bucket.s3.amazonaws.com/key",
                table_location: "s3://bucket/key",
                endpoint: None,
                expected_outcome: true,
            },
            // TLD
            TC {
                request_uri: "https://bucket.s3.my-service/key",
                table_location: "s3://bucket/key",
                endpoint: None,
                expected_outcome: true,
            },
            // Allow subpaths
            TC {
                request_uri: "https://bucket.s3.my-region.amazonaws.com/key/foo/file.parquet",
                table_location: "s3://bucket/key",
                endpoint: None,
                expected_outcome: true,
            },
            // Basic bucket-style with special characters in key
            TC {
                request_uri:
                    "https://bucket.s3.my-region.amazonaws.com/key/with-special-chars%20/foo",
                table_location: "s3://bucket/key/with-special-chars%20/foo",
                endpoint: None,
                expected_outcome: true,
            },
            // Wrong key
            TC {
                request_uri: "https://bucket.s3.my-region.amazonaws.com/key-2",
                table_location: "s3://bucket/key",
                endpoint: None,
                expected_outcome: false,
            },
            // Wrong bucket
            TC {
                request_uri: "https://bucket-2.s3.my-region.amazonaws.com/key",
                table_location: "s3://bucket/key",
                endpoint: None,
                expected_outcome: false,
            },
            // Bucket with points
            TC {
                request_uri: "https://bucket.with.point.s3.my-region.amazonaws.com/key",
                table_location: "s3://bucket.with.point/key",
                endpoint: None,
                expected_outcome: true,
            },
        ];

        for tc in cases {
            run_validate_uri_test(&tc);
        }
    }

    #[test]
    fn test_uri_path_style() {
        let cases = vec![
            // Basic path-style
            TC {
                request_uri: "https://s3.my-region.amazonaws.com/bucket/key",
                table_location: "s3://bucket/key",
                endpoint: None,
                expected_outcome: true,
            },
            // Allow subpaths
            TC {
                request_uri: "https://s3.my-region.amazonaws.com/bucket/key/foo/file.parquet",
                table_location: "s3://bucket/key",
                endpoint: None,
                expected_outcome: true,
            },
            // Basic path-style with special characters in key
            TC {
                request_uri:
                    "https://s3.my-region.amazonaws.com/bucket/key/with-special-chars%20/foo",
                table_location: "s3://bucket/key/with-special-chars%20/foo",
                endpoint: None,
                expected_outcome: true,
            },
            // Wrong key
            TC {
                request_uri: "https://s3.my-region.amazonaws.com/bucket/key-2",
                table_location: "s3://bucket/key",
                endpoint: None,
                expected_outcome: false,
            },
            // Wrong bucket
            TC {
                request_uri: "https://s3.my-region.amazonaws.com/bucket-2/key",
                table_location: "s3://bucket/key",
                endpoint: None,
                expected_outcome: false,
            },
            // Bucket with points
            TC {
                request_uri: "https://s3.my-region.amazonaws.com/bucket.with.point/key",
                table_location: "s3://bucket.with.point/key",
                endpoint: None,
                expected_outcome: true,
            },
        ];

        for tc in cases {
            run_validate_uri_test(&tc);
        }
    }

    #[test]
    fn test_uri_bucket_missing() {
        parse_s3_url(
            &url::Url::parse("https://s3.my-region.amazonaws.com/key").unwrap(),
            S3UrlStyleDetectionMode::Auto,
            &http::Method::GET,
            None,
        )
        .unwrap_err();
    }

    #[test]
    fn test_uri_custom_endpoint() {
        let cases = vec![
            // Endpoint specified
            TC {
                request_uri: "https://bucket.with.point.s3.my-service.example.com/key",
                table_location: "s3://bucket.with.point/key",
                endpoint: Some("https://s3.my-service.example.com"),
                expected_outcome: true,
            },
        ];

        for tc in cases {
            run_validate_uri_test(&tc);
        }
    }

    #[test]
    fn test_validate_region() {
        let storage_profile = S3Profile::builder()
            .region("my-region".to_string())
            .flavor(S3Flavor::S3Compat)
            .sts_enabled(false)
            .bucket("should-not-be-used".to_string())
            .build();

        let result = validate_region("my-region", &storage_profile);
        assert!(result.is_ok());

        let result = validate_region("wrong-region", &storage_profile);
        assert!(result.is_err());
    }
}<|MERGE_RESOLUTION|>--- conflicted
+++ resolved
@@ -377,22 +377,6 @@
     Ok(new_uri)
 }
 
-<<<<<<< HEAD
-=======
-fn require_table_id(table_id: Option<String>) -> Result<TableId> {
-    table_id
-        .ok_or(
-            ErrorModel::builder()
-                .code(http::StatusCode::BAD_REQUEST.into())
-                .message("A Table ID is required as part of the URL path".to_string())
-                .r#type("TableIdRequired".to_string())
-                .build()
-                .into(),
-        )
-        .and_then(|table_id| TableId::from_str(&table_id))
-}
-
->>>>>>> b26a4789
 fn validate_region(region: &str, storage_profile: &S3Profile) -> Result<()> {
     if region != storage_profile.region {
         return Err(ErrorModel::builder()
@@ -444,8 +428,8 @@
     A: Authorizer + Clone,
     S: SecretStore,
 >(
-    warehouse_id: WarehouseIdent,
-    table_id: TableIdentUuid,
+    warehouse_id: WarehouseId,
+    table_id: TableId,
     include_staged: bool,
     request_url: &url::Url,
     state: &ApiContext<State<A, C, S>>,
@@ -467,7 +451,7 @@
 
 /// Helper function for fetching table metadata by location
 async fn get_table_metadata_by_location<C: Catalog, A: Authorizer + Clone, S: SecretStore>(
-    warehouse_id: WarehouseIdent,
+    warehouse_id: WarehouseId,
     parsed_url: &s3_utils::ParsedSignRequest,
     include_staged: bool,
     request_url: &url::Url,
