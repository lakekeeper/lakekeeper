--- conflicted
+++ resolved
@@ -739,15 +739,8 @@
         },
         request_metadata::RequestMetadata,
         service::{
-<<<<<<< HEAD
-            authz::{
-                implementations::openfga::{tests::ObjectHidingMock, OpenFGAAuthorizer},
-                AllowAllAuthorizer,
-            },
+            authz::{tests::HidingAuthorizer, AllowAllAuthorizer},
             ListNamespacesQuery, NamespaceIdentUuid, State, Transaction, UserId,
-=======
-            authz::tests::HidingAuthorizer, ListNamespacesQuery, State, Transaction, UserId,
->>>>>>> 72ebee47
         },
     };
 
