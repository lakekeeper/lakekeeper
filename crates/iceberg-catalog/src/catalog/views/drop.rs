--- conflicted
+++ resolved
@@ -47,14 +47,9 @@
     let view_id = C::view_to_id(warehouse_id, &view, t.transaction()).await; // Can't fail before authz
 
     let view_id: ViewIdentUuid = authorizer
-<<<<<<< HEAD
         .require_view_action(&request_metadata, view_id, CatalogViewAction::CanDrop)
-        .await?;
-=======
-        .require_view_action(&request_metadata, view_id, &CatalogViewAction::CanDrop)
         .await
         .map_err(set_not_found_status_code)?;
->>>>>>> 2a40062d
 
     // ------------------- BUSINESS LOGIC -------------------
     let purge_requested = purge_requested.unwrap_or(true);
