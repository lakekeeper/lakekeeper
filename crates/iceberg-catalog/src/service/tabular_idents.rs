use super::{TableIdentUuid, ViewIdentUuid};
use iceberg::TableIdent;
<<<<<<< HEAD
use serde::Deserialize;
=======
use iceberg_ext::catalog::rest::ErrorModel;
>>>>>>> 942fa97c
use std::fmt::{Display, Formatter};
use std::ops::Deref;
use utoipa::ToSchema;
use uuid::Uuid;

<<<<<<< HEAD
use super::{TableIdentUuid, ViewIdentUuid};

#[derive(Hash, PartialOrd, PartialEq, Debug, Clone, Copy, Eq, Deserialize, ToSchema)]
#[serde(tag = "type", content = "id", rename_all = "kebab-case")]
=======
#[derive(Hash, PartialOrd, PartialEq, Debug, Clone, Copy, Eq)]
>>>>>>> 942fa97c
pub enum TabularIdentUuid {
    Table(Uuid),
    View(Uuid),
}

impl TabularIdentUuid {
    #[must_use]
    pub fn typ_str(&self) -> &'static str {
        match self {
            TabularIdentUuid::Table(_) => "Table",
            TabularIdentUuid::View(_) => "View",
        }
    }
}

impl From<TableIdentUuid> for TabularIdentUuid {
    fn from(ident: TableIdentUuid) -> Self {
        TabularIdentUuid::Table(ident.0)
    }
}

impl From<ViewIdentUuid> for TabularIdentUuid {
    fn from(ident: ViewIdentUuid) -> Self {
        TabularIdentUuid::View(ident.0)
    }
}

impl AsRef<Uuid> for TabularIdentUuid {
    fn as_ref(&self) -> &Uuid {
        match self {
            TabularIdentUuid::Table(id) | TabularIdentUuid::View(id) => id,
        }
    }
}

impl Display for TabularIdentUuid {
    fn fmt(&self, f: &mut Formatter<'_>) -> std::fmt::Result {
        write!(f, "{}", &**self)
    }
}

// We get these two types since we are using them as HashMap keys. Those need to be sized,
// implementing these types via Cow makes them not sized, so we go for two... not ideal.

#[derive(Debug, Clone, PartialEq, Eq, Hash)]
pub(crate) enum TabularIdentBorrowed<'a> {
    Table(&'a TableIdent),
    #[allow(dead_code)]
    View(&'a TableIdent),
}

impl<'a> TabularIdentBorrowed<'a> {
    pub(crate) fn typ_str(&self) -> &'static str {
        match self {
            TabularIdentBorrowed::Table(_) => "Table",
            TabularIdentBorrowed::View(_) => "View",
        }
    }
}

#[derive(Debug, Clone, PartialEq, Eq, Hash)]
pub enum TabularIdentOwned {
    Table(TableIdent),
    View(TableIdent),
}

impl TabularIdentOwned {
    pub(crate) fn into_inner(self) -> TableIdent {
        match self {
            TabularIdentOwned::Table(ident) | TabularIdentOwned::View(ident) => ident,
        }
    }

    #[allow(dead_code)]
    pub(crate) fn as_table(&self) -> crate::api::Result<&TableIdent> {
        match self {
            TabularIdentOwned::Table(ident) => Ok(ident),
            TabularIdentOwned::View(_) => Err(ErrorModel::internal(
                "Expected a table identifier, but got a view identifier",
                "UnexpectedViewIdentifier",
                None,
            )
            .into()),
        }
    }

    #[allow(dead_code)]
    pub(crate) fn as_view(&self) -> crate::api::Result<&TableIdent> {
        match self {
            TabularIdentOwned::Table(_) => Err(ErrorModel::internal(
                "Expected a view identifier, but got a table identifier",
                "UnexpectedTableIdentifier",
                None,
            )
            .into()),
            TabularIdentOwned::View(ident) => Ok(ident),
        }
    }
}

impl<'a> From<TabularIdentBorrowed<'a>> for TabularIdentOwned {
    fn from(ident: TabularIdentBorrowed<'a>) -> Self {
        match ident {
            TabularIdentBorrowed::Table(ident) => TabularIdentOwned::Table(ident.clone()),
            TabularIdentBorrowed::View(ident) => TabularIdentOwned::View(ident.clone()),
        }
    }
}

impl<'a> TabularIdentBorrowed<'a> {
    pub(crate) fn to_table_ident_tuple(&self) -> &TableIdent {
        match self {
            TabularIdentBorrowed::Table(ident) | TabularIdentBorrowed::View(ident) => ident,
        }
    }
}

impl Deref for TabularIdentUuid {
    type Target = Uuid;

    fn deref(&self) -> &Self::Target {
        match self {
            TabularIdentUuid::Table(id) | TabularIdentUuid::View(id) => id,
        }
    }
}<|MERGE_RESOLUTION|>--- conflicted
+++ resolved
@@ -1,23 +1,15 @@
 use super::{TableIdentUuid, ViewIdentUuid};
 use iceberg::TableIdent;
-<<<<<<< HEAD
 use serde::Deserialize;
-=======
 use iceberg_ext::catalog::rest::ErrorModel;
->>>>>>> 942fa97c
 use std::fmt::{Display, Formatter};
 use std::ops::Deref;
 use utoipa::ToSchema;
 use uuid::Uuid;
 
-<<<<<<< HEAD
-use super::{TableIdentUuid, ViewIdentUuid};
 
 #[derive(Hash, PartialOrd, PartialEq, Debug, Clone, Copy, Eq, Deserialize, ToSchema)]
 #[serde(tag = "type", content = "id", rename_all = "kebab-case")]
-=======
-#[derive(Hash, PartialOrd, PartialEq, Debug, Clone, Copy, Eq)]
->>>>>>> 942fa97c
 pub enum TabularIdentUuid {
     Table(Uuid),
     View(Uuid),
