--- conflicted
+++ resolved
@@ -1,13 +1,6 @@
-<<<<<<< HEAD
+#![allow(clippy::module_name_repetitions)]
+
 use crate::{service::NamespaceIdentUuid, WarehouseIdent, CONFIG};
-=======
-#![allow(clippy::module_name_repetitions)]
-
-use crate::{
-    service::{NamespaceIdentUuid, TableIdentUuid},
-    WarehouseIdent, CONFIG,
-};
->>>>>>> edc87819
 
 use crate::api::{iceberg::v1::DataAccess, CatalogConfig};
 use crate::service::storage::error::{
@@ -232,6 +225,7 @@
                         &test_location,
                         credential.ok_or(CredentialsError::MissingCredential(StorageType::S3))?,
                         arn,
+                        StoragePermissions::ReadWriteDelete,
                     )
                     .await?;
                 tracing::debug!("Validating STS token.");
@@ -243,6 +237,7 @@
                     .get_minio_sts_token(
                         &test_location,
                         credential.ok_or(CredentialsError::MissingCredential(StorageType::S3))?,
+                        StoragePermissions::ReadWriteDelete,
                     )
                     .await?;
                 tracing::debug!("Validating STS token.");
@@ -391,28 +386,18 @@
     /// Fails if vended credentials are used - currently not supported.
     pub async fn generate_table_config(
         &self,
-<<<<<<< HEAD
         Idents {
             warehouse_ident: _,
             namespace_ident: _,
             table_ident: _,
         }: Idents,
-        data_access: &DataAccess,
-        _: Option<&S3Credential>,
-        _: StoragePermissions,
-    ) -> Result<HashMap<String, String>, TableConfigError> {
-        let DataAccess {
-=======
-        _: WarehouseIdent,
-        _: TableIdentUuid,
-        _: NamespaceIdentUuid,
         DataAccess {
->>>>>>> edc87819
             vended_credentials,
             remote_signing,
         }: &DataAccess,
+        cred: Option<&S3Credential>,
         table_location: &str,
-        cred: Option<&S3Credential>,
+        storage_permissions: StoragePermissions,
     ) -> Result<TableConfig, TableConfigError> {
         // If vended_credentials is False and remote_signing is False,
         // use remote_signing.
@@ -444,9 +429,11 @@
                     expiration: _,
                     ..
                 } = if let (S3Flavor::Minio, Some(cred)) = (self.flavor, cred) {
-                    self.get_minio_sts_token(table_location, cred).await?
+                    self.get_minio_sts_token(table_location, cred, storage_permissions)
+                        .await?
                 } else if let (Some(cred), Some(arn)) = (cred, self.sts_role_arn.as_ref()) {
-                    self.get_aws_sts_token(table_location, cred, arn).await?
+                    self.get_aws_sts_token(table_location, cred, arn, storage_permissions)
+                        .await?
                 } else {
                     // This error should never be returned since we validate this when creating the profile.
                     // We should consider using an enum instead of 3 independent fields.
@@ -479,16 +466,20 @@
         table_location: &str,
         cred: &S3Credential,
         arn: &String,
+        storage_permissions: StoragePermissions,
     ) -> Result<aws_sdk_sts::types::Credentials, TableConfigError> {
-        self.get_sts_token(table_location, cred, Some(arn)).await
+        self.get_sts_token(table_location, cred, Some(arn), storage_permissions)
+            .await
     }
 
     async fn get_minio_sts_token(
         &self,
         table_location: &str,
         cred: &S3Credential,
+        storage_permissions: StoragePermissions,
     ) -> Result<aws_sdk_sts::types::Credentials, TableConfigError> {
-        self.get_sts_token(table_location, cred, None).await
+        self.get_sts_token(table_location, cred, None, storage_permissions)
+            .await
     }
 
     async fn get_sts_token(
@@ -496,6 +487,7 @@
         table_location: &str,
         cred: &S3Credential,
         arn: Option<&str>,
+        storage_permissions: StoragePermissions,
     ) -> Result<aws_sdk_sts::types::Credentials, TableConfigError> {
         let cred = self
             .get_config(self.get_aws_sdk_credentials(Some(cred))?)
@@ -504,7 +496,10 @@
         let assume_role_builder = aws_sdk_sts::Client::new(&cred)
             .assume_role()
             .role_session_name("iceberg")
-            .policy(Self::get_aws_policy_string(table_location));
+            .policy(Self::get_aws_policy_string(
+                table_location,
+                storage_permissions,
+            ));
         let assume_role_builder = if let Some(arn) = arn {
             assume_role_builder.role_arn(arn)
         } else {
@@ -563,7 +558,18 @@
         }
     }
 
-    fn get_aws_policy_string(table_location: &str) -> String {
+    fn permission_to_actions(storage_permissions: StoragePermissions) -> &'static str {
+        match storage_permissions {
+            StoragePermissions::Read => "s3:GetObject",
+            StoragePermissions::ReadWrite => "s3:GetObject, s3:PutObject",
+            StoragePermissions::ReadWriteDelete => "s3:GetObject, s3:PutObject, s3:DeleteObject",
+        }
+    }
+
+    fn get_aws_policy_string(
+        table_location: &str,
+        storage_permissions: StoragePermissions,
+    ) -> String {
         let resource = dbg!(format!(
             "arn:aws:s3:::{}/*",
             table_location.trim_start_matches("s3://")
@@ -576,10 +582,7 @@
                 "Sid": "{}",
                 "Effect": "Allow",
                 "Action": [
-                    "s3:PutObject",
-                    "s3:GetObject",
-                    "s3:ListBucket",
-                    "s3:DeleteObject"
+                    {}
                 ],
                 "Resource": [
                     "{}"
@@ -588,6 +591,7 @@
         ]
     }}"#,
             uuid::Uuid::now_v7().simple(),
+            Self::permission_to_actions(storage_permissions),
             resource
         )
     }
@@ -787,7 +791,8 @@
     #[test]
     fn policy_string_is_json() {
         let table_location = "s3://bucket-name/path/to/table";
-        let policy = S3Profile::get_aws_policy_string(table_location);
+        let policy =
+            S3Profile::get_aws_policy_string(table_location, StoragePermissions::ReadWriteDelete);
         let _ = serde_json::from_str::<serde_json::Value>(&policy).unwrap();
     }
 }