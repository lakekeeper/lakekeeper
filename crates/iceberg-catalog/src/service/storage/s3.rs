--- conflicted
+++ resolved
@@ -233,14 +233,10 @@
     #[must_use]
     pub fn generate_catalog_config(&self, warehouse_id: WarehouseIdent) -> CatalogConfig {
         CatalogConfig {
-<<<<<<< HEAD
             // ToDo: s3.delete-enabled?
             // if we don't do this, icebergs spark s3 attempts to sign a link that looks like /bucket?delete
-            // when DROP ... PURGE-ing a table. Not great.
+            // when DROP ... PURGE-ing a table.
             defaults: HashMap::from_iter([("s3.delete-enabled".to_string(), "false".to_string())]),
-=======
-            defaults: HashMap::default(),
->>>>>>> 087018ab
             overrides: HashMap::from_iter(vec![(
                 configs::table::s3::SignerUri::KEY.to_string(),
                 CONFIG.s3_signer_uri_for_warehouse(warehouse_id).to_string(),
