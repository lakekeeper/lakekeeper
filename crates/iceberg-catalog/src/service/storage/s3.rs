--- conflicted
+++ resolved
@@ -20,9 +20,6 @@
 
 use super::StorageType;
 
-<<<<<<< HEAD
-#[derive(Debug, Eq, Clone, PartialEq, Serialize, Deserialize, utoipa::ToSchema)]
-=======
 static S3_CLIENT: LazyLock<reqwest::Client> = LazyLock::new(|| {
     reqwest::ClientBuilder::new()
         .http2_keep_alive_timeout(Duration::from_millis(18500))
@@ -30,8 +27,7 @@
         .expect("This should never fail since we are just setting timeout to 18500 which does not populate config.error")
 });
 
-#[derive(Debug, Clone, PartialEq, Serialize, Deserialize, utoipa::ToSchema)]
->>>>>>> f4d46b27
+#[derive(Debug, Eq, Clone, PartialEq, Serialize, Deserialize, utoipa::ToSchema)]
 #[serde(rename_all = "kebab-case")]
 pub struct S3Profile {
     /// Name of the S3 bucket
