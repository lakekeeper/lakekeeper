#![allow(clippy::module_name_repetitions)]

use std::{collections::HashMap, str::FromStr, sync::LazyLock};

use aws_config::{BehaviorVersion, SdkConfig};
use iceberg_ext::configs::{
    self,
    table::{client, custom, s3, TableProperties},
    ConfigProperty, Location,
};
use serde::{Deserialize, Serialize};
use utoipa::ToSchema;
use veil::Redact;

use super::StorageType;
use crate::{
    api::{
        iceberg::{supported_endpoints, v1::DataAccess},
        CatalogConfig,
    },
    request_metadata::RequestMetadata,
    service::storage::{
        error::{CredentialsError, FileIoError, TableConfigError, UpdateError, ValidationError},
        StoragePermissions, TableConfig,
    },
    WarehouseIdent,
};

static S3_CLIENT: LazyLock<reqwest::Client> = LazyLock::new(reqwest::Client::new);

#[derive(
    Debug,
    Eq,
    Clone,
    PartialEq,
    Serialize,
    Deserialize,
    utoipa::ToSchema,
    typed_builder::TypedBuilder,
)]
#[serde(rename_all = "kebab-case")]
pub struct S3Profile {
    /// Name of the S3 bucket
    pub bucket: String,
    /// Subpath in the bucket to use.
    /// The same prefix can be used for multiple warehouses.
    #[builder(default, setter(strip_option))]
    pub key_prefix: Option<String>,
    #[serde(default)]
    /// Optional ARN to assume when accessing the bucket
    #[builder(default, setter(strip_option))]
    pub assume_role_arn: Option<String>,
    /// Optional endpoint to use for S3 requests, if not provided
    /// the region will be used to determine the endpoint.
    /// If both region and endpoint are provided, the endpoint will be used.
    /// Example: `http://s3-de.my-domain.com:9000`
    #[serde(default)]
    #[builder(default, setter(strip_option))]
    pub endpoint: Option<url::Url>,
    /// Region to use for S3 requests.
    pub region: String,
    /// Path style access for S3 requests.
    /// If the underlying S3 supports both, we recommend to not set `path_style_access`.
    #[serde(default)]
    #[builder(default, setter(strip_option))]
    pub path_style_access: Option<bool>,
    /// Optional role ARN to assume for sts vended-credentials
    #[builder(default, setter(strip_option))]
    pub sts_role_arn: Option<String>,
    pub sts_enabled: bool,
    /// S3 flavor to use.
    /// Defaults to AWS
    #[serde(default)]
    pub flavor: S3Flavor,
    /// Allow `s3a://` and `s3n://` in locations.
    /// This is disabled by default. We do not recommend to use this setting
    /// except for migration of old hadoop-based tables via the register endpoint.
    /// Tables with `s3a` paths are not accessible outside the Java ecosystem.
    #[serde(default)]
    #[builder(default, setter(strip_option))]
    pub allow_alternative_protocols: Option<bool>,
    /// S3 URL style detection mode.
    /// The URL style detection heuristic to use. One of `auto`, `path-style`, `virtual-host`.
    /// Default: `auto`. When set to `auto`, Lakekeeper will first try to parse the URL as
    /// `virtual-host` and then attempt `path-style`.
    /// `path` assumes the bucket name is the first path segment in the URL. `virtual-host`
    /// assumes the bucket name is the first subdomain if it is preceding `.s3` or `.s3-`.
    ///
    /// Examples
    ///
    /// Virtual host:
    ///   - <https://bucket.s3.endpoint.com/bar/a/key>
    ///   - <https://bucket.s3-eu-central-1.amazonaws.com/file>
    ///
    /// Path style:
    ///   - <https://s3.endpoint.com/bucket/bar/a/key>
    ///   - <https://s3.us-east-1.amazonaws.com/bucket/file>
    #[serde(default)]
    #[builder(default)]
    pub s3_url_detection_mode: S3UrlStyleDetectionMode,
}

#[derive(Debug, Clone, Copy, Serialize, Deserialize, PartialEq, Eq, Default, ToSchema)]
#[serde(rename_all = "snake_case")]
pub enum S3UrlStyleDetectionMode {
    /// Use the path style for all requests.
    Path,
    /// Use the virtual host style for all requests.
    VirtualHost,
    /// Automatically detect the style based on the request.
    #[default]
    Auto,
}

#[derive(Debug, Clone, Copy, Eq, PartialEq, Serialize, Deserialize, utoipa::ToSchema)]
#[serde(rename_all = "kebab-case")]
#[derive(Default)]
pub enum S3Flavor {
    #[default]
    Aws,
    #[serde(alias = "minio")]
    S3Compat,
}

#[derive(Redact, Clone, PartialEq, Serialize, Deserialize, utoipa::ToSchema)]
#[serde(tag = "credential-type", rename_all = "kebab-case")]
pub enum S3Credential {
    #[serde(rename_all = "kebab-case")]
    #[schema(title = "S3CredentialAccessKey")]
    AccessKey {
        aws_access_key_id: String,
        #[redact(partial)]
        aws_secret_access_key: String,
    },
}

impl From<&S3Credential> for aws_credential_types::Credentials {
    fn from(cred: &S3Credential) -> Self {
        match &cred {
            S3Credential::AccessKey {
                aws_access_key_id,
                aws_secret_access_key,
            } => aws_credential_types::Credentials::new(
                aws_access_key_id.clone(),
                aws_secret_access_key.clone(),
                None,
                None,
                "iceberg-rest-secret-storage",
            ),
        }
    }
}

impl S3Profile {
    /// Allow alternate schemes for S3 locations.
    /// This is disabled by default.
    #[must_use]
    pub fn allow_alternate_schemes(&self) -> bool {
        self.allow_alternative_protocols.unwrap_or_default()
    }

    /// Check if a s3 variant is allowed.
    /// By default, only `s3` is allowed.
    /// If `allow_variant_schemes` is set, `s3a` and `s3n` are also allowed.
    #[must_use]
    pub fn is_allowed_schema(&self, schema: &str) -> bool {
        schema == "s3" || (self.allow_alternate_schemes() && (schema == "s3a" || schema == "s3n"))
    }

    /// Create a new `FileIO` instance for S3.
    ///
    /// # Errors
    /// Fails if the `FileIO` instance cannot be created.
    pub fn file_io(
        &self,
        credential: Option<&aws_credential_types::Credentials>,
    ) -> Result<iceberg::io::FileIO, FileIoError> {
        let mut builder = iceberg::io::FileIOBuilder::new("s3").with_client((*S3_CLIENT).clone());

        builder = builder.with_prop(iceberg::io::S3_REGION, self.region.clone());

        if let Some(endpoint) = &self.endpoint {
            builder = builder.with_prop(iceberg::io::S3_ENDPOINT, endpoint);
        }
        if let Some(_assume_role_arn) = &self.assume_role_arn {
            return Err(FileIoError::UnsupportedAction(
                "S3 Assume role ARN".to_string(),
            ));
        }

        builder = builder.with_prop(
            iceberg::io::S3_PATH_STYLE_ACCESS,
            self.path_style_access.unwrap_or_default(),
        );

        if let Some(credential) = credential {
            if let Some(session_token) = &credential.session_token() {
                builder = builder.with_prop(iceberg::io::S3_SESSION_TOKEN, session_token);
            }
            builder = builder
                .with_prop(iceberg::io::S3_ACCESS_KEY_ID, credential.access_key_id())
                .with_prop(
                    iceberg::io::S3_SECRET_ACCESS_KEY,
                    credential.secret_access_key(),
                );
        }

        Ok(builder.build()?)
    }

    /// Validate the S3 profile.
    ///
    /// # Errors
    /// - Fails if the bucket name is invalid.
    /// - Fails if the region is too long.
    /// - Fails if the key prefix is too long.
    /// - Fails if the region or endpoint is missing.
    /// - Fails if the endpoint is not a valid URL.
    pub(super) fn normalize(&mut self) -> Result<(), ValidationError> {
        validate_bucket_name(&self.bucket)?;
        validate_region(&self.region)?;
        self.normalize_key_prefix()?;
        self.normalize_endpoint()?;
        self.normalize_assume_role_arn();
        self.normalize_sts_role_arn();

        if self.sts_enabled && matches!(self.flavor, S3Flavor::Aws) && self.sts_role_arn.is_none() {
            return Err(ValidationError::InvalidProfile {
                source: None,
                reason: "Storage Profile `sts-role-arn` is required for AWS flavor.".to_string(),
                entity: "sts_role_arn".to_string(),
            });
        }

        Ok(())
    }

    /// Check if the profile can be updated with the other profile.
    /// `key_prefix`, `region` and `bucket` must be the same.
    /// We enforce this to avoid issues by accidentally changing the bucket or region
    /// of a warehouse, after which all tables would not be accessible anymore.
    /// Changing an endpoint might still result in an invalid profile, but we allow it.
    ///
    /// # Errors
    /// Fails if the `bucket`, `region` or `key_prefix` is different.
    pub fn update_with(self, mut other: Self) -> Result<Self, UpdateError> {
        if self.bucket != other.bucket {
            return Err(UpdateError::ImmutableField("bucket".to_string()));
        }

        if self.region != other.region {
            return Err(UpdateError::ImmutableField("region".to_string()));
        }

        if self.key_prefix != other.key_prefix {
            return Err(UpdateError::ImmutableField("key_prefix".to_string()));
        }

        if self.allow_alternate_schemes() && other.allow_alternative_protocols.is_none() {
            // Keep previous true value if not specified explicitly in update
            other.allow_alternative_protocols = Some(true);
        }

        Ok(other)
    }

    #[cfg(feature = "s3-signer")]
    /// Get the AWS SDK credentials for the S3 profile.
    ///
    /// # Errors
    /// Fails if the assume role ARN is provided.
    /// Fails if the credential is missing.
    pub fn get_aws_sdk_credentials(
        &self,
        credential: Option<&S3Credential>,
    ) -> Result<aws_credential_types::Credentials, CredentialsError> {
        use super::StorageType;

        let Self {
            assume_role_arn,
            endpoint: _,
            region: _,
            path_style_access: _,
            bucket: _,
            key_prefix: _,
            sts_role_arn: _,
            sts_enabled: _,
            flavor: _,
            allow_alternative_protocols: _,
            s3_url_detection_mode: _,
        } = self;

        // assume_role_arn is not supported currently
        if let Some(_assume_role_arn) = assume_role_arn {
            return Err(CredentialsError::UnsupportedCredential(
                "S3 Assume role ARN not supported.".to_string(),
            ));
        }

        // Currently there is no supported configuration without Credential
        if let Some(credential) = credential {
            match credential {
                S3Credential::AccessKey {
                    aws_access_key_id,
                    aws_secret_access_key,
                } => {
                    let credentials = aws_credential_types::Credentials::new(
                        aws_access_key_id.clone(),
                        aws_secret_access_key.clone(),
                        None,
                        None,
                        "iceberg-rest-secret-storage",
                    );
                    Ok(credentials)
                }
            }
        } else {
            Err(CredentialsError::MissingCredential(StorageType::S3))
        }
    }

    #[must_use]
    pub fn generate_catalog_config(
        &self,
        warehouse_id: WarehouseIdent,
        request_metadata: &RequestMetadata,
    ) -> CatalogConfig {
        CatalogConfig {
            // ToDo: s3.delete-enabled?
            // if we don't do this, icebergs spark s3 attempts to sign a link that looks like /bucket?delete
            // when DROP ... PURGE-ing a table.
            defaults: HashMap::from_iter([("s3.delete-enabled".to_string(), "false".to_string())]),
            overrides: HashMap::from_iter(vec![(
                configs::table::s3::SignerUri::KEY.to_string(),
                request_metadata
                    .s3_signer_uri_for_warehouse(warehouse_id)
                    .to_string(),
            )]),
            endpoints: supported_endpoints(),
        }
    }

    /// Base Location for this storage profile.
    ///
    /// # Errors
    /// Can fail for un-normalized profiles
    pub fn base_location(&self) -> Result<S3Location, ValidationError> {
        let prefix = self
            .key_prefix
            .as_ref()
            .map(|s| s.split('/').map(std::borrow::ToOwned::to_owned).collect())
            .unwrap_or_default();
        S3Location::new(self.bucket.clone(), prefix, None)
    }

    /// Generate the table configuration for S3.
    ///
    /// # Errors
    /// Fails if vended credentials are used - currently not supported.
    pub async fn generate_table_config(
        &self,
        DataAccess {
            vended_credentials,
            remote_signing,
        }: &DataAccess,
        cred: Option<&S3Credential>,
        table_location: &Location,
        storage_permissions: StoragePermissions,
    ) -> Result<TableConfig, TableConfigError> {
        // If vended_credentials is False and remote_signing is False,
        // use remote_signing.
        let mut remote_signing = !vended_credentials || *remote_signing;

        let mut config = TableProperties::default();
        let mut creds = TableProperties::default();

        if let Some(true) = self.path_style_access {
            config.insert(&s3::PathStyleAccess(true));
        }

        config.insert(&s3::Region(self.region.to_string()));
        config.insert(&client::Region(self.region.to_string()));
        config.insert(&custom::CustomConfig {
            key: "region".to_string(),
            value: self.region.to_string(),
        });
        config.insert(&client::Region(self.region.to_string()));

        if let Some(endpoint) = &self.endpoint {
            config.insert(&s3::Endpoint(endpoint.clone()));
        }

        if *vended_credentials {
            if self.sts_enabled {
                let aws_sdk_sts::types::Credentials {
                    access_key_id,
                    secret_access_key,
                    session_token,
                    expiration: _,
                    ..
                } = if let (Some(cred), Some(arn)) = (cred, self.sts_role_arn.as_ref()) {
                    self.get_aws_sts_token(table_location, cred, arn, storage_permissions)
                        .await?
                } else if let (S3Flavor::S3Compat, Some(cred)) = (self.flavor, cred) {
                    self.get_minio_sts_token(table_location, cred, storage_permissions)
                        .await?
                } else {
                    // This error should never be returned since we validate this when creating the profile.
                    // We should consider using an enum instead of 3 independent fields.
                    return Err(TableConfigError::Misconfiguration(
                        "STS either needs Flavor s3-compat and credentials OR Flavor aws, credentials and a sts role arn.".to_string(),
                    ));
                };
                config.insert(&s3::AccessKeyId(access_key_id.clone()));
                config.insert(&s3::SecretAccessKey(secret_access_key.clone()));
                config.insert(&s3::SessionToken(session_token.clone()));
                creds.insert(&s3::AccessKeyId(access_key_id));
                creds.insert(&s3::SecretAccessKey(secret_access_key));
                creds.insert(&s3::SessionToken(session_token));
            } else {
                insert_pyiceberg_hack(&mut config);
                remote_signing = true;
            }
        }

        if remote_signing {
            config.insert(&s3::RemoteSigningEnabled(true));
            // Currently per-table signer uris are not supported by Spark.
            // The URI is cached for one table, and then re-used for another.
            // let signer_uri = CONFIG.s3_signer_uri_for_table(warehouse_id, namespace_id, table_id);
            // config.insert("s3.signer.uri".to_string(), signer_uri.to_string());
        }

        Ok(TableConfig { creds, config })
    }

    async fn get_aws_sts_token(
        &self,
        table_location: &Location,
        cred: &S3Credential,
        arn: &str,
        storage_permissions: StoragePermissions,
    ) -> Result<aws_sdk_sts::types::Credentials, TableConfigError> {
        self.get_sts_token(table_location, cred, Some(arn), storage_permissions)
            .await
    }

    async fn get_minio_sts_token(
        &self,
        table_location: &Location,
        cred: &S3Credential,
        storage_permissions: StoragePermissions,
    ) -> Result<aws_sdk_sts::types::Credentials, TableConfigError> {
        self.get_sts_token(table_location, cred, None, storage_permissions)
            .await
    }

    async fn get_sts_token(
        &self,
        table_location: &Location,
        cred: &S3Credential,
        arn: Option<&str>,
        storage_permissions: StoragePermissions,
    ) -> Result<aws_sdk_sts::types::Credentials, TableConfigError> {
        let cred = self
            .get_aws_sdk_config(self.get_aws_sdk_credentials(Some(cred))?)
            .await;

        let assume_role_builder = aws_sdk_sts::Client::new(&cred)
            .assume_role()
            .role_session_name("iceberg")
            .policy(Self::get_aws_policy_string(
                table_location,
                storage_permissions,
            )?);
        let assume_role_builder = if let Some(arn) = arn {
            assume_role_builder.role_arn(arn)
        } else {
            assume_role_builder
        };

        let v = assume_role_builder.send().await.map_err(|e| {
            TableConfigError::FailedDependency(format!(
                "aws::sts::assume_role token call failed: {e:?}"
            ))
        })?;

        v.credentials.ok_or(TableConfigError::FailedDependency(
            "aws::sts::assume_role token call response didn't contain credentials".to_string(),
        ))
    }

    async fn get_aws_sdk_config(&self, creds: aws_credential_types::Credentials) -> SdkConfig {
        let loader = aws_config::ConfigLoader::default()
            .region(Some(aws_config::Region::new(
                self.region.as_str().to_string(),
            )))
            .behavior_version(BehaviorVersion::latest())
            .credentials_provider(creds);

        if let Some(endpoint) = &self.endpoint {
            loader.endpoint_url(endpoint.to_string()).load().await
        } else {
            loader.load().await
        }
    }

    fn permission_to_actions(storage_permissions: StoragePermissions) -> &'static str {
        match storage_permissions {
            StoragePermissions::Read => "\"s3:GetObject\"",
            StoragePermissions::ReadWrite => "\"s3:GetObject\", \"s3:PutObject\"",
            StoragePermissions::ReadWriteDelete => {
                "\"s3:GetObject\", \"s3:PutObject\", \"s3:DeleteObject\""
            }
        }
    }

    fn get_aws_policy_string(
        table_location: &Location,
        storage_permissions: StoragePermissions,
    ) -> Result<String, TableConfigError> {
        let table_location = S3Location::try_from_location(table_location, true).map_err(|e| {
            TableConfigError::Misconfiguration(
                format!("Location is no valid S3 location: {e}").to_string(),
            )
        })?;
        let bucket_arn = format!(
            "arn:aws:s3:::{}",
            table_location.bucket_name().trim_end_matches('/')
        );
        let key = table_location.key().join("/");
        let key = format!("{key}/");

        Ok(format!(
            r#"{{
        "Version": "2012-10-17",
        "Statement": [
            {{
                "Sid": "TableAccess",
                "Effect": "Allow",
                "Action": [
                    {}
                ],
                "Resource": [
                    "{bucket_arn}/{key}",
                    "{bucket_arn}/{key}*"
                ]
            }},
            {{
                "Sid": "ListBucketForFolder",
                "Effect": "Allow",
                "Action": "s3:ListBucket",
                "Resource": "{bucket_arn}",
                "Condition": {{
                    "StringLike": {{
                        "s3:prefix": "{key}*"
                    }}
                }}
            }}
        ]
    }}"#,
            Self::permission_to_actions(storage_permissions),
        )
        .replace('\n', "")
        .replace(' ', ""))
    }

    fn normalize_key_prefix(&mut self) -> Result<(), ValidationError> {
        if let Some(key_prefix) = self.key_prefix.as_mut() {
            *key_prefix = key_prefix.trim_matches('/').to_string();
        }

        if let Some(key_prefix) = self.key_prefix.as_ref() {
            if key_prefix.is_empty() {
                self.key_prefix = None;
            }
        }

        // Aws supports a max of 1024 chars and we need some buffer for tables.
        if let Some(key_prefix) = self.key_prefix.as_ref() {
            if key_prefix.len() > 896 {
                return Err(ValidationError::InvalidProfile {
                    source: None,
                    reason: "Storage Profile `key_prefix` must be less than 896 characters."
                        .to_string(),
                    entity: "key_prefix".to_string(),
                });
            }
        }
        Ok(())
    }

    fn normalize_endpoint(&mut self) -> Result<(), ValidationError> {
        if let Some(endpoint) = self.endpoint.as_mut() {
            if endpoint.scheme() != "http" && endpoint.scheme() != "https" {
                return Err(ValidationError::InvalidProfile {
                    source: None,
                    reason: "Storage Profile `endpoint` must have http or https protocol."
                        .to_string(),
                    entity: "S3Endpoint".to_string(),
                });
            }

            // If a non-empty path is provided, it must be a single slash which we remove.
            if !endpoint.path().is_empty() {
                if endpoint.path() != "/" {
                    return Err(ValidationError::InvalidProfile {
                        source: None,
                        reason: "Storage Profile `endpoint` must not have a path.".to_string(),
                        entity: "S3Endpoint".to_string(),
                    });
                }

                endpoint.set_path("/");
            }
        }

        Ok(())
    }

    fn normalize_assume_role_arn(&mut self) {
        if let Some(assume_role_arn) = self.assume_role_arn.as_ref() {
            if assume_role_arn.is_empty() {
                self.assume_role_arn = None;
            }
        }
    }

    fn normalize_sts_role_arn(&mut self) {
        if let Some(sts_role_arn) = self.sts_role_arn.as_ref() {
            if sts_role_arn.is_empty() {
                self.sts_role_arn = None;
            }
        }
    }
}

pub(super) fn get_file_io_from_table_config(
    config: &TableProperties,
) -> Result<iceberg::io::FileIO, FileIoError> {
    let mut builder = iceberg::io::FileIOBuilder::new("s3");

    for key in [
        s3::Region::KEY,
        s3::Endpoint::KEY,
        s3::AccessKeyId::KEY,
        s3::SecretAccessKey::KEY,
        s3::SessionToken::KEY,
    ] {
        if let Some(value) = config.get_custom_prop(key) {
            builder = builder.with_prop(key, value);
        }
    }

    Ok(builder.build()?)
}

fn validate_region(region: &str) -> Result<(), ValidationError> {
    if region.len() > 128 {
        return Err(ValidationError::InvalidProfile {
            source: None,
            reason: "`region` must be less than 128 characters.".to_string(),
            entity: "region".to_string(),
        });
    }

    Ok(())
}

fn validate_bucket_name(bucket: &str) -> Result<(), ValidationError> {
    // Bucket names must be between 3 (min) and 63 (max) characters long.
    if bucket.len() < 3 || bucket.len() > 63 {
        return Err(ValidationError::InvalidProfile {
            source: None,
            reason: "`bucket` must be between 3 and 63 characters long.".to_string(),
            entity: "BucketName".to_string(),
        });
    }

    // Bucket names can consist only of lowercase letters, numbers, dots (.), and hyphens (-).
    if !bucket
        .chars()
        .all(|c| c.is_ascii_lowercase() || c.is_ascii_digit() || c == '.' || c == '-')
    {
        return Err(
            ValidationError::InvalidProfile {
                source: None,
                reason: "Bucket name can consist only of lowercase letters, numbers, dots (.), and hyphens (-).".to_string(),
                entity: "BucketName".to_string(),
            }
        );
    }

    // Bucket names must begin and end with a letter or number.
    // Unwrap will not fail as the length is already checked.
    if !bucket.chars().next().unwrap().is_ascii_alphanumeric()
        || !bucket.chars().last().unwrap().is_ascii_alphanumeric()
    {
        return Err(ValidationError::InvalidProfile {
            source: None,
            reason: "Bucket name must begin and end with a letter or number.".to_string(),
            entity: "BucketName".to_string(),
        });
    }

    // Bucket names must not contain two adjacent periods.
    if bucket.contains("..") {
        return Err(ValidationError::InvalidProfile {
            source: None,
            reason: "Bucket name must not contain two adjacent periods.".to_string(),
            entity: "BucketName".to_string(),
        });
    }

    Ok(())
}

fn insert_pyiceberg_hack(config: &mut TableProperties) {
    config.insert(&s3::Signer("S3V4RestSigner".to_string()));
    config.insert(&custom::CustomConfig {
        key: "py-io-impl".to_string(),
        value: "pyiceberg.io.fsspec.FsspecFileIO".to_string(),
    });
}

// S3Location exists as part of aws_sdk_s3::types, however we don't depend on it yet
// and there is no parse() function available. The prefix is also represented as a
// String, which makes it harder to work with.
#[derive(Debug, Clone, PartialEq)]
pub struct S3Location {
    bucket_name: String,
    key: Vec<String>,
    // Location is redundant but useful for type-safe access.
    location: Location,
    custom_prefix: Option<String>,
}

impl std::fmt::Display for S3Location {
    fn fmt(&self, f: &mut std::fmt::Formatter<'_>) -> std::fmt::Result {
        self.location.fmt(f)
    }
}

impl S3Location {
    /// Create a new S3 location.
    ///
    /// # Errors
    /// Fails if the bucket name is invalid or the key contains unescaped slashes.
    pub fn new(
        bucket_name: String,
        key: Vec<String>,
        custom_prefix: Option<String>,
    ) -> Result<Self, ValidationError> {
        validate_bucket_name(&bucket_name)?;
        // Keys may not contain slashes
        if key.iter().any(|k| k.contains('/')) {
            return Err(ValidationError::InvalidLocation {
                source: None,
                reason: "S3 key contains unescaped slashes (/)".to_string(),
                location: format!("{key:?}"),
                storage_type: StorageType::S3,
            });
        }

        let location = format!("s3://{bucket_name}");
        let mut location =
            Location::from_str(&location).map_err(|e| ValidationError::InvalidLocation {
                reason: "Invalid S3 location.".to_string(),
                location: location.clone(),
                source: Some(e.into()),
                storage_type: StorageType::S3,
            })?;
        if !key.is_empty() {
            location.without_trailing_slash().extend(key.iter());
        }

        Ok(S3Location {
            bucket_name,
            key,
            location,
            custom_prefix,
        })
    }

    #[must_use]
    pub fn bucket_name(&self) -> &str {
        &self.bucket_name
    }

    #[must_use]
    pub fn key(&self) -> &Vec<String> {
        &self.key
    }

    #[must_use]
    pub fn location(&self) -> &Location {
        &self.location
    }

    /// Create a new S3 location from a `Location`.
    ///
    /// If `allow_variants` is set to true, `s3a://` and `s3n://` schemes are allowed.
    ///
    /// # Errors
    /// - Fails if the location is not a valid S3 location
    pub fn try_from_location(
        location: &Location,
        allow_variants: bool,
    ) -> Result<Self, ValidationError> {
        let is_custom_variant = ["s3a", "s3n"].contains(&location.url().scheme());
        // Protocol must be s3
        if (location.url().scheme() != "s3") && !(allow_variants && is_custom_variant) {
            let reason = if allow_variants {
                format!(
                    "S3 location must use s3, s3a or s3n protocol. Found: {}",
                    location.url().scheme()
                )
            } else {
                format!(
                    "S3 location must use s3 protocol. Found: {}",
                    location.url().scheme()
                )
            };
            return Err(ValidationError::InvalidLocation {
                reason,
                location: location.to_string(),
                source: None,
                storage_type: StorageType::S3,
            });
        }

        let bucket_name =
            location
                .url()
                .host_str()
                .ok_or_else(|| ValidationError::InvalidLocation {
                    reason: "S3 location does not have a bucket name.".to_string(),
                    location: location.to_string(),
                    source: None,
                    storage_type: StorageType::S3,
                })?;

        let key: Vec<String> = location
            .url()
            .path_segments()
            .map_or(Vec::new(), |segments| {
                segments.map(std::string::ToString::to_string).collect()
            });

        if is_custom_variant {
            S3Location::new(
                bucket_name.to_string(),
                key,
                Some(location.url().scheme().to_string()),
            )
        } else {
            S3Location::new(bucket_name.to_string(), key, None)
        }
    }

    /// Create a new S3 location from a string.
    ///
    /// If `allow_s3a` is set to true, `s3a://` and `s3n://` schemes are allowed.
    ///
    /// # Errors
    /// - Fails if the location is not a valid S3 location
    pub fn try_from_str(s: &str, allow_s3a: bool) -> Result<Self, ValidationError> {
        let location = Location::from_str(s).map_err(|e| ValidationError::InvalidLocation {
            reason: "Invalid S3 location.".to_string(),
            location: s.to_string(),
            source: Some(e.into()),
            storage_type: StorageType::S3,
        })?;

        Self::try_from_location(&location, allow_s3a)
    }

    /// Always returns `s3://` prefixed location.
    pub(crate) fn into_normalized_location(self) -> Location {
        self.location
    }
}

#[cfg(test)]
pub(crate) mod test {
    use needs_env_var::needs_env_var;

    use super::*;
    use crate::service::{
        storage::{StorageLocations as _, StorageProfile},
        tabular_idents::TabularIdentUuid,
        NamespaceIdentUuid,
    };

    #[test]
    fn test_is_valid_bucket_name() {
        let cases = vec![
            ("foo".to_string(), true),
            ("my-bucket".to_string(), true),
            ("my.bucket".to_string(), true),
            ("my..bucket".to_string(), false),
            // 64 characters
            ("a".repeat(63), true),
            ("a".repeat(64), false),
            // 2 characters
            ("a".repeat(2), false),
            ("a".repeat(3), true),
            // Special-chars
            ("1bucket".to_string(), true),
            ("my_bucket".to_string(), false),
            ("my-ö-bucket".to_string(), false),
            // Invalid start / end chars
            (".my-bucket".to_string(), false),
            ("my-bucket.".to_string(), false),
        ];

        for (bucket, expected) in cases {
            let result = validate_bucket_name(&bucket);
            if expected {
                assert!(result.is_ok());
            } else {
                assert!(result.is_err());
            }
        }
    }

    #[test]
    fn test_default_s3_locations() {
        let profile = S3Profile {
            bucket: "test-bucket".to_string(),
            key_prefix: Some("test_prefix".to_string()),
            assume_role_arn: None,
            endpoint: None,
            region: "dummy".to_string(),
            path_style_access: Some(true),
            sts_role_arn: None,
            sts_enabled: false,
            flavor: S3Flavor::Aws,
            allow_alternative_protocols: Some(false),
            s3_url_detection_mode: S3UrlStyleDetectionMode::Auto,
        };
        let sp: StorageProfile = profile.clone().into();

        let namespace_id = NamespaceIdentUuid::from(uuid::Uuid::now_v7());
        let table_id = TabularIdentUuid::Table(uuid::Uuid::now_v7());
        let namespace_location = sp.default_namespace_location(namespace_id).unwrap();

        let location = sp.default_tabular_location(&namespace_location, table_id);
        assert_eq!(
            location.to_string(),
            format!("s3://test-bucket/test_prefix/{namespace_id}/{table_id}")
        );

        let mut profile = profile.clone();
        profile.key_prefix = None;
        let sp: StorageProfile = profile.into();

        let namespace_location = sp.default_namespace_location(namespace_id).unwrap();
        let location = sp.default_tabular_location(&namespace_location, table_id);
        assert_eq!(
            location.to_string(),
            format!("s3://test-bucket/{namespace_id}/{table_id}")
        );
    }

    #[test]
    /// Tests that the tabular location is correctly generated when the namespace location
    /// independent of a trailing slash in the namespace location.
    fn test_tabular_location_trailing_slash() {
        let profile = S3Profile {
            bucket: "test-bucket".to_string(),
            key_prefix: Some("test_prefix".to_string()),
            assume_role_arn: None,
            endpoint: None,
            region: "dummy".to_string(),
            path_style_access: Some(true),
            sts_role_arn: None,
            sts_enabled: false,
            flavor: S3Flavor::Aws,
            allow_alternative_protocols: Some(false),
            s3_url_detection_mode: S3UrlStyleDetectionMode::Auto,
        };

        let namespace_location = Location::from_str("s3://test-bucket/foo/").unwrap();
        let table_id = TabularIdentUuid::Table(uuid::Uuid::now_v7());
        // Prefix should be ignored as we specify the namespace_location explicitly.
        // Tabular locations should not have a trailing slash, otherwise pyiceberg fails.
        let expected = format!("s3://test-bucket/foo/{table_id}");

        let location = profile.default_tabular_location(&namespace_location, table_id);

        assert_eq!(location.to_string(), expected);

        let namespace_location = Location::from_str("s3://test-bucket/foo").unwrap();
        let location = profile.default_tabular_location(&namespace_location, table_id);
        assert_eq!(location.to_string(), expected);
    }

    #[needs_env_var(TEST_MINIO = 1)]
    pub(crate) mod minio {
        use crate::service::storage::{
            S3Credential, S3Flavor, S3Profile, StorageCredential, StorageProfile,
        };

        lazy_static::lazy_static! {
            static ref TEST_BUCKET: String = std::env::var("LAKEKEEPER_TEST__S3_BUCKET").unwrap();
            static ref TEST_REGION: String = std::env::var("LAKEKEEPER_TEST__S3_REGION").unwrap_or("local".into());
            static ref TEST_ACCESS_KEY: String = std::env::var("LAKEKEEPER_TEST__S3_ACCESS_KEY").unwrap();
            static ref TEST_SECRET_KEY: String = std::env::var("LAKEKEEPER_TEST__S3_SECRET_KEY").unwrap();
            static ref TEST_ENDPOINT: String = std::env::var("LAKEKEEPER_TEST__S3_ENDPOINT").unwrap();
        }

        pub(crate) fn storage_profile(prefix: &str) -> (S3Profile, S3Credential) {
            let profile = S3Profile {
                bucket: TEST_BUCKET.clone(),
                key_prefix: Some(prefix.to_string()),
                assume_role_arn: None,
                endpoint: Some(TEST_ENDPOINT.clone().parse().unwrap()),
                region: TEST_REGION.clone(),
                path_style_access: Some(true),
                sts_role_arn: None,
                flavor: S3Flavor::S3Compat,
                sts_enabled: true,
                allow_alternative_protocols: Some(false),
                s3_url_detection_mode: crate::service::storage::s3::S3UrlStyleDetectionMode::Auto,
            };
            let cred = S3Credential::AccessKey {
                aws_access_key_id: TEST_ACCESS_KEY.clone(),
                aws_secret_access_key: TEST_SECRET_KEY.clone(),
            };

            (profile, cred)
        }

        #[test]
        fn test_can_validate() {
            // we need to use a shared runtime since the static client is shared between tests here
            // and tokio::test creates a new runtime for each test. For now, we only encounter the
            // issue here, eventually, we may want to move this to a proc macro like tokio::test or
            // sqlx::test
            crate::test::test_block_on(
                async {
                    let key_prefix = format!("test_prefix-{}", uuid::Uuid::now_v7());
                    let (profile, cred) = storage_profile(&key_prefix);
                    let mut profile: StorageProfile = profile.into();
                    let cred: StorageCredential = cred.into();

                    profile.normalize().unwrap();
                    profile.validate_access(Some(&cred), None).await.unwrap();
                },
                true,
            );
        }
    }

    #[needs_env_var(TEST_AWS = 1)]
    pub(crate) mod aws {
        use super::super::*;
        use crate::service::storage::{StorageCredential, StorageProfile};

        pub(crate) fn get_storage_profile() -> (S3Profile, S3Credential) {
            let profile = S3Profile {
                bucket: std::env::var("AWS_S3_BUCKET").unwrap(),
                key_prefix: Some(uuid::Uuid::now_v7().to_string()),
                assume_role_arn: None,
                endpoint: None,
                region: std::env::var("AWS_S3_REGION").unwrap(),
                path_style_access: Some(true),
                sts_role_arn: Some(std::env::var("AWS_S3_STS_ROLE_ARN").unwrap()),
                flavor: S3Flavor::Aws,
                sts_enabled: true,
                allow_alternative_protocols: Some(false),
            };
            let cred = S3Credential::AccessKey {
                aws_access_key_id: std::env::var("AWS_S3_ACCESS_KEY_ID").unwrap(),
                aws_secret_access_key: std::env::var("AWS_S3_SECRET_ACCESS_KEY").unwrap(),
            };

            (profile, cred)
        }

        #[test]
        fn test_can_validate() {
            // we need to use a shared runtime since the static client is shared between tests here
            // and tokio::test creates a new runtime for each test. For now, we only encounter the
            // issue here, eventually, we may want to move this to a proc macro like tokio::test or
            // sqlx::test
            crate::test::test_block_on(
                async {
<<<<<<< HEAD
                    let bucket = std::env::var("AWS_S3_BUCKET").unwrap();
                    let region = std::env::var("AWS_S3_REGION").unwrap();
                    let sts_role_arn = std::env::var("AWS_S3_STS_ROLE_ARN").unwrap();
                    let cred: StorageCredential = S3Credential::AccessKey {
                        aws_access_key_id: std::env::var("AWS_S3_ACCESS_KEY_ID").unwrap(),
                        aws_secret_access_key: std::env::var("AWS_S3_SECRET_ACCESS_KEY").unwrap(),
                    }
                    .into();

                    let mut profile: StorageProfile = S3Profile {
                        bucket,
                        key_prefix: Some("test_prefix".to_string()),
                        assume_role_arn: None,
                        endpoint: None,
                        region,
                        path_style_access: Some(true),
                        sts_role_arn: Some(sts_role_arn),
                        flavor: S3Flavor::Aws,
                        sts_enabled: true,
                        allow_alternative_protocols: Some(false),
                        s3_url_detection_mode:
                            crate::service::storage::s3::S3UrlStyleDetectionMode::Auto,
                    }
                    .into();
=======
                    let (profile, cred) = get_storage_profile();
                    let cred: StorageCredential = cred.into();
                    let mut profile: StorageProfile = profile.into();
>>>>>>> 40ba8ba8

                    profile.normalize().unwrap();
                    profile.validate_access(Some(&cred), None).await.unwrap();
                },
                true,
            );
        }
    }

    #[test]
    fn test_parse_s3_location() {
        let cases = vec![
            (
                "s3://test-bucket/test_prefix/namespace/table",
                "test-bucket",
                vec!["test_prefix", "namespace", "table"],
            ),
            (
                "s3://test-bucket/test_prefix/namespace/table/",
                "test-bucket",
                vec!["test_prefix", "namespace", "table", ""],
            ),
            (
                "s3://test-bucket/test_prefix",
                "test-bucket",
                vec!["test_prefix"],
            ),
            (
                "s3://test-bucket/test_prefix/",
                "test-bucket",
                vec!["test_prefix", ""],
            ),
            ("s3://test-bucket/", "test-bucket", vec![""]),
            ("s3://test-bucket", "test-bucket", vec![]),
        ];

        for (location, bucket, prefix) in cases {
            let result = S3Location::try_from_str(location, false).unwrap();
            assert_eq!(result.bucket_name, bucket);
            assert_eq!(result.key, prefix);
            assert_eq!(result.to_string(), location);
        }
    }

    #[test]
    fn parse_invalid_s3_location() {
        let cases = vec![
            // wrong prefix
            "abc://test-bucket/foo",
            "test-bucket/foo",
            "/test-bucket/foo",
            // Invalid bucket name
            "s3://test_bucket/foo",
            // S3a is not allowed
            "s3a://test-bucket/foo",
        ];

        for case in cases {
            let result = S3Location::try_from_str(case, false);
            assert!(result.is_err());
        }
    }

    #[test]
    fn policy_string_is_json() {
        let table_location = "s3://bucket-name/path/to/table";
        let policy = S3Profile::get_aws_policy_string(
            &table_location.parse().unwrap(),
            StoragePermissions::ReadWriteDelete,
        )
        .unwrap();
        let _ = serde_json::from_str::<serde_json::Value>(&policy).unwrap();
    }

    #[test]
    fn test_parse_s3_location_invalid_proto() {
        S3Location::try_from_str("adls://test-bucket/foo/", false).unwrap_err();
    }

    #[test]
    fn test_parse_s3a_location() {
        let location = S3Location::try_from_str("s3a://test-bucket/foo/", true).unwrap();
        assert_eq!(
            location.into_normalized_location().to_string(),
            "s3://test-bucket/foo/",
        );
    }

    #[test]
    fn test_s3_location_display() {
        let cases = vec![
            "s3://bucket/foo",
            "s3://bucket/foo/bar",
            "s3://bucket/foo/bar/",
        ];
        for case in cases {
            let location = S3Location::try_from_str(case, false).unwrap();
            let printed = location.to_string();
            assert_eq!(printed, case);
        }
    }
}<|MERGE_RESOLUTION|>--- conflicted
+++ resolved
@@ -1070,6 +1070,7 @@
                 flavor: S3Flavor::Aws,
                 sts_enabled: true,
                 allow_alternative_protocols: Some(false),
+                s3_url_detection_mode: crate::service::storage::s3::S3UrlStyleDetectionMode::Auto,
             };
             let cred = S3Credential::AccessKey {
                 aws_access_key_id: std::env::var("AWS_S3_ACCESS_KEY_ID").unwrap(),
@@ -1087,36 +1088,9 @@
             // sqlx::test
             crate::test::test_block_on(
                 async {
-<<<<<<< HEAD
-                    let bucket = std::env::var("AWS_S3_BUCKET").unwrap();
-                    let region = std::env::var("AWS_S3_REGION").unwrap();
-                    let sts_role_arn = std::env::var("AWS_S3_STS_ROLE_ARN").unwrap();
-                    let cred: StorageCredential = S3Credential::AccessKey {
-                        aws_access_key_id: std::env::var("AWS_S3_ACCESS_KEY_ID").unwrap(),
-                        aws_secret_access_key: std::env::var("AWS_S3_SECRET_ACCESS_KEY").unwrap(),
-                    }
-                    .into();
-
-                    let mut profile: StorageProfile = S3Profile {
-                        bucket,
-                        key_prefix: Some("test_prefix".to_string()),
-                        assume_role_arn: None,
-                        endpoint: None,
-                        region,
-                        path_style_access: Some(true),
-                        sts_role_arn: Some(sts_role_arn),
-                        flavor: S3Flavor::Aws,
-                        sts_enabled: true,
-                        allow_alternative_protocols: Some(false),
-                        s3_url_detection_mode:
-                            crate::service::storage::s3::S3UrlStyleDetectionMode::Auto,
-                    }
-                    .into();
-=======
                     let (profile, cred) = get_storage_profile();
                     let cred: StorageCredential = cred.into();
                     let mut profile: StorageProfile = profile.into();
->>>>>>> 40ba8ba8
 
                     profile.normalize().unwrap();
                     profile.validate_access(Some(&cred), None).await.unwrap();
