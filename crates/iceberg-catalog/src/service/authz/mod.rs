--- conflicted
+++ resolved
@@ -216,13 +216,8 @@
     async fn is_allowed_project_action(
         &self,
         metadata: &RequestMetadata,
-<<<<<<< HEAD
-        project_id: ProjectId,
+        project_id: &ProjectId,
         action: CatalogProjectAction,
-=======
-        project_id: &ProjectId,
-        action: &CatalogProjectAction,
->>>>>>> abb4882c
     ) -> Result<bool>;
 
     /// Return Ok(true) if the action is allowed, otherwise return Ok(false).
@@ -432,13 +427,8 @@
     async fn require_project_action(
         &self,
         metadata: &RequestMetadata,
-<<<<<<< HEAD
-        project_id: ProjectId,
+        project_id: &ProjectId,
         action: CatalogProjectAction,
-=======
-        project_id: &ProjectId,
-        action: &CatalogProjectAction,
->>>>>>> abb4882c
     ) -> Result<()> {
         if self
             .is_allowed_project_action(metadata, project_id, action)
