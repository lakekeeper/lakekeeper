--- conflicted
+++ resolved
@@ -78,11 +78,7 @@
     "default",
     "request-id",
     "util",
-<<<<<<< HEAD
     "cors"
-=======
-    "cors",
->>>>>>> 24bfccf8
 ] }
 tracing = { workspace = true }
 url = { workspace = true }
