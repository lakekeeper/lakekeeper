[package]
name = "iceberg-catalog"
resolver = "2"
version = "0.4.2"
edition = { workspace = true }
homepage = { workspace = true }
repository = { workspace = true }
rust-version = { workspace = true }
license = { workspace = true }
description = """
Implementation of the Iceberg REST Catalog server.
"""

[features]
<<<<<<< HEAD
all = [
    "sqlx-postgres",
    "s3-signer",
    "router",
    "nats",
    "kafka",
    "kafka-ssl-vendored",
    "kafka-gssapi-vendored",
    "kafka-zstd",
    "kafka-libz-static",
]
=======
all = ["sqlx-postgres", "s3-signer", "router", "nats", "vendored-protoc"]
>>>>>>> 1b683365
sqlx-postgres = ["sqlx"]
sqlx = ["dep:sqlx"]
s3-signer = ["dep:aws-sigv4", "dep:aws-credential-types"]
router = ["dep:tower-http"]
nats = ["dep:async-nats"]
<<<<<<< HEAD
kafka = ["dep:rdkafka"]
kafka-ssl = ["rdkafka/ssl"]
kafka-ssl-vendored = ["rdkafka/ssl-vendored"]
kafka-libz = ["rdkafka/libz"]
kafka-libz-static = ["rdkafka/libz-static"]
kafka-gssapi = ["rdkafka/gssapi"]
kafka-gssapi-vendored = ["rdkafka/gssapi-vendored"]
kafka-zstd = ["rdkafka/zstd"]
kafka-zstd-pkg-config = ["rdkafka/zstd-pkg-config"]
default = ["sqlx-postgres", "s3-signer", "router"]
=======
default = ["sqlx-postgres", "s3-signer", "router", "vendored-protoc"]
vendored-protoc = ["openfga-rs/vendored-protoc"]
>>>>>>> 1b683365

[dependencies]
anyhow = { workspace = true }
async-nats = { workspace = true, optional = true }
async-stream = { workspace = true }
async-trait = { workspace = true }
aws-config = { workspace = true }
aws-credential-types = { version = "^1.2", optional = true }
aws-sdk-s3 = { version = "1.42.0" }
aws-sdk-sts = { workspace = true }
aws-sigv4 = { version = "^1.2", optional = true }
axum = { workspace = true }
axum-extra = { workspace = true, features = ["typed-header"] }
axum-prometheus = { workspace = true }
azure_core = { workspace = true }
azure_identity = { workspace = true }
azure_storage = { workspace = true }
azure_storage_blobs = { workspace = true }
base64 = { workspace = true }
chrono = { workspace = true, features = ["serde"] }
cloudevents-sdk = { version = "0.7.0" }
derive_more = { workspace = true }
figment = { workspace = true }
flate2 = { workspace = true }
futures = { workspace = true }
google-cloud-auth = { workspace = true }
google-cloud-token = { workspace = true }
hostname = { workspace = true }
http = { workspace = true }
http-body-util = { version = "~0.1" }
iceberg = { workspace = true }
iceberg-ext = { path = "../iceberg-ext", features = ["axum"] }
itertools = { workspace = true }
jsonwebtoken = "9.3.0"
jwks_client_rs = { workspace = true }
lazy-regex = { workspace = true }
lazy_static = { workspace = true }
lru = { workspace = true }
maplit = { workspace = true }
openfga-rs = { workspace = true, optional = false }
percent-encoding = { workspace = true }
rand = "0.8.5"
reqwest = { workspace = true }
rdkafka = { workspace = true, optional = true }
serde = { workspace = true }
serde-aux = { workspace = true }
serde_json = { workspace = true, features = ["preserve_order"] }
serde_yml = { workspace = true }
sqlx = { workspace = true, optional = true, features = ["tls-rustls"] }
strum = { workspace = true }
strum_macros = { workspace = true }
thiserror = { workspace = true }
time = { workspace = true }
tokio = { workspace = true }
tower = { workspace = true }
tower-http = { workspace = true, optional = true, features = [
    "default",
    "request-id",
    "util",
    "cors",
] }
tracing = { workspace = true }
url = { workspace = true }
urlencoding = { workspace = true }
utoipa = { workspace = true, features = ["uuid"] }
utoipa-swagger-ui = { workspace = true }
uuid = { workspace = true }
vaultrs = "0.7.2"
vaultrs-login = "0.2.1"
veil = { workspace = true }

[dev-dependencies]
figment = { workspace = true, features = ["test"] }
http-body-util = { workspace = true }
needs_env_var = { workspace = true }
pretty_assertions = { workspace = true }
serde_urlencoded = "0.7.1"
tower = { workspace = true }
tracing-subscriber = { workspace = true }<|MERGE_RESOLUTION|>--- conflicted
+++ resolved
@@ -12,7 +12,6 @@
 """
 
 [features]
-<<<<<<< HEAD
 all = [
     "sqlx-postgres",
     "s3-signer",
@@ -23,16 +22,14 @@
     "kafka-gssapi-vendored",
     "kafka-zstd",
     "kafka-libz-static",
+    "vendored-protoc",
 ]
-=======
-all = ["sqlx-postgres", "s3-signer", "router", "nats", "vendored-protoc"]
->>>>>>> 1b683365
+default = ["sqlx-postgres", "s3-signer", "router", "vendored-protoc"]
 sqlx-postgres = ["sqlx"]
 sqlx = ["dep:sqlx"]
 s3-signer = ["dep:aws-sigv4", "dep:aws-credential-types"]
 router = ["dep:tower-http"]
 nats = ["dep:async-nats"]
-<<<<<<< HEAD
 kafka = ["dep:rdkafka"]
 kafka-ssl = ["rdkafka/ssl"]
 kafka-ssl-vendored = ["rdkafka/ssl-vendored"]
@@ -42,11 +39,7 @@
 kafka-gssapi-vendored = ["rdkafka/gssapi-vendored"]
 kafka-zstd = ["rdkafka/zstd"]
 kafka-zstd-pkg-config = ["rdkafka/zstd-pkg-config"]
-default = ["sqlx-postgres", "s3-signer", "router"]
-=======
-default = ["sqlx-postgres", "s3-signer", "router", "vendored-protoc"]
 vendored-protoc = ["openfga-rs/vendored-protoc"]
->>>>>>> 1b683365
 
 [dependencies]
 anyhow = { workspace = true }
