--- conflicted
+++ resolved
@@ -38,13 +38,8 @@
 pub trait WarehouseService<C: Catalog, A: AuthZHandler, S: SecretStore> {
     async fn create_warehouse(
         request: CreateWarehouseRequest,
-<<<<<<< HEAD
-        context: ApiContext<State<A, C, S, P>>,
+        context: ApiContext<State<A, C, S>>,
         _request_metadata: RequestMetadata,
-=======
-        context: ApiContext<State<A, C, S>>,
-        _headers: HeaderMap,
->>>>>>> 6c6529cf
     ) -> Result<CreateWarehouseResponse> {
         let CreateWarehouseRequest {
             warehouse_name,
