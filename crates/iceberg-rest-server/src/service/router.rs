--- conflicted
+++ resolved
@@ -1,11 +1,7 @@
 use crate::service::event_publisher::EventPublisher;
-<<<<<<< HEAD
 use crate::tracing::RestMakeSpan;
 
-use axum::Router;
-=======
 use axum::{routing::get, Router};
->>>>>>> e356b5e4
 use iceberg_rest_service::{new_v1_full_router, shutdown_signal, ApiContext};
 use tower::ServiceBuilder;
 use tower_http::request_id::MakeRequestUuid;
@@ -44,21 +40,9 @@
     Router::new()
         .nest("/catalog/v1", v1_routes)
         .nest("/management/v1", management_routes)
-<<<<<<< HEAD
+        .route("/health", get(|| async { "OK" }))
         .layer(axum::middleware::from_fn(
             crate::request_metadata::set_request_metadata,
-=======
-        .route("/health", get(|| async { "OK" }))
-        .layer((
-            SetSensitiveHeadersLayer::new([axum::http::header::AUTHORIZATION]),
-            CompressionLayer::new(),
-            TraceLayer::new_for_http()
-                .on_failure(())
-                .make_span_with(trace::DefaultMakeSpan::new().level(tracing::Level::INFO))
-                .on_response(trace::DefaultOnResponse::new().level(tracing::Level::DEBUG)),
-            TimeoutLayer::new(std::time::Duration::from_secs(30)),
-            CatchPanicLayer::new(),
->>>>>>> e356b5e4
         ))
         .layer(
             ServiceBuilder::new()
