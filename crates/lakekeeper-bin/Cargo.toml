[package]
name = "lakekeeper-bin"
resolver = "2"
version = "0.10.2"
edition = { workspace = true }
homepage = { workspace = true }
repository = { workspace = true }
rust-version = { workspace = true }
license = { workspace = true }
description = """
This is Lakekeeper, a catalog for Iceberg tables.
"""

[[bin]]
name = "lakekeeper"
path = "src/main.rs"

[features]
default = []
all = ["ui"]
ui = ["dep:lakekeeper-console"]

[dependencies]
anyhow = { workspace = true }
clap = { version = "^4.5", features = ["derive"] }
figment = { workspace = true }
lakekeeper = { path = "../lakekeeper", features = ["all"] }
<<<<<<< HEAD
lakekeeper-authz-openfga = { path = "../authz-openfga" }
lakekeeper-console = { git = "https://github.com/lakekeeper/console", rev = "v0.10.1", optional = true }
=======
lakekeeper-console = { git = "https://github.com/lakekeeper/console", rev = "v0.10.2", optional = true }
>>>>>>> 8022192f
limes = { workspace = true }
reqwest = { workspace = true }
serde = { workspace = true }
tracing-subscriber = { workspace = true }

[dev-dependencies]
figment = { workspace = true, features = ["test"] }<|MERGE_RESOLUTION|>--- conflicted
+++ resolved
@@ -25,12 +25,8 @@
 clap = { version = "^4.5", features = ["derive"] }
 figment = { workspace = true }
 lakekeeper = { path = "../lakekeeper", features = ["all"] }
-<<<<<<< HEAD
 lakekeeper-authz-openfga = { path = "../authz-openfga" }
-lakekeeper-console = { git = "https://github.com/lakekeeper/console", rev = "v0.10.1", optional = true }
-=======
 lakekeeper-console = { git = "https://github.com/lakekeeper/console", rev = "v0.10.2", optional = true }
->>>>>>> 8022192f
 limes = { workspace = true }
 reqwest = { workspace = true }
 serde = { workspace = true }
