--- conflicted
+++ resolved
@@ -24,11 +24,7 @@
 anyhow = { workspace = true }
 clap = { version = "^4.5", features = ["derive"] }
 lakekeeper = { path = "../lakekeeper", features = ["all"] }
-<<<<<<< HEAD
-lakekeeper-console = { git = "https://github.com/lakekeeper/console", rev = "v0.10.0", optional = true }
-=======
 lakekeeper-console = { git = "https://github.com/lakekeeper/console", rev = "v0.10.1", optional = true }
 limes = { workspace = true }
->>>>>>> 1235649f
 reqwest = { workspace = true }
 tracing-subscriber = { workspace = true }