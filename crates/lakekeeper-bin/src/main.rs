#![warn(
    missing_debug_implementations,
    rust_2018_idioms,
    unreachable_pub,
    clippy::pedantic
)]
#![forbid(unsafe_code)]
#![allow(clippy::module_name_repetitions, clippy::similar_names)]

use clap::{Parser, Subcommand};
use lakekeeper::{
    api::management::v1::api_doc as v1_api_doc,
    service::{authz::AllowAllAuthorizer, task_queue::BUILT_IN_API_CONFIGS},
    tokio, tracing, AuthZBackend, CONFIG,
};
use lakekeeper_authz_openfga::OpenFGAAuthorizer;
use tracing_subscriber::{filter::LevelFilter, EnvFilter};

<<<<<<< HEAD
mod authorizer;
=======
mod config;
>>>>>>> 8022192f
mod healthcheck;
mod serve;
#[cfg(feature = "ui")]
mod ui;
mod wait_for_db;

pub(crate) use config::CONFIG_BIN;
const VERSION: &str = env!("CARGO_PKG_VERSION");

#[derive(Parser)]
#[command(version, about, long_about = None)]
struct Cli {
    #[command(subcommand)]
    command: Option<Commands>,
}

#[derive(Subcommand)]
enum Commands {
    /// Migrate the database
    Migrate {},
    /// Wait for the database to be up and migrated
    WaitForDB {
        #[clap(
            default_value = "false",
            short = 'd',
            help = "Test DB connection, requires postgres env values."
        )]
        check_db: bool,
        #[clap(
            default_value = "false",
            short = 'm',
            help = "Check migrations, implies -d."
        )]
        check_migrations: bool,
        #[clap(
            default_value_t = 15,
            long,
            short,
            help = "Number of retries to connect to the database, implies -w."
        )]
        retries: u32,
        #[clap(
            default_value_t = 2,
            long,
            short,
            help = "Delay in seconds between retries to connect to the database."
        )]
        backoff: u64,
    },
    /// Run the server - The database must be migrated before running the server
    Serve {
        #[clap(
            default_value = "true",
            short = 'f',
            long = "force-start",
            help = "Start server even if DB is not up or migrations aren't complete."
        )]
        force_start: bool,
    },
    /// Check the health of the server
    Healthcheck {
        #[clap(
            default_value = "false",
            short = 'a',
            help = "Check all services, implies -d and -s."
        )]
        check_all: bool,
        #[clap(
            default_value = "false",
            short = 'd',
            help = "Only test DB connection, requires postgres env values.",
            conflicts_with("check_all")
        )]
        check_db: bool,
        #[clap(
            default_value = "false",
            short = 's',
            help = "Check health endpoint.",
            conflicts_with("check_all")
        )]
        check_server: bool,
    },
    /// Print the version of the server
    Version {},
    /// Get the `OpenAPI` specification of the Management API as yaml
    ManagementOpenapi {},
}

#[tokio::main]
async fn main() -> anyhow::Result<()> {
    let cli = Cli::parse();

    tracing_subscriber::fmt()
        .json()
        .flatten_event(true)
        .with_current_span(true)
        .with_file(true)
        .with_line_number(true)
        .with_env_filter(
            EnvFilter::builder()
                .with_default_directive(LevelFilter::INFO.into())
                .from_env_lossy(),
        )
        .init();

    match cli.command {
        Some(Commands::WaitForDB {
            check_db,
            check_migrations,
            retries,
            backoff,
        }) => {
            let check_db = check_db || check_migrations;

            wait_for_db::wait_for_db(check_migrations, retries, backoff, check_db).await?;
        }
        Some(Commands::Migrate {}) => {
            print_info();
<<<<<<< HEAD
            println!("Migrating database...");
            let write_pool = lakekeeper::implementations::postgres::get_writer_pool(
                CONFIG
                    .to_pool_opts()
                    .acquire_timeout(std::time::Duration::from_secs(CONFIG.pg_acquire_timeout)),
            )
            .await?;

            // This embeds database migrations in the application binary so we can ensure the database
            // is migrated correctly on startup
            let server_id =
                lakekeeper::implementations::postgres::migrations::migrate(&write_pool).await?;
            println!("Database migration complete.");

            println!("Migrating authorizer...");
            authorizer::migrate(server_id).await?;
            println!("Authorizer migration complete.");
=======
            migrate().await?;
>>>>>>> 8022192f
        }
        Some(Commands::Serve { force_start }) => {
            print_info();
            if CONFIG_BIN.debug.migrate_before_serve {
                wait_for_db::wait_for_db(false, 15, 2, true).await?;
                migrate().await?;
            }
            serve(force_start).await?;
        }
        Some(Commands::Healthcheck {
            check_all,
            mut check_db,
            mut check_server,
        }) => {
            check_db |= check_all;
            check_server |= check_all;
            healthcheck::health(check_db, check_server).await?;
        }
        Some(Commands::Version {}) => {
            println!("{}", env!("CARGO_PKG_VERSION"));
        }
        Some(Commands::ManagementOpenapi {}) => {
            let queue_configs_ref = &BUILT_IN_API_CONFIGS;
            let queue_configs: Vec<&_> = queue_configs_ref.iter().collect();
            let doc = match &CONFIG.authz_backend {
                AuthZBackend::AllowAll => v1_api_doc::<AllowAllAuthorizer>(queue_configs.clone()),
                AuthZBackend::External(e) if e == "openfga" => {
                    v1_api_doc::<OpenFGAAuthorizer>(queue_configs)
                }
                AuthZBackend::External(e) => anyhow::bail!("Unsupported authz backend `{e}`"),
            };
            println!("{}", doc.to_yaml()?);
        }
        None => {
            // Error out if no subcommand is provided.
            eprintln!("No subcommand provided. Use --help for more information.");
        }
    }

    Ok(())
}

async fn migrate() -> anyhow::Result<()> {
    println!("Migrating database...");
    let write_pool = lakekeeper::implementations::postgres::get_writer_pool(
        CONFIG
            .to_pool_opts()
            .acquire_timeout(std::time::Duration::from_secs(CONFIG.pg_acquire_timeout)),
    )
    .await?;

    // This embeds database migrations in the application binary so we can ensure the database
    // is migrated correctly on startup
    let server_id = lakekeeper::implementations::postgres::migrations::migrate(&write_pool).await?;
    println!("Database migration complete.");

    println!("Migrating authorizer...");
    lakekeeper::service::authz::implementations::migrate_default_authorizer(server_id).await?;
    println!("Authorizer migration complete.");

    Ok(())
}

async fn serve(force_start: bool) -> anyhow::Result<()> {
    tracing::info!(
        "Starting server on {}:{}...",
        CONFIG.bind_ip,
        CONFIG.listen_port
    );
    let bind_addr = std::net::SocketAddr::from((CONFIG.bind_ip, CONFIG.listen_port));
    if !force_start {
        wait_for_db::wait_for_db(true, 0, 0, true).await?;
    }
    serve::serve_default(bind_addr).await?;

    Ok(())
}

fn print_info() {
    let console_span = r" _      ___  _   _______ _   _______ ___________ ___________ 
| |    / _ \| | / |  ___| | / |  ___|  ___| ___ |  ___| ___ \
| |   / /_\ | |/ /| |__ | |/ /| |__ | |__ | |_/ | |__ | |_/ /
| |   |  _  |    \|  __||    \|  __||  __||  __/|  __||    / 
| |___| | | | |\  | |___| |\  | |___| |___| |   | |___| |\ \ 
\_____\_| |_\_| \_\____/\_| \_\____/\____/\_|   \____/\_| \_|

 _____ ___________ _____ 
/  __ |  _  | ___ |  ___|
| /  \| | | | |_/ | |__  
| |   | | | |    /|  __|
| \__/\ \_/ | |\ \| |___
 \____/\___/\_| \_\____/

Created with ❤️ by Vakamo
Docs: https://docs.lakekeeper.io
Enterprise Support: https://vakamo.com
";
    let console_span = format!("{console_span}\nLakekeeper Version: {VERSION}\n");
    println!("{console_span}");
    tracing::info!("Lakekeeper Version: {VERSION}");
}<|MERGE_RESOLUTION|>--- conflicted
+++ resolved
@@ -16,11 +16,8 @@
 use lakekeeper_authz_openfga::OpenFGAAuthorizer;
 use tracing_subscriber::{filter::LevelFilter, EnvFilter};
 
-<<<<<<< HEAD
 mod authorizer;
-=======
 mod config;
->>>>>>> 8022192f
 mod healthcheck;
 mod serve;
 #[cfg(feature = "ui")]
@@ -139,27 +136,7 @@
         }
         Some(Commands::Migrate {}) => {
             print_info();
-<<<<<<< HEAD
-            println!("Migrating database...");
-            let write_pool = lakekeeper::implementations::postgres::get_writer_pool(
-                CONFIG
-                    .to_pool_opts()
-                    .acquire_timeout(std::time::Duration::from_secs(CONFIG.pg_acquire_timeout)),
-            )
-            .await?;
-
-            // This embeds database migrations in the application binary so we can ensure the database
-            // is migrated correctly on startup
-            let server_id =
-                lakekeeper::implementations::postgres::migrations::migrate(&write_pool).await?;
-            println!("Database migration complete.");
-
-            println!("Migrating authorizer...");
-            authorizer::migrate(server_id).await?;
-            println!("Authorizer migration complete.");
-=======
             migrate().await?;
->>>>>>> 8022192f
         }
         Some(Commands::Serve { force_start }) => {
             print_info();
@@ -217,7 +194,7 @@
     println!("Database migration complete.");
 
     println!("Migrating authorizer...");
-    lakekeeper::service::authz::implementations::migrate_default_authorizer(server_id).await?;
+    authorizer::migrate(server_id).await?;
     println!("Authorizer migration complete.");
 
     Ok(())
