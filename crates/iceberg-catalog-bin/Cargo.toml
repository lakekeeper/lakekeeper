[package]
name = "iceberg-catalog-bin"
resolver = "2"
version = "0.8.5"
edition = { workspace = true }
homepage = { workspace = true }
repository = { workspace = true }
rust-version = { workspace = true }
license = { workspace = true }
description = """
This is Lakekeeper, a catalog for Iceberg tables.
"""

[[bin]]
name = "iceberg-catalog"
path = "src/main.rs"

[features]
default = []
all = ["ui"]
ui = ["dep:lakekeeper-console", "dep:mime_guess", "dep:moka"]

[dependencies]
anyhow = { workspace = true }
async-nats = { workspace = true }
axum = { workspace = true }
clap = { version = "^4.5", features = ["derive"] }
iceberg-catalog = { path = "../iceberg-catalog", features = ["all"] }
<<<<<<< HEAD
lakekeeper-console = { git = "https://github.com/lakekeeper/console", rev = "fac413e78a11b18dec5d016321da45ee0de62a2d", optional = true }
=======
lakekeeper-console = { git = "https://github.com/lakekeeper/console", rev = "e7d42ce", optional = true }
>>>>>>> a4a21cfd
limes = { workspace = true }
mime_guess = { version = "^2.0", optional = true }
moka = { workspace = true, optional = true }
rdkafka = { workspace = true }
reqwest = { workspace = true }
tokio = { workspace = true }
tower-http = { workspace = true, features = ["cors", "tracing"] }
tracing = { workspace = true }
tracing-subscriber = { workspace = true }
utoipa = { workspace = true, features = ['yaml'] }<|MERGE_RESOLUTION|>--- conflicted
+++ resolved
@@ -26,11 +26,7 @@
 axum = { workspace = true }
 clap = { version = "^4.5", features = ["derive"] }
 iceberg-catalog = { path = "../iceberg-catalog", features = ["all"] }
-<<<<<<< HEAD
-lakekeeper-console = { git = "https://github.com/lakekeeper/console", rev = "fac413e78a11b18dec5d016321da45ee0de62a2d", optional = true }
-=======
-lakekeeper-console = { git = "https://github.com/lakekeeper/console", rev = "e7d42ce", optional = true }
->>>>>>> a4a21cfd
+lakekeeper-console = { git = "https://github.com/lakekeeper/console", rev = "cfd6e5430493d7559f9d886c6f9341e4977eff08", optional = true }
 limes = { workspace = true }
 mime_guess = { version = "^2.0", optional = true }
 moka = { workspace = true, optional = true }
