--- conflicted
+++ resolved
@@ -28,11 +28,7 @@
 axum = { workspace = true }
 clap = { version = "^4.5", features = ["derive"] }
 iceberg-catalog = { path = "../iceberg-catalog", features = ["all"] }
-<<<<<<< HEAD
-lakekeeper-console = { git = "https://github.com/lakekeeper/console", rev = "81a6afe", optional = true }
-=======
 lakekeeper-console = { git = "https://github.com/lakekeeper/console", rev = "7cd090a", optional = true }
->>>>>>> c0514312
 limes = { workspace = true }
 mime_guess = { version = "^2.0", optional = true }
 moka = { version = "^0.12", optional = true, features = ["sync"] }
