[package]
name = "iceberg-catalog-bin"
resolver = "2"
version = "0.8.3"
edition = { workspace = true }
homepage = { workspace = true }
repository = { workspace = true }
rust-version = { workspace = true }
license = { workspace = true }
description = """
This is Lakekeeper, a catalog for Iceberg tables.
"""

[[bin]]
name = "iceberg-catalog"
path = "src/main.rs"

[features]
default = []
all = ["ui"]
ui = ["dep:lakekeeper-console", "dep:mime_guess", "dep:moka"]

[dependencies]
anyhow = { workspace = true }
async-nats = { workspace = true }
axum = { workspace = true }
clap = { version = "^4.5", features = ["derive"] }
iceberg-catalog = { path = "../iceberg-catalog", features = ["all"] }
<<<<<<< HEAD
lakekeeper-console = { git = "https://github.com/lakekeeper/console", rev = "fbd586b", optional = true }
=======
lakekeeper-console = { git = "https://github.com/lakekeeper/console", rev = "1b3102c", optional = true }
>>>>>>> 7a0b1c95
limes = { workspace = true }
mime_guess = { version = "^2.0", optional = true }
moka = { workspace = true, optional = true }
rdkafka = { workspace = true }
reqwest = { workspace = true }
tokio = { workspace = true }
tower-http = { workspace = true, features = ["cors", "tracing"] }
tracing = { workspace = true }
tracing-subscriber = { workspace = true }
utoipa = { workspace = true, features = ['yaml'] }<|MERGE_RESOLUTION|>--- conflicted
+++ resolved
@@ -26,11 +26,7 @@
 axum = { workspace = true }
 clap = { version = "^4.5", features = ["derive"] }
 iceberg-catalog = { path = "../iceberg-catalog", features = ["all"] }
-<<<<<<< HEAD
-lakekeeper-console = { git = "https://github.com/lakekeeper/console", rev = "fbd586b", optional = true }
-=======
-lakekeeper-console = { git = "https://github.com/lakekeeper/console", rev = "1b3102c", optional = true }
->>>>>>> 7a0b1c95
+lakekeeper-console = { git = "https://github.com/lakekeeper/console", rev = "fac413e78a11b18dec5d016321da45ee0de62a2d", optional = true }
 limes = { workspace = true }
 mime_guess = { version = "^2.0", optional = true }
 moka = { workspace = true, optional = true }
