use core::result::Result::Err;
use std::{default::Default, str::FromStr, sync::LazyLock};

use axum::{
    http::{header, HeaderMap, StatusCode, Uri},
    response::{IntoResponse, Response},
};
use iceberg_catalog::{AuthZBackend, CONFIG, X_FORWARDED_PREFIX_HEADER};
use lakekeeper_console::{get_file, LakekeeperConsoleConfig};

// Static configuration for UI
static UI_CONFIG: LazyLock<LakekeeperConsoleConfig> = LazyLock::new(|| {
    let default_config = LakekeeperConsoleConfig::default();
    LakekeeperConsoleConfig {
        idp_authority: std::env::var("LAKEKEEPER__UI__OPENID_PROVIDER_URI")
            .ok()
            .or(CONFIG
                .openid_provider_uri
                .clone()
                .map(|uri| uri.to_string()))
            .unwrap_or(default_config.idp_authority),
        idp_client_id: std::env::var("LAKEKEEPER__UI__OPENID_CLIENT_ID")
            .unwrap_or(default_config.idp_client_id),
        idp_redirect_path: std::env::var("LAKEKEEPER__UI__OPENID_REDIRECT_PATH")
            .unwrap_or(default_config.idp_redirect_path),
        idp_scope: std::env::var("LAKEKEEPER__UI__OPENID_SCOPE")
            .unwrap_or(default_config.idp_scope),
        idp_resource: std::env::var("LAKEKEEPER__UI__OPENID_RESOURCE")
            .unwrap_or(default_config.idp_resource),
        idp_post_logout_redirect_path: std::env::var(
            "LAKEKEEPER__UI__OPENID_POST_LOGOUT_REDIRECT_PATH",
        )
        .unwrap_or(default_config.idp_post_logout_redirect_path),
        enable_authentication: CONFIG.openid_provider_uri.is_some(),
        enable_permissions: CONFIG.authz_backend == AuthZBackend::OpenFGA,
        app_iceberg_catalog_url: std::env::var("LAKEKEEPER__UI__LAKEKEEPER_URL")
            .ok()
            .or(CONFIG.base_uri.as_ref().map(ToString::to_string)),
        base_url_prefix: CONFIG.base_uri.as_ref().and_then(|uri| {
            let path_stripped = uri.path().trim_matches('/');
            if path_stripped.is_empty() {
                None
            } else {
                Some(format!("/{}", path_stripped))
            }
        }),
    }
});

static MIME_TYPE_ICON: LazyLock<mime_guess::Mime> =
    LazyLock::new(|| mime_guess::Mime::from_str("image/x-icon").unwrap());

#[derive(Debug, Clone)]
enum CacheItem {
    NotFound,
    Found {
        mime: mime_guess::Mime,
        data: std::borrow::Cow<'static, [u8]>,
    },
}

<<<<<<< HEAD
#[allow(clippy::declare_interior_mutable_const)]
const FILE_CACHE: LazyCell<moka::sync::Cache<(String, Option<String>), CacheItem>> =
    LazyCell::new(|| moka::sync::Cache::new(1000));
=======
static FILE_CACHE: LazyLock<moka::sync::Cache<String, CacheItem>> =
    LazyLock::new(|| moka::sync::Cache::new(1000));
>>>>>>> ec4cbd15

// We use static route matchers ("/" and "/index.html") to serve our home
// page.
pub async fn index_handler(headers: HeaderMap) -> impl IntoResponse {
    static_handler("/index.html".parse::<Uri>().unwrap(), headers).await
}

pub async fn favicon_handler(headers: HeaderMap) -> impl IntoResponse {
    static_handler("/favicon.ico".parse::<Uri>().unwrap(), headers).await
}

// We use a wildcard matcher ("/dist/*file") to match against everything
// within our defined assets directory. This is the directory on our Asset
// struct below, where folder = "examples/public/".
pub async fn static_handler(uri: Uri, headers: HeaderMap) -> impl IntoResponse {
    let mut path = uri.path().trim_start_matches('/').to_string();

    if path.starts_with("ui/") {
        path = path.replace("ui/", "");
    }

    get_file_cached(&path, forwarded_prefix(&headers)).await
}

fn forwarded_prefix(headers: &HeaderMap) -> Option<&str> {
    headers
        .get(X_FORWARDED_PREFIX_HEADER)
        .and_then(|hv| hv.to_str().ok())
        .map(|s| s.trim_end_matches('/'))
}

async fn get_file_cached(file_path: &str, forwarded_prefix: Option<&str>) -> Response {
    let cache_key = (file_path.to_string(), forwarded_prefix.map(String::from));
    let cached = FILE_CACHE.get(&cache_key);

    if let Some(cache_item) = cached {
        cache_item.into_response()
    } else {
        let mime = if file_path.ends_with("favicon.ico") {
            MIME_TYPE_ICON.clone()
        } else {
            mime_guess::from_path(file_path).first_or_octet_stream()
        };
        let file_path_owned = file_path.to_string();

        let content =
            match tokio::task::spawn_blocking(move || get_file(&file_path_owned, &UI_CONFIG)).await
            {
                Err(e) => {
                    tracing::error!("Error while fetching asset: {:?}", e);
                    return (
                        StatusCode::INTERNAL_SERVER_ERROR,
                        "500 Internal Server Error while fetching asset",
                    )
                        .into_response();
                }
                Ok(c) => c,
            };

        let cache_item = match content {
            Some(content) => CacheItem::Found {
                mime: mime.clone(),
                data: content.data,
            },
            None => CacheItem::NotFound,
        };
        FILE_CACHE.insert(cache_key, cache_item.clone());

        cache_item.into_response()
    }
}

impl IntoResponse for CacheItem {
    fn into_response(self) -> Response {
        match self {
            CacheItem::NotFound => (StatusCode::NOT_FOUND, "404 Not Found").into_response(),
            CacheItem::Found { mime, data } => {
                ([(header::CONTENT_TYPE, mime.as_ref())], data).into_response()
            }
        }
    }
}

#[cfg(test)]
mod test {
    use super::*;

    #[tokio::test]
    async fn test_index_found() {
        let headers = HeaderMap::new();
        let response = index_handler(headers).await.into_response();
        assert_eq!(response.status(), 200);
    }

    #[tokio::test]
    async fn test_favicon() {
        let file_path = "favicon.ico";
        let file = get_file_cached(file_path, None).await;
        assert_eq!(file.status(), 200);
        assert_eq!(
            file.headers().get(header::CONTENT_TYPE).unwrap(),
            MIME_TYPE_ICON.as_ref()
        );
    }
}<|MERGE_RESOLUTION|>--- conflicted
+++ resolved
@@ -59,14 +59,8 @@
     },
 }
 
-<<<<<<< HEAD
-#[allow(clippy::declare_interior_mutable_const)]
-const FILE_CACHE: LazyCell<moka::sync::Cache<(String, Option<String>), CacheItem>> =
-    LazyCell::new(|| moka::sync::Cache::new(1000));
-=======
-static FILE_CACHE: LazyLock<moka::sync::Cache<String, CacheItem>> =
+static FILE_CACHE: LazyLock<moka::sync::Cache<(String, Option<String>), CacheItem>> =
     LazyLock::new(|| moka::sync::Cache::new(1000));
->>>>>>> ec4cbd15
 
 // We use static route matchers ("/" and "/index.html") to serve our home
 // page.
